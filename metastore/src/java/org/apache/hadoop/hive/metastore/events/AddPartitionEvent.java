/**
 * Licensed to the Apache Software Foundation (ASF) under one
 * or more contributor license agreements.  See the NOTICE file
 * distributed with this work for additional information
 * regarding copyright ownership.  The ASF licenses this file
 * to you under the Apache License, Version 2.0 (the
 * "License"); you may not use this file except in compliance
 * with the License.  You may obtain a copy of the License at
 *
 *     http://www.apache.org/licenses/LICENSE-2.0
 *
 * Unless required by applicable law or agreed to in writing, software
 * distributed under the License is distributed on an "AS IS" BASIS,
 * WITHOUT WARRANTIES OR CONDITIONS OF ANY KIND, either express or implied.
 * See the License for the specific language governing permissions and
 * limitations under the License.
 */

package org.apache.hadoop.hive.metastore.events;

import org.apache.hadoop.hive.metastore.HiveMetaStore.HMSHandler;
import org.apache.hadoop.hive.metastore.api.Partition;
import org.apache.hadoop.hive.metastore.api.Table;

public class AddPartitionEvent extends ListenerEvent {

  private final Table table;
  private final Partition partition;

  public AddPartitionEvent (Table table, Partition partition, boolean status, HMSHandler handler) {
<<<<<<< HEAD

=======
>>>>>>> b3dd313d
    super (status, handler);
    this.table = table;
    this.partition = partition;
  }

  /**
   * @return the partition
   */
  public Partition getPartition() {
    return partition;
  }

  /**
   * @return the table
   */
  public Table getTable() {
    return table;
  }
}<|MERGE_RESOLUTION|>--- conflicted
+++ resolved
@@ -28,10 +28,6 @@
   private final Partition partition;
 
   public AddPartitionEvent (Table table, Partition partition, boolean status, HMSHandler handler) {
-<<<<<<< HEAD
-
-=======
->>>>>>> b3dd313d
     super (status, handler);
     this.table = table;
     this.partition = partition;
