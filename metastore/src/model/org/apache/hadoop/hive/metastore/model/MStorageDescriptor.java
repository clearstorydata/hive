/**
 * Licensed to the Apache Software Foundation (ASF) under one
 * or more contributor license agreements.  See the NOTICE file
 * distributed with this work for additional information
 * regarding copyright ownership.  The ASF licenses this file
 * to you under the Apache License, Version 2.0 (the
 * "License"); you may not use this file except in compliance
 * with the License.  You may obtain a copy of the License at
 *
 *     http://www.apache.org/licenses/LICENSE-2.0
 *
 * Unless required by applicable law or agreed to in writing, software
 * distributed under the License is distributed on an "AS IS" BASIS,
 * WITHOUT WARRANTIES OR CONDITIONS OF ANY KIND, either express or implied.
 * See the License for the specific language governing permissions and
 * limitations under the License.
 */

package org.apache.hadoop.hive.metastore.model;

import java.util.List;
import java.util.Map;

public class MStorageDescriptor {
  private MColumnDescriptor cd;
  private String location;
  private String inputFormat;
  private String outputFormat;
  private boolean isCompressed = false;
  private int numBuckets = 1;
  private MSerDeInfo serDeInfo;
  private List<String> bucketCols;
  private List<MOrder> sortCols;
  private Map<String, String> parameters;
<<<<<<< HEAD
=======
  private List<String> skewedColNames;
  private List<MStringList> skewedColValues;
  private Map<MStringList, String> skewedColValueLocationMaps;
  private boolean isStoredAsSubDirectories;
>>>>>>> b3dd313d

  public MStorageDescriptor() {}


  /**
   * @param cd
   * @param location
   * @param inputFormat
   * @param outputFormat
   * @param isCompressed
   * @param numBuckets
   * @param serDeInfo
   * @param bucketCols
   * @param sortOrder
   * @param parameters
   */
  public MStorageDescriptor(MColumnDescriptor cd, String location, String inputFormat,
      String outputFormat, boolean isCompressed, int numBuckets, MSerDeInfo serDeInfo,
<<<<<<< HEAD
      List<String> bucketCols, List<MOrder> sortOrder, Map<String, String> parameters) {
=======
      List<String> bucketCols, List<MOrder> sortOrder, Map<String, String> parameters,
      List<String> skewedColNames, List<MStringList> skewedColValues,
      Map<MStringList, String> skewedColValueLocationMaps, boolean storedAsSubDirectories) {
>>>>>>> b3dd313d
    this.cd = cd;
    this.location = location;
    this.inputFormat = inputFormat;
    this.outputFormat = outputFormat;
    this.isCompressed = isCompressed;
    this.numBuckets = numBuckets;
    this.serDeInfo = serDeInfo;
    this.bucketCols = bucketCols;
    this.sortCols = sortOrder;
    this.parameters = parameters;
<<<<<<< HEAD
=======
    this.skewedColNames = skewedColNames;
    this.skewedColValues = skewedColValues;
    this.skewedColValueLocationMaps = skewedColValueLocationMaps;
    this.isStoredAsSubDirectories = storedAsSubDirectories;
>>>>>>> b3dd313d
  }


  /**
   * @return the location
   */
  public String getLocation() {
    return location;
  }

  /**
   * @param location the location to set
   */
  public void setLocation(String location) {
    this.location = location;
  }

  /**
   * @return the isCompressed
   */
  public boolean isCompressed() {
    return isCompressed;
  }

  /**
   * @param isCompressed the isCompressed to set
   */
  public void setCompressed(boolean isCompressed) {
    this.isCompressed = isCompressed;
  }

  /**
   * @return the numBuckets
   */
  public int getNumBuckets() {
    return numBuckets;
  }

  /**
   * @param numBuckets the numBuckets to set
   */
  public void setNumBuckets(int numBuckets) {
    this.numBuckets = numBuckets;
  }

  /**
   * @return the bucketCols
   */
  public List<String> getBucketCols() {
    return bucketCols;
  }

  /**
   * @param bucketCols the bucketCols to set
   */
  public void setBucketCols(List<String> bucketCols) {
    this.bucketCols = bucketCols;
  }

  /**
   * @return the parameters
   */
  public Map<String, String> getParameters() {
    return parameters;
  }

  /**
   * @param parameters the parameters to set
   */
  public void setParameters(Map<String, String> parameters) {
    this.parameters = parameters;
  }

  /**
   * @return the inputFormat
   */
  public String getInputFormat() {
    return inputFormat;
  }

  /**
   * @param inputFormat the inputFormat to set
   */
  public void setInputFormat(String inputFormat) {
    this.inputFormat = inputFormat;
  }

  /**
   * @return the outputFormat
   */
  public String getOutputFormat() {
    return outputFormat;
  }

  /**
   * @param outputFormat the outputFormat to set
   */
  public void setOutputFormat(String outputFormat) {
    this.outputFormat = outputFormat;
  }

  /**
   * @return the column descriptor
   */
  public MColumnDescriptor getCD() {
    return cd;
  }

  /**
   * @param cd the Column Descriptor to set
   */
  public void setCD(MColumnDescriptor cd) {
    this.cd = cd;
  }

  /**
   * @return the serDe
   */
  public MSerDeInfo getSerDeInfo() {
    return serDeInfo;
  }

  /**
   * @param serDe the serDe to set
   */
  public void setSerDeInfo(MSerDeInfo serDe) {
    this.serDeInfo = serDe;
  }


  /**
   * @param sortOrder the sortOrder to set
   */
  public void setSortCols(List<MOrder> sortOrder) {
    this.sortCols = sortOrder;
  }


  /**
   * @return the sortOrder
   */
  public List<MOrder> getSortCols() {
    return sortCols;
  }
<<<<<<< HEAD
=======

  /**
   * @return the skewedColNames
   */
  public List<String> getSkewedColNames() {
    return skewedColNames;
  }

  /**
   * @param skewedColNames the skewedColNames to set
   */
  public void setSkewedColNames(List<String> skewedColNames) {
    this.skewedColNames = skewedColNames;
  }

  /**
   * @return the skewedColValues
   */
  public List<MStringList> getSkewedColValues() {
    return skewedColValues;
  }

  /**
   * @param skewedColValues the skewedColValues to set
   */
  public void setSkewedColValues(List<MStringList> skewedColValues) {
    this.skewedColValues = skewedColValues;
  }

  /**
   * @return the skewedColValueLocationMaps
   */
  public Map<MStringList, String> getSkewedColValueLocationMaps() {
    return skewedColValueLocationMaps;
  }

  /**
   * @param skewedColValueLocationMaps the skewedColValueLocationMaps to set
   */
  public void setSkewedColValueLocationMaps(Map<MStringList, String> listBucketColValuesMapping) {
    this.skewedColValueLocationMaps = listBucketColValuesMapping;
  }


  /**
   * @return the storedAsSubDirectories
   */
  public boolean isStoredAsSubDirectories() {
    return isStoredAsSubDirectories;
  }


  /**
   * @param storedAsSubDirectories the storedAsSubDirectories to set
   */
  public void setStoredAsSubDirectories(boolean storedAsSubDirectories) {
    this.isStoredAsSubDirectories = storedAsSubDirectories;
  }

>>>>>>> b3dd313d
}<|MERGE_RESOLUTION|>--- conflicted
+++ resolved
@@ -32,13 +32,10 @@
   private List<String> bucketCols;
   private List<MOrder> sortCols;
   private Map<String, String> parameters;
-<<<<<<< HEAD
-=======
   private List<String> skewedColNames;
   private List<MStringList> skewedColValues;
   private Map<MStringList, String> skewedColValueLocationMaps;
   private boolean isStoredAsSubDirectories;
->>>>>>> b3dd313d
 
   public MStorageDescriptor() {}
 
@@ -57,13 +54,9 @@
    */
   public MStorageDescriptor(MColumnDescriptor cd, String location, String inputFormat,
       String outputFormat, boolean isCompressed, int numBuckets, MSerDeInfo serDeInfo,
-<<<<<<< HEAD
-      List<String> bucketCols, List<MOrder> sortOrder, Map<String, String> parameters) {
-=======
       List<String> bucketCols, List<MOrder> sortOrder, Map<String, String> parameters,
       List<String> skewedColNames, List<MStringList> skewedColValues,
       Map<MStringList, String> skewedColValueLocationMaps, boolean storedAsSubDirectories) {
->>>>>>> b3dd313d
     this.cd = cd;
     this.location = location;
     this.inputFormat = inputFormat;
@@ -74,13 +67,10 @@
     this.bucketCols = bucketCols;
     this.sortCols = sortOrder;
     this.parameters = parameters;
-<<<<<<< HEAD
-=======
     this.skewedColNames = skewedColNames;
     this.skewedColValues = skewedColValues;
     this.skewedColValueLocationMaps = skewedColValueLocationMaps;
     this.isStoredAsSubDirectories = storedAsSubDirectories;
->>>>>>> b3dd313d
   }
 
 
@@ -225,8 +215,6 @@
   public List<MOrder> getSortCols() {
     return sortCols;
   }
-<<<<<<< HEAD
-=======
 
   /**
    * @return the skewedColNames
@@ -286,5 +274,4 @@
     this.isStoredAsSubDirectories = storedAsSubDirectories;
   }
 
->>>>>>> b3dd313d
 }