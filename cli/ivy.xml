<?xml version="1.0" encoding="UTF-8"?>
<!--
   Licensed to the Apache Software Foundation (ASF) under one or more
   contributor license agreements.  See the NOTICE file distributed with
   this work for additional information regarding copyright ownership.
   The ASF licenses this file to You under the Apache License, Version 2.0
   (the "License"); you may not use this file except in compliance with
   the License.  You may obtain a copy of the License at

       http://www.apache.org/licenses/LICENSE-2.0

   Unless required by applicable law or agreed to in writing, software
   distributed under the License is distributed on an "AS IS" BASIS,
   WITHOUT WARRANTIES OR CONDITIONS OF ANY KIND, either express or implied.
   See the License for the specific language governing permissions and
   limitations under the License.
-->
<ivy-module version="2.0">
  <info organisation="${hive.ivy.org}" module="hive-cli" revision="${version}">
    <license name="The Apache Software License, Version 2.0" url="http://www.apache.org/licenses/LICENSE-2.0.txt" />
    <description homepage="http://hive.apache.org">
      The Apache Hive (TM) data warehouse software facilitates querying and managing large datasets residing in distributed storage.
      https://cwiki.apache.org/confluence/display/Hive/Home
    </description>
  </info>
  <configurations>
    <include file="${ivy.conf.dir}/common-configurations.xml"/>
  </configurations>
  <dependencies>
    <!-- Runtime Dependencies -->

<<<<<<< HEAD
    <dependency org="commons-cli" name="commons-cli" rev="${commons-cli.version}"/>
    <dependency org="commons-lang" name="commons-lang" rev="${commons-lang.version}"/>
    <dependency org="commons-logging" name="commons-logging" rev="${commons-logging.version}"
                transitive="false"/>
    <dependency org="commons-logging" name="commons-logging-api" rev="${commons-logging-api.version}"
                transitive="false"/>
    <dependency org="jline" name="jline" rev="${jline.version}"
                transitive="false"/>
    <dependency org="org.apache.thrift" name="libthrift" rev="${libthrift.version}"
                transitive="false"/>

    <dependency org="edu.berkeley.cs.shark" name="hive-service" rev="${version}"
                conf="compile->default" />
    <dependency org="edu.berkeley.cs.shark" name="hive-shims" rev="${version}"
                conf="runtime" transitive="false"/>
    <dependency org="edu.berkeley.cs.shark" name="hive-builtins" rev="${version}"
=======
    <dependency org="jline" name="jline" rev="${jline.version}"
                transitive="false"/>
    <dependency org="edu.berkeley.cs.shark" name="hive-service" rev="${version}"
                conf="compile->default" />
    <dependency org="edu.berkeley.cs.shark" name="hive-shims" rev="${version}"
>>>>>>> b3dd313d
                conf="runtime" transitive="false"/>
  </dependencies>
</ivy-module><|MERGE_RESOLUTION|>--- conflicted
+++ resolved
@@ -29,30 +29,11 @@
   <dependencies>
     <!-- Runtime Dependencies -->
 
-<<<<<<< HEAD
-    <dependency org="commons-cli" name="commons-cli" rev="${commons-cli.version}"/>
-    <dependency org="commons-lang" name="commons-lang" rev="${commons-lang.version}"/>
-    <dependency org="commons-logging" name="commons-logging" rev="${commons-logging.version}"
-                transitive="false"/>
-    <dependency org="commons-logging" name="commons-logging-api" rev="${commons-logging-api.version}"
-                transitive="false"/>
-    <dependency org="jline" name="jline" rev="${jline.version}"
-                transitive="false"/>
-    <dependency org="org.apache.thrift" name="libthrift" rev="${libthrift.version}"
-                transitive="false"/>
-
-    <dependency org="edu.berkeley.cs.shark" name="hive-service" rev="${version}"
-                conf="compile->default" />
-    <dependency org="edu.berkeley.cs.shark" name="hive-shims" rev="${version}"
-                conf="runtime" transitive="false"/>
-    <dependency org="edu.berkeley.cs.shark" name="hive-builtins" rev="${version}"
-=======
     <dependency org="jline" name="jline" rev="${jline.version}"
                 transitive="false"/>
     <dependency org="edu.berkeley.cs.shark" name="hive-service" rev="${version}"
                 conf="compile->default" />
     <dependency org="edu.berkeley.cs.shark" name="hive-shims" rev="${version}"
->>>>>>> b3dd313d
                 conf="runtime" transitive="false"/>
   </dependencies>
 </ivy-module>