<?xml version="1.0" encoding="UTF-8"?>
<!--
   Licensed to the Apache Software Foundation (ASF) under one or more
   contributor license agreements.  See the NOTICE file distributed with
   this work for additional information regarding copyright ownership.
   The ASF licenses this file to You under the Apache License, Version 2.0
   (the "License"); you may not use this file except in compliance with
   the License.  You may obtain a copy of the License at

       http://www.apache.org/licenses/LICENSE-2.0

   Unless required by applicable law or agreed to in writing, software
   distributed under the License is distributed on an "AS IS" BASIS,
   WITHOUT WARRANTIES OR CONDITIONS OF ANY KIND, either express or implied.
   See the License for the specific language governing permissions and
   limitations under the License.
-->
<ivy-module version="2.0">
  <info organisation="${hive.ivy.org}" module="hive-jdbc" revision="${version}">
    <license name="The Apache Software License, Version 2.0" url="http://www.apache.org/licenses/LICENSE-2.0.txt" />
    <description homepage="http://hive.apache.org">
      The Apache Hive (TM) data warehouse software facilitates querying and managing large datasets residing in distributed storage.
      https://cwiki.apache.org/confluence/display/Hive/Home
    </description>
  </info>
  <configurations>
    <include file="${ivy.conf.dir}/common-configurations.xml"/>
  </configurations>
  <dependencies>
<<<<<<< HEAD
    <dependency org="edu.berkeley.cs.shark" name="hive-service" rev="${version}"
                conf="compile->default" />
    <dependency org="org.apache.thrift" name="libthrift" rev="${libthrift.version}"
                transitive="false"/>
    <dependency org="commons-logging" name="commons-logging" rev="${commons-logging.version}"
                transitive="false"/>
=======
    <dependency org="edu.berkeley.cs.shark" name="hive-cli" rev="${version}"
                conf="compile->default" />
>>>>>>> b3dd313d
  </dependencies>
</ivy-module><|MERGE_RESOLUTION|>--- conflicted
+++ resolved
@@ -27,16 +27,7 @@
     <include file="${ivy.conf.dir}/common-configurations.xml"/>
   </configurations>
   <dependencies>
-<<<<<<< HEAD
-    <dependency org="edu.berkeley.cs.shark" name="hive-service" rev="${version}"
-                conf="compile->default" />
-    <dependency org="org.apache.thrift" name="libthrift" rev="${libthrift.version}"
-                transitive="false"/>
-    <dependency org="commons-logging" name="commons-logging" rev="${commons-logging.version}"
-                transitive="false"/>
-=======
     <dependency org="edu.berkeley.cs.shark" name="hive-cli" rev="${version}"
                 conf="compile->default" />
->>>>>>> b3dd313d
   </dependencies>
 </ivy-module>