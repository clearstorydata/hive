--- conflicted
+++ resolved
@@ -22,19 +22,6 @@
 
   <import file="../build-common.xml"/>
 
-<<<<<<< HEAD
-  <path id="test.classpath">
-    <pathelement location="${test.build.classes}" />
-    <pathelement location="" />
-    <pathelement location="${test.src.data.dir}/conf"/>
-    <pathelement location="${hive.conf.dir}"/>
-    <fileset dir="${test.src.data.dir}" includes="files/*.jar"/>
-    <fileset dir="${hive.root}" includes="testlibs/*.jar"/>
-    <pathelement location="${build.dir.hive}/ql/test/classes"/>
-    <fileset dir="${hive.root}/build/ivy/lib/hadoop0.${hadoop.mr.rev}.shim" includes="*.jar" />
-    <path refid="classpath" />
-  </path>
-=======
   <target name="set-test-classpath">
     <typedef name="distinctelementsclasspath" classname="org.apache.hadoop.hive.ant.DistinctElementsClassPath"
       classpath="${build.dir.hive}/anttasks/hive-anttasks-${version}.jar:${build.ivy.lib.dir}/default/commons-collections-${commons-collections.version}.jar:${build.ivy.lib.dir}/default/commons-lang-${commons-lang.version}.jar"/>
@@ -50,7 +37,6 @@
       <path refid="classpath" />
     </distinctelementsclasspath>
   </target>
->>>>>>> b3dd313d
 
   <target name="compile" depends="init,ivy-retrieve">
     <echo message="Project: ${ant.project.name}"/>
