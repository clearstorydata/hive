/**
 * Licensed to the Apache Software Foundation (ASF) under one
 * or more contributor license agreements.  See the NOTICE file
 * distributed with this work for additional information
 * regarding copyright ownership.  The ASF licenses this file
 * to you under the Apache License, Version 2.0 (the
 * "License"); you may not use this file except in compliance
 * with the License.  You may obtain a copy of the License at
 *
 *     http://www.apache.org/licenses/LICENSE-2.0
 *
 * Unless required by applicable law or agreed to in writing, software
 * distributed under the License is distributed on an "AS IS" BASIS,
 * WITHOUT WARRANTIES OR CONDITIONS OF ANY KIND, either express or implied.
 * See the License for the specific language governing permissions and
 * limitations under the License.
 */
package org.apache.hadoop.hive.serde2.lazybinary;

import java.util.ArrayList;
import java.util.HashMap;
import java.util.List;

import org.apache.commons.logging.Log;
import org.apache.commons.logging.LogFactory;
import org.apache.hadoop.hive.serde2.ByteStream.Output;
import org.apache.hadoop.hive.serde2.io.TimestampWritable;
import org.apache.hadoop.hive.serde2.lazybinary.objectinspector.LazyBinaryObjectInspectorFactory;
import org.apache.hadoop.hive.serde2.objectinspector.ObjectInspector;
import org.apache.hadoop.hive.serde2.objectinspector.ObjectInspector.Category;
import org.apache.hadoop.hive.serde2.objectinspector.PrimitiveObjectInspector;
import org.apache.hadoop.hive.serde2.objectinspector.PrimitiveObjectInspector.PrimitiveCategory;
import org.apache.hadoop.hive.serde2.objectinspector.primitive.PrimitiveObjectInspectorFactory;
import org.apache.hadoop.hive.serde2.typeinfo.ListTypeInfo;
import org.apache.hadoop.hive.serde2.typeinfo.MapTypeInfo;
import org.apache.hadoop.hive.serde2.typeinfo.PrimitiveTypeInfo;
import org.apache.hadoop.hive.serde2.typeinfo.StructTypeInfo;
import org.apache.hadoop.hive.serde2.typeinfo.TypeInfo;
import org.apache.hadoop.io.WritableUtils;

/**
 * LazyBinaryUtils.
 *
 */
public final class LazyBinaryUtils {

  private static Log LOG = LogFactory.getLog(LazyBinaryUtils.class.getName());

  /**
   * Convert the byte array to an int starting from the given offset. Refer to
   * code by aeden on DZone Snippets:
   *
   * @param b
   *          the byte array
   * @param offset
   *          the array offset
   * @return the integer
   */
  public static int byteArrayToInt(byte[] b, int offset) {
    int value = 0;
    for (int i = 0; i < 4; i++) {
      int shift = (4 - 1 - i) * 8;
      value += (b[i + offset] & 0x000000FF) << shift;
    }
    return value;
  }

  /**
   * Convert the byte array to a long starting from the given offset.
   *
   * @param b
   *          the byte array
   * @param offset
   *          the array offset
   * @return the long
   */
  public static long byteArrayToLong(byte[] b, int offset) {
    long value = 0;
    for (int i = 0; i < 8; i++) {
      int shift = (8 - 1 - i) * 8;
      value += ((long) (b[i + offset] & 0x00000000000000FF)) << shift;
    }
    return value;
  }

  /**
   * Convert the byte array to a short starting from the given offset.
   *
   * @param b
   *          the byte array
   * @param offset
   *          the array offset
   * @return the short
   */
  public static short byteArrayToShort(byte[] b, int offset) {
    short value = 0;
    value += (b[offset] & 0x000000FF) << 8;
    value += (b[offset + 1] & 0x000000FF);
    return value;
  }

  /**
   * Record is the unit that data is serialized in. A record includes two parts.
   * The first part stores the size of the element and the second part stores
   * the real element. size element record -> |----|-------------------------|
   *
   * A RecordInfo stores two information of a record, the size of the "size"
   * part which is the element offset and the size of the element part which is
   * element size.
   */
  public static class RecordInfo {
    public RecordInfo() {
      elementOffset = 0;
      elementSize = 0;
    }

    public byte elementOffset;
    public int elementSize;

    @Override
    public String toString() {
      return "(" + elementOffset + ", " + elementSize + ")";
    }
  }

  private static ThreadLocal<VInt> vIntThreadLocal = new ThreadLocal<VInt>() {
    @Override
    public VInt initialValue() {
      return new VInt();
    }
  };


  /**
   * Check a particular field and set its size and offset in bytes based on the
   * field type and the bytes arrays.
   *
   * For void, boolean, byte, short, int, long, float and double, there is no
   * offset and the size is fixed. For string, map, list, struct, the first four
   * bytes are used to store the size. So the offset is 4 and the size is
   * computed by concating the first four bytes together. The first four bytes
   * are defined with respect to the offset in the bytes arrays.
   * For timestamp, if the first bit is 0, the record length is 4, otherwise
   * a VInt begins at the 5th byte and its length is added to 4.
   *
   * @param objectInspector
   *          object inspector of the field
   * @param bytes
   *          bytes arrays store the table row
   * @param offset
   *          offset of this field
   * @param recordInfo
   *          modify this byteinfo object and return it
   */
  public static void checkObjectByteInfo(ObjectInspector objectInspector,
<<<<<<< HEAD
      byte[] bytes, int offset, RecordInfo recordInfo, VInt vInt) {
=======
      byte[] bytes, int offset, RecordInfo recordInfo) {
    VInt vInt = vIntThreadLocal.get();
>>>>>>> b3dd313d
    Category category = objectInspector.getCategory();
    switch (category) {
    case PRIMITIVE:
      PrimitiveCategory primitiveCategory = ((PrimitiveObjectInspector) objectInspector)
          .getPrimitiveCategory();
      switch (primitiveCategory) {
      case VOID:
        recordInfo.elementOffset = 0;
        recordInfo.elementSize = 0;
        break;
      case BOOLEAN:
      case BYTE:
        recordInfo.elementOffset = 0;
        recordInfo.elementSize = 1;
        break;
      case SHORT:
        recordInfo.elementOffset = 0;
        recordInfo.elementSize = 2;
        break;
      case FLOAT:
        recordInfo.elementOffset = 0;
        recordInfo.elementSize = 4;
        break;
      case DOUBLE:
        recordInfo.elementOffset = 0;
        recordInfo.elementSize = 8;
        break;
      case INT:
        recordInfo.elementOffset = 0;
        recordInfo.elementSize = WritableUtils.decodeVIntSize(bytes[offset]);
        break;
      case LONG:
        recordInfo.elementOffset = 0;
        recordInfo.elementSize = WritableUtils.decodeVIntSize(bytes[offset]);
        break;
      case STRING:
        // using vint instead of 4 bytes
        LazyBinaryUtils.readVInt(bytes, offset, vInt);
        recordInfo.elementOffset = vInt.length;
        recordInfo.elementSize = vInt.value;
        break;

      case BINARY:
        // using vint instead of 4 bytes
        LazyBinaryUtils.readVInt(bytes, offset, vInt);
        recordInfo.elementOffset = vInt.length;
        recordInfo.elementSize = vInt.value;
        break;
      case DATE:
        recordInfo.elementOffset = 0;
        recordInfo.elementSize = WritableUtils.decodeVIntSize(bytes[offset]);
        break;
      case TIMESTAMP:
        recordInfo.elementOffset = 0;
        recordInfo.elementSize = TimestampWritable.getTotalLength(bytes, offset);
        break;
      case DECIMAL:
        // using vint instead of 4 bytes
        LazyBinaryUtils.readVInt(bytes, offset, vInt);
        recordInfo.elementOffset = 0;
        recordInfo.elementSize = vInt.length;
        LazyBinaryUtils.readVInt(bytes, offset + vInt.length, vInt);
        recordInfo.elementSize += vInt.length + vInt.value;
        break;
      default: {
        throw new RuntimeException("Unrecognized primitive type: "
            + primitiveCategory);
      }
      }
      break;
    case LIST:
    case MAP:
    case STRUCT:
      recordInfo.elementOffset = 4;
      recordInfo.elementSize = LazyBinaryUtils.byteArrayToInt(bytes, offset);
      break;
    default: {
      throw new RuntimeException("Unrecognized non-primitive type: " + category);
    }
    }
  }

  /**
   * A zero-compressed encoded long.
   */
  public static class VLong {
    public VLong() {
      value = 0;
      length = 0;
    }

    public long value;
    public byte length;
  };

  /**
   * Reads a zero-compressed encoded long from a byte array and returns it.
   *
   * @param bytes
   *          the byte array
   * @param offset
   *          offset of the array to read from
   * @param vlong
   *          storing the deserialized long and its size in byte
   */
  public static void readVLong(byte[] bytes, int offset, VLong vlong) {
    byte firstByte = bytes[offset];
    vlong.length = (byte) WritableUtils.decodeVIntSize(firstByte);
    if (vlong.length == 1) {
      vlong.value = firstByte;
      return;
    }
    long i = 0;
    for (int idx = 0; idx < vlong.length - 1; idx++) {
      byte b = bytes[offset + 1 + idx];
      i = i << 8;
      i = i | (b & 0xFF);
    }
    vlong.value = (WritableUtils.isNegativeVInt(firstByte) ? (i ^ -1L) : i);
  }

  /**
   * A zero-compressed encoded integer.
   */
  public static class VInt {
    public VInt() {
      value = 0;
      length = 0;
    }

    public int value;
    public byte length;
  };

  public static final ThreadLocal<VInt> threadLocalVInt = new ThreadLocal<VInt>() {
    @Override
    protected VInt initialValue() {
      return new VInt();
    }
  };

  /**
   * Reads a zero-compressed encoded int from a byte array and returns it.
   *
   * @param bytes
   *          the byte array
   * @param offset
   *          offset of the array to read from
   * @param vInt
   *          storing the deserialized int and its size in byte
   */
  public static void readVInt(byte[] bytes, int offset, VInt vInt) {
    byte firstByte = bytes[offset];
    vInt.length = (byte) WritableUtils.decodeVIntSize(firstByte);
    if (vInt.length == 1) {
      vInt.value = firstByte;
      return;
    }
    int i = 0;
    for (int idx = 0; idx < vInt.length - 1; idx++) {
      byte b = bytes[offset + 1 + idx];
      i = i << 8;
      i = i | (b & 0xFF);
    }
    vInt.value = (WritableUtils.isNegativeVInt(firstByte) ? (i ^ -1) : i);
  }

  /**
   * Writes a zero-compressed encoded int to a byte array.
   *
   * @param byteStream
   *          the byte array/stream
   * @param i
   *          the int
   */
  public static void writeVInt(Output byteStream, int i) {
    writeVLong(byteStream, i);
  }

  /**
   * Read a zero-compressed encoded long from a byte array.
   *
   * @param bytes the byte array
   * @param offset the offset in the byte array where the VLong is stored
   * @return the long
   */
  public static long readVLongFromByteArray(final byte[] bytes, int offset) {
    byte firstByte = bytes[offset++];
    int len = WritableUtils.decodeVIntSize(firstByte);
    if (len == 1) {
      return firstByte;
    }
    long i = 0;
    for (int idx = 0; idx < len-1; idx++) {
      byte b = bytes[offset++];
      i = i << 8;
      i = i | (b & 0xFF);
    }
    return (WritableUtils.isNegativeVInt(firstByte) ? ~i : i);
  }

  /**
   * Write a zero-compressed encoded long to a byte array.
   *
   * @param bytes
   *          the byte array/stream
   * @param l
   *          the long
   */
  public static int writeVLongToByteArray(byte[] bytes, long l) {
    return LazyBinaryUtils.writeVLongToByteArray(bytes, 0, l);
  }

  public static int writeVLongToByteArray(byte[] bytes, int offset, long l) {
    if (l >= -112 && l <= 127) {
      bytes[offset] = (byte) l;
      return 1;
    }

    int len = -112;
    if (l < 0) {
      l ^= -1L; // take one's complement'
      len = -120;
    }

    long tmp = l;
    while (tmp != 0) {
      tmp = tmp >> 8;
      len--;
    }

    bytes[offset] = (byte) len;

    len = (len < -120) ? -(len + 120) : -(len + 112);

    for (int idx = len; idx != 0; idx--) {
      int shiftbits = (idx - 1) * 8;
      long mask = 0xFFL << shiftbits;
      bytes[offset+1-(idx - len)] = (byte) ((l & mask) >> shiftbits);
    }
    return 1 + len;
  }

<<<<<<< HEAD
  //private static byte[] vLongBytes = new byte[9];

  public static void writeVLong(Output byteStream, long l) {
    byte[] vLongBytes = new byte[9];
=======
  private static ThreadLocal<byte[]> vLongBytesThreadLocal = new ThreadLocal<byte[]>() {
    @Override
    public byte[] initialValue() {
      return new byte[9];
    }
  };

  public static void writeVLong(Output byteStream, long l) {
    byte[] vLongBytes = vLongBytesThreadLocal.get();
>>>>>>> b3dd313d
    int len = LazyBinaryUtils.writeVLongToByteArray(vLongBytes, l);
    byteStream.write(vLongBytes, 0, len);
  }

  static HashMap<TypeInfo, ObjectInspector> cachedLazyBinaryObjectInspector = new HashMap<TypeInfo, ObjectInspector>();

  /**
   * Returns the lazy binary object inspector that can be used to inspect an
   * lazy binary object of that typeInfo
   *
   * For primitive types, we use the standard writable object inspector.
   */
  public static ObjectInspector getLazyBinaryObjectInspectorFromTypeInfo(
      TypeInfo typeInfo) {
    ObjectInspector result = cachedLazyBinaryObjectInspector.get(typeInfo);
    if (result == null) {
      switch (typeInfo.getCategory()) {
      case PRIMITIVE: {
        result = PrimitiveObjectInspectorFactory
            .getPrimitiveWritableObjectInspector(((PrimitiveTypeInfo) typeInfo)
            .getPrimitiveCategory());
        break;
      }
      case LIST: {
        ObjectInspector elementObjectInspector = getLazyBinaryObjectInspectorFromTypeInfo(((ListTypeInfo) typeInfo)
            .getListElementTypeInfo());
        result = LazyBinaryObjectInspectorFactory
            .getLazyBinaryListObjectInspector(elementObjectInspector);
        break;
      }
      case MAP: {
        MapTypeInfo mapTypeInfo = (MapTypeInfo) typeInfo;
        ObjectInspector keyObjectInspector = getLazyBinaryObjectInspectorFromTypeInfo(mapTypeInfo
            .getMapKeyTypeInfo());
        ObjectInspector valueObjectInspector = getLazyBinaryObjectInspectorFromTypeInfo(mapTypeInfo
            .getMapValueTypeInfo());
        result = LazyBinaryObjectInspectorFactory
            .getLazyBinaryMapObjectInspector(keyObjectInspector,
            valueObjectInspector);
        break;
      }
      case STRUCT: {
        StructTypeInfo structTypeInfo = (StructTypeInfo) typeInfo;
        List<String> fieldNames = structTypeInfo.getAllStructFieldNames();
        List<TypeInfo> fieldTypeInfos = structTypeInfo
            .getAllStructFieldTypeInfos();
        List<ObjectInspector> fieldObjectInspectors = new ArrayList<ObjectInspector>(
            fieldTypeInfos.size());
        for (int i = 0; i < fieldTypeInfos.size(); i++) {
          fieldObjectInspectors
              .add(getLazyBinaryObjectInspectorFromTypeInfo(fieldTypeInfos
              .get(i)));
        }
        result = LazyBinaryObjectInspectorFactory
            .getLazyBinaryStructObjectInspector(fieldNames,
            fieldObjectInspectors);
        break;
      }
      default: {
        result = null;
      }
      }
      cachedLazyBinaryObjectInspector.put(typeInfo, result);
    }
    return result;
  }

  private LazyBinaryUtils() {
    // prevent instantiation
  }
}<|MERGE_RESOLUTION|>--- conflicted
+++ resolved
@@ -153,12 +153,8 @@
    *          modify this byteinfo object and return it
    */
   public static void checkObjectByteInfo(ObjectInspector objectInspector,
-<<<<<<< HEAD
-      byte[] bytes, int offset, RecordInfo recordInfo, VInt vInt) {
-=======
       byte[] bytes, int offset, RecordInfo recordInfo) {
     VInt vInt = vIntThreadLocal.get();
->>>>>>> b3dd313d
     Category category = objectInspector.getCategory();
     switch (category) {
     case PRIMITIVE:
@@ -402,12 +398,6 @@
     return 1 + len;
   }
 
-<<<<<<< HEAD
-  //private static byte[] vLongBytes = new byte[9];
-
-  public static void writeVLong(Output byteStream, long l) {
-    byte[] vLongBytes = new byte[9];
-=======
   private static ThreadLocal<byte[]> vLongBytesThreadLocal = new ThreadLocal<byte[]>() {
     @Override
     public byte[] initialValue() {
@@ -417,7 +407,6 @@
 
   public static void writeVLong(Output byteStream, long l) {
     byte[] vLongBytes = vLongBytesThreadLocal.get();
->>>>>>> b3dd313d
     int len = LazyBinaryUtils.writeVLongToByteArray(vLongBytes, l);
     byteStream.write(vLongBytes, 0, len);
   }
