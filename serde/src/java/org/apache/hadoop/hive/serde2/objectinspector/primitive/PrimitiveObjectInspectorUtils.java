--- conflicted
+++ resolved
@@ -21,7 +21,6 @@
 import java.io.DataInput;
 import java.io.DataOutput;
 import java.io.IOException;
-import java.sql.Date;
 import java.sql.Timestamp;
 import java.util.HashMap;
 import java.util.Map;
@@ -32,7 +31,6 @@
 import org.apache.hadoop.hive.serde2.io.DoubleWritable;
 import org.apache.hadoop.hive.serde2.io.HiveDecimalWritable;
 import org.apache.hadoop.hive.serde2.io.ShortWritable;
-import org.apache.hadoop.hive.serde2.io.DateWritable;
 import org.apache.hadoop.hive.serde2.io.TimestampWritable;
 import org.apache.hadoop.hive.serde2.lazy.LazyInteger;
 import org.apache.hadoop.hive.serde2.lazy.LazyLong;
@@ -179,13 +177,7 @@
   public static final PrimitiveTypeEntry shortTypeEntry = new PrimitiveTypeEntry(
       PrimitiveCategory.SHORT, serdeConstants.SMALLINT_TYPE_NAME, Short.TYPE,
       Short.class, ShortWritable.class);
-<<<<<<< HEAD
-  public static final PrimitiveTypeEntry dateTypeEntry = new PrimitiveTypeEntry(
-      PrimitiveCategory.DATE, Constants.DATE_TYPE_NAME, null,
-      Object.class, DateWritable.class);
-=======
-
->>>>>>> b3dd313d
+
   public static final PrimitiveTypeEntry timestampTypeEntry = new PrimitiveTypeEntry(
       PrimitiveCategory.TIMESTAMP, serdeConstants.TIMESTAMP_TYPE_NAME, null,
       Timestamp.class, TimestampWritable.class);
@@ -208,7 +200,6 @@
     registerType(doubleTypeEntry);
     registerType(byteTypeEntry);
     registerType(shortTypeEntry);
-    registerType(dateTypeEntry);
     registerType(timestampTypeEntry);
     registerType(decimalTypeEntry);
     registerType(unknownTypeEntry);
@@ -369,10 +360,6 @@
       Writable t2 = ((StringObjectInspector) oi2)
           .getPrimitiveWritableObject(o2);
       return t1.equals(t2);
-    }
-    case DATE: {
-      return ((DateObjectInspector) oi1).getPrimitiveWritableObject(o1)
-          .equals(((DateObjectInspector) oi2).getPrimitiveWritableObject(o2));
     }
     case TIMESTAMP: {
       return ((TimestampObjectInspector) oi1).getPrimitiveWritableObject(o1)
@@ -412,8 +399,6 @@
       return ((DoubleObjectInspector) oi).get(o);
     case STRING:
       return Double.valueOf(((StringObjectInspector) oi).getPrimitiveJavaObject(o));
-    case DATE:
-      return ((DateObjectInspector) oi).getPrimitiveWritableObject(o).getTimeInSeconds();
     case TIMESTAMP:
       return ((TimestampObjectInspector) oi).getPrimitiveWritableObject(o)
           .getDouble();
@@ -489,10 +474,6 @@
         result = s.length() != 0;
       }
       break;
-    case DATE:
-      result = (((DateObjectInspector) oi)
-          .getPrimitiveWritableObject(o).getTimeInSeconds() != 0);
-      break;
     case TIMESTAMP:
       result = (((TimestampObjectInspector) oi)
           .getPrimitiveWritableObject(o).getSeconds() != 0);
@@ -577,10 +558,6 @@
       }
       break;
     }
-    case DATE:
-      result = (int) (((DateObjectInspector) oi)
-          .getPrimitiveWritableObject(o).getTimeInSeconds());
-      break;
     case TIMESTAMP:
       result = (int) (((TimestampObjectInspector) oi)
           .getPrimitiveWritableObject(o).getSeconds());
@@ -639,10 +616,6 @@
         result = Long.parseLong(s);
       }
       break;
-    case DATE:
-      result = ((DateObjectInspector) oi).getPrimitiveWritableObject(o)
-          .getTimeInSeconds();
-      break;
     case TIMESTAMP:
       result = ((TimestampObjectInspector) oi).getPrimitiveWritableObject(o)
           .getSeconds();
@@ -695,9 +668,6 @@
       String s = soi.getPrimitiveJavaObject(o);
       result = Double.parseDouble(s);
       break;
-    case DATE:
-      result = ((DateObjectInspector) oi).getPrimitiveWritableObject(o).getTimeInSeconds();
-      break;
     case TIMESTAMP:
       result = ((TimestampObjectInspector) oi).getPrimitiveWritableObject(o).getDouble();
       break;
@@ -761,9 +731,6 @@
     case STRING:
       StringObjectInspector soi = (StringObjectInspector) oi;
       result = soi.getPrimitiveJavaObject(o);
-      break;
-    case DATE:
-      result = ((DateObjectInspector) oi).getPrimitiveWritableObject(o).toString();
       break;
     case TIMESTAMP:
       result = ((TimestampObjectInspector) oi).getPrimitiveWritableObject(o).toString();
@@ -805,75 +772,17 @@
     }
   }
 
-<<<<<<< HEAD
-  public static Date getDate(Object o, PrimitiveObjectInspector oi) {
-=======
   public static HiveDecimal getHiveDecimal(Object o, PrimitiveObjectInspector oi) {
->>>>>>> b3dd313d
     if (o == null) {
       return null;
     }
 
-<<<<<<< HEAD
-    Date result = null;
-=======
     HiveDecimal result = null;
->>>>>>> b3dd313d
     switch (oi.getPrimitiveCategory()) {
     case VOID:
       result = null;
       break;
     case BOOLEAN:
-<<<<<<< HEAD
-      result = DateWritable.timeToDate((((BooleanObjectInspector) oi).get(o))? 1 : 0);
-      break;
-    case BYTE:
-      result = DateWritable.timeToDate(((ByteObjectInspector) oi).get(o));
-      break;
-    case SHORT:
-      result = DateWritable.timeToDate(((ShortObjectInspector) oi).get(o));
-      break;
-    case INT:
-      result = DateWritable.timeToDate(((IntObjectInspector) oi).get(o));
-      break;
-    case LONG:
-      result = DateWritable.timeToDate(((LongObjectInspector) oi).get(o));
-      break;
-    case FLOAT:
-      result = DateWritable.timeToDate((long)((FloatObjectInspector) oi).get(o));
-      break;
-    case DOUBLE:
-      result = DateWritable.timeToDate((long)((DoubleObjectInspector) oi).get(o));
-      break;
-    case STRING:
-      StringObjectInspector soi = (StringObjectInspector) oi;
-      String s = soi.getPrimitiveJavaObject(o).trim();
-      try {
-        result = Date.valueOf(s);
-      } catch (IllegalArgumentException e) {
-        result = null;
-      }
-      break;
-    case DATE:
-      result = ((DateObjectInspector) oi).getPrimitiveWritableObject(o).get();
-      break;
-    case TIMESTAMP:
-      result = DateWritable.timeToDate(((TimestampObjectInspector) oi).getPrimitiveWritableObject(o).getSeconds());
-      break;
-    case BINARY:
-      throw new RuntimeException("Cannot convert to Date from: "
-        + oi.getTypeName());
-    default:
-      throw new RuntimeException("Hive 2 Internal error: unknown type: "
-          + oi.getTypeName());
-    }
-/*
-    if (result != null) {
-      // Drop time components in a Date
-      result = new Date(result.getYear(), result.getMonth(), result.getDate());
-    }
-*/
-=======
       result = ((BooleanObjectInspector) oi).get(o) ?
         HiveDecimal.ONE : HiveDecimal.ZERO;
       break;
@@ -912,7 +821,6 @@
       throw new RuntimeException("Hive 2 Internal error: unknown type: "
                                  + oi.getTypeName());
     }
->>>>>>> b3dd313d
     return result;
   }
 
@@ -968,9 +876,6 @@
         result = null;
       }
       break;
-    case DATE:
-      result = new Timestamp(((DateObjectInspector) oi).getPrimitiveWritableObject(o).get().getTime());
-      break;
     case TIMESTAMP:
       result = ((TimestampObjectInspector) oi).getPrimitiveWritableObject(o).getTimestamp();
       break;
