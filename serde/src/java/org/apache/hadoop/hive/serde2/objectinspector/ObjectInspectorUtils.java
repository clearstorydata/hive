/**
 * Licensed to the Apache Software Foundation (ASF) under one
 * or more contributor license agreements.  See the NOTICE file
 * distributed with this work for additional information
 * regarding copyright ownership.  The ASF licenses this file
 * to you under the Apache License, Version 2.0 (the
 * "License"); you may not use this file except in compliance
 * with the License.  You may obtain a copy of the License at
 *
 *     http://www.apache.org/licenses/LICENSE-2.0
 *
 * Unless required by applicable law or agreed to in writing, software
 * distributed under the License is distributed on an "AS IS" BASIS,
 * WITHOUT WARRANTIES OR CONDITIONS OF ANY KIND, either express or implied.
 * See the License for the specific language governing permissions and
 * limitations under the License.
 */

package org.apache.hadoop.hive.serde2.objectinspector;

import java.lang.reflect.Field;
import java.lang.reflect.Modifier;
import java.lang.reflect.Type;
import java.util.ArrayList;
import java.util.HashMap;
import java.util.Iterator;
import java.util.List;
import java.util.Map;

import org.apache.commons.logging.Log;
import org.apache.commons.logging.LogFactory;
<<<<<<< HEAD
import org.apache.hadoop.hive.serde.Constants;
import org.apache.hadoop.hive.serde2.io.DateWritable;
=======
import org.apache.hadoop.hive.serde.serdeConstants;
import org.apache.hadoop.hive.serde2.io.HiveDecimalWritable;
>>>>>>> b3dd313d
import org.apache.hadoop.hive.serde2.io.TimestampWritable;
import org.apache.hadoop.hive.serde2.objectinspector.ObjectInspector.Category;
import org.apache.hadoop.hive.serde2.objectinspector.ObjectInspectorFactory.ObjectInspectorOptions;
import org.apache.hadoop.hive.serde2.objectinspector.primitive.AbstractPrimitiveWritableObjectInspector;
import org.apache.hadoop.hive.serde2.objectinspector.primitive.HiveDecimalObjectInspector;
import org.apache.hadoop.hive.serde2.objectinspector.primitive.BinaryObjectInspector;
import org.apache.hadoop.hive.serde2.objectinspector.primitive.BooleanObjectInspector;
import org.apache.hadoop.hive.serde2.objectinspector.primitive.ByteObjectInspector;
import org.apache.hadoop.hive.serde2.objectinspector.primitive.DoubleObjectInspector;
import org.apache.hadoop.hive.serde2.objectinspector.primitive.FloatObjectInspector;
import org.apache.hadoop.hive.serde2.objectinspector.primitive.IntObjectInspector;
import org.apache.hadoop.hive.serde2.objectinspector.primitive.LongObjectInspector;
import org.apache.hadoop.hive.serde2.objectinspector.primitive.PrimitiveObjectInspectorFactory;
import org.apache.hadoop.hive.serde2.objectinspector.primitive.ShortObjectInspector;
import org.apache.hadoop.hive.serde2.objectinspector.primitive.StringObjectInspector;
import org.apache.hadoop.hive.serde2.objectinspector.primitive.DateObjectInspector;
import org.apache.hadoop.hive.serde2.objectinspector.primitive.TimestampObjectInspector;
import org.apache.hadoop.hive.serde2.typeinfo.TypeInfoUtils;
import org.apache.hadoop.hive.shims.ShimLoader;
import org.apache.hadoop.io.BytesWritable;
import org.apache.hadoop.io.Text;
import org.apache.hadoop.util.StringUtils;

/**
 * ObjectInspectorFactory is the primary way to create new ObjectInspector
 * instances.
 *
 * SerDe classes should call the static functions in this library to create an
 * ObjectInspector to return to the caller of SerDe2.getObjectInspector().
 */
public final class ObjectInspectorUtils {

  protected final static Log LOG = LogFactory.getLog(ObjectInspectorUtils.class.getName());

  /**
   * This enum controls how we copy primitive objects.
   *
   * DEFAULT means choosing the most efficient way between JAVA and WRITABLE.
   * JAVA means converting all primitive objects to java primitive objects.
   * WRITABLE means converting all primitive objects to writable objects.
   *
   */
  public enum ObjectInspectorCopyOption {
    DEFAULT, JAVA, WRITABLE
  }

  /**
   * Ensures that an ObjectInspector is Writable.
   */
  public static ObjectInspector getWritableObjectInspector(ObjectInspector oi) {
    // All non-primitive OIs are writable so we need only check this case.
    if (oi.getCategory() == Category.PRIMITIVE) {
      PrimitiveObjectInspector poi = (PrimitiveObjectInspector) oi;
      if (!(poi instanceof AbstractPrimitiveWritableObjectInspector)) {
        return PrimitiveObjectInspectorFactory
            .getPrimitiveWritableObjectInspector(poi.getPrimitiveCategory());
      }
    }
    return oi;
  }

  /**
   * Get the corresponding standard ObjectInspector for an ObjectInspector.
   *
   * The returned ObjectInspector can be used to inspect the standard object.
   */
  public static ObjectInspector getStandardObjectInspector(ObjectInspector oi) {
    return getStandardObjectInspector(oi, ObjectInspectorCopyOption.DEFAULT);
  }

  public static ObjectInspector getStandardObjectInspector(ObjectInspector oi,
      ObjectInspectorCopyOption objectInspectorOption) {
    ObjectInspector result = null;
    switch (oi.getCategory()) {
    case PRIMITIVE: {
      PrimitiveObjectInspector poi = (PrimitiveObjectInspector) oi;
      switch (objectInspectorOption) {
      case DEFAULT: {
        if (poi.preferWritable()) {
          result = PrimitiveObjectInspectorFactory
              .getPrimitiveWritableObjectInspector(poi.getPrimitiveCategory());
        } else {
          result = PrimitiveObjectInspectorFactory
              .getPrimitiveJavaObjectInspector(poi.getPrimitiveCategory());
        }
        break;
      }
      case JAVA: {
        result = PrimitiveObjectInspectorFactory
            .getPrimitiveJavaObjectInspector(poi.getPrimitiveCategory());
        break;
      }
      case WRITABLE: {
        result = PrimitiveObjectInspectorFactory
            .getPrimitiveWritableObjectInspector(poi.getPrimitiveCategory());
        break;
      }
      }
      break;
    }
    case LIST: {
      ListObjectInspector loi = (ListObjectInspector) oi;
      result = ObjectInspectorFactory
          .getStandardListObjectInspector(getStandardObjectInspector(loi
          .getListElementObjectInspector(), objectInspectorOption));
      break;
    }
    case MAP: {
      MapObjectInspector moi = (MapObjectInspector) oi;
      result = ObjectInspectorFactory.getStandardMapObjectInspector(
          getStandardObjectInspector(moi.getMapKeyObjectInspector(),
          objectInspectorOption), getStandardObjectInspector(moi
          .getMapValueObjectInspector(), objectInspectorOption));
      break;
    }
    case STRUCT: {
      StructObjectInspector soi = (StructObjectInspector) oi;
      List<? extends StructField> fields = soi.getAllStructFieldRefs();
      List<String> fieldNames = new ArrayList<String>(fields.size());
      List<ObjectInspector> fieldObjectInspectors = new ArrayList<ObjectInspector>(
          fields.size());
      for (StructField f : fields) {
        fieldNames.add(f.getFieldName());
        fieldObjectInspectors.add(getStandardObjectInspector(f
            .getFieldObjectInspector(), objectInspectorOption));
      }
      result = ObjectInspectorFactory.getStandardStructObjectInspector(
          fieldNames, fieldObjectInspectors);
      break;
    }
    case UNION: {
      UnionObjectInspector uoi = (UnionObjectInspector) oi;
      List<ObjectInspector> ois = new ArrayList<ObjectInspector>();
      for (ObjectInspector eoi : uoi.getObjectInspectors()) {
        ois.add(getStandardObjectInspector(eoi, objectInspectorOption));
      }
      result = ObjectInspectorFactory.getStandardUnionObjectInspector(ois);
      break;
    }
    default: {
      throw new RuntimeException("Unknown ObjectInspector category!");
    }
    }
    return result;
  }

  /**
   * Copy specified fields in the input row to the output array of standard objects.
   * @param result output list of standard objects.
   * @param row input row.
   * @param startCol starting column number from the input row.
   * @param numCols number of columns to copy.
   * @param soi Object inspector for the to-be-copied columns.
   */
  public static void partialCopyToStandardObject(List<Object> result, Object row, int startCol,
      int numCols, StructObjectInspector soi,
      ObjectInspectorCopyOption objectInspectorOption) {

    List<? extends StructField> fields = soi.getAllStructFieldRefs();
    int i = 0, j = 0;
    for (StructField f : fields) {
      if (i++ >= startCol) {
        result.add(copyToStandardObject(soi.getStructFieldData(row, f),
            f.getFieldObjectInspector(), objectInspectorOption));
        if (++j == numCols) {
          break;
        }
      }
    }
  }

  /**
   * Copy fields in the input row to the output array of standard objects.
   *
   * @param result
   *          output list of standard objects.
   * @param row
   *          input row.
   * @param soi
   *          Object inspector for the to-be-copied columns.
   * @param objectInspectorOption
   */
  public static void copyToStandardObject(List<Object> result, Object row,
      StructObjectInspector soi, ObjectInspectorCopyOption objectInspectorOption) {
    List<? extends StructField> fields = soi.getAllStructFieldRefs();
    for (StructField f : fields) {
      result.add(copyToStandardObject(soi.getStructFieldData(row, f),
          f.getFieldObjectInspector(), objectInspectorOption));
    }
  }

  /**
   * Returns a deep copy of the Object o that can be scanned by a
   * StandardObjectInspector returned by getStandardObjectInspector(oi).
   */
  public static Object copyToStandardObject(Object o, ObjectInspector oi) {
    return copyToStandardObject(o, oi, ObjectInspectorCopyOption.DEFAULT);
  }

  public static Object copyToStandardJavaObject(Object o, ObjectInspector oi) {
    return copyToStandardObject(o, oi, ObjectInspectorCopyOption.JAVA);
  }

  public static Object copyToStandardObject(Object o, ObjectInspector oi,
      ObjectInspectorCopyOption objectInspectorOption) {
    if (o == null) {
      return null;
    }

    Object result = null;
    switch (oi.getCategory()) {
    case PRIMITIVE: {
      PrimitiveObjectInspector loi = (PrimitiveObjectInspector) oi;
      switch (objectInspectorOption) {
      case DEFAULT: {
        if (loi.preferWritable()) {
          result = loi.getPrimitiveWritableObject(loi.copyObject(o));
        } else {
          result = loi.getPrimitiveJavaObject(o);
        }
        break;
      }
      case JAVA: {
        result = loi.getPrimitiveJavaObject(o);
        break;
      }
      case WRITABLE: {
        result = loi.getPrimitiveWritableObject(loi.copyObject(o));
        break;
      }
      }
      break;
    }
    case LIST: {
      ListObjectInspector loi = (ListObjectInspector) oi;
      int length = loi.getListLength(o);
      ArrayList<Object> list = new ArrayList<Object>(length);
      for (int i = 0; i < length; i++) {
        list.add(copyToStandardObject(loi.getListElement(o, i), loi
            .getListElementObjectInspector(), objectInspectorOption));
      }
      result = list;
      break;
    }
    case MAP: {
      MapObjectInspector moi = (MapObjectInspector) oi;
      HashMap<Object, Object> map = new HashMap<Object, Object>();
      Map<? extends Object, ? extends Object> omap = moi.getMap(o);
      for (Map.Entry<? extends Object, ? extends Object> entry : omap
          .entrySet()) {
        map.put(copyToStandardObject(entry.getKey(), moi
            .getMapKeyObjectInspector(), objectInspectorOption),
            copyToStandardObject(entry.getValue(), moi
            .getMapValueObjectInspector(), objectInspectorOption));
      }
      result = map;
      break;
    }
    case STRUCT: {
      StructObjectInspector soi = (StructObjectInspector) oi;
      List<? extends StructField> fields = soi.getAllStructFieldRefs();
      ArrayList<Object> struct = new ArrayList<Object>(fields.size());
      for (StructField f : fields) {
        struct.add(copyToStandardObject(soi.getStructFieldData(o, f), f
            .getFieldObjectInspector(), objectInspectorOption));
      }
      result = struct;
      break;
    }
    case UNION: {
      UnionObjectInspector uoi = (UnionObjectInspector)oi;
      List<ObjectInspector> objectInspectors = uoi.getObjectInspectors();
      Object object = copyToStandardObject(
              uoi.getField(o),
              objectInspectors.get(uoi.getTag(o)),
              objectInspectorOption);
      result = object;
      break;
    }
    default: {
      throw new RuntimeException("Unknown ObjectInspector category!");
    }
    }
    return result;
  }

  public static String getStandardStructTypeName(StructObjectInspector soi) {
    StringBuilder sb = new StringBuilder();
    sb.append("struct<");
    List<? extends StructField> fields = soi.getAllStructFieldRefs();
    for (int i = 0; i < fields.size(); i++) {
      if (i > 0) {
        sb.append(",");
      }
      sb.append(fields.get(i).getFieldName());
      sb.append(":");
      sb.append(fields.get(i).getFieldObjectInspector().getTypeName());
    }
    sb.append(">");
    return sb.toString();
  }

  public static String getStandardUnionTypeName(UnionObjectInspector uoi) {
    StringBuilder sb = new StringBuilder();
    sb.append(serdeConstants.UNION_TYPE_NAME + "<");
    List<ObjectInspector> ois = uoi.getObjectInspectors();
    for(int i = 0; i < ois.size(); i++) {
      if (i > 0) {
        sb.append(",");
      }
      sb.append(ois.get(i).getTypeName());
    }
    sb.append(">");
    return sb.toString();
  }

  public static StructField getStandardStructFieldRef(String fieldName,
      List<? extends StructField> fields) {
    fieldName = fieldName.toLowerCase();
    for (int i = 0; i < fields.size(); i++) {
      if (fields.get(i).getFieldName().equals(fieldName)) {
        return fields.get(i);
      }
    }
    // For backward compatibility: fieldNames can also be integer Strings.
    try {
      int i = Integer.parseInt(fieldName);
      if (i >= 0 && i < fields.size()) {
        return fields.get(i);
      }
    } catch (NumberFormatException e) {
      // ignore
    }
    throw new RuntimeException("cannot find field " + fieldName + " from "
        + fields);
    // return null;
  }

  /**
   * Get all the declared non-static fields of Class c.
   */
  public static Field[] getDeclaredNonStaticFields(Class<?> c) {
    Field[] f = c.getDeclaredFields();
    ArrayList<Field> af = new ArrayList<Field>();
    for (int i = 0; i < f.length; ++i) {
      if (!Modifier.isStatic(f[i].getModifiers())) {
        af.add(f[i]);
      }
    }
    Field[] r = new Field[af.size()];
    for (int i = 0; i < af.size(); ++i) {
      r[i] = af.get(i);
    }
    return r;
  }

  /**
   * Get the class names of the ObjectInspector hierarchy. Mainly used for
   * debugging.
   */
  public static String getObjectInspectorName(ObjectInspector oi) {
    switch (oi.getCategory()) {
    case PRIMITIVE: {
      return oi.getClass().getSimpleName();
    }
    case LIST: {
      ListObjectInspector loi = (ListObjectInspector) oi;
      return oi.getClass().getSimpleName() + "<"
          + getObjectInspectorName(loi.getListElementObjectInspector()) + ">";
    }
    case MAP: {
      MapObjectInspector moi = (MapObjectInspector) oi;
      return oi.getClass().getSimpleName() + "<"
          + getObjectInspectorName(moi.getMapKeyObjectInspector()) + ","
          + getObjectInspectorName(moi.getMapValueObjectInspector()) + ">";
    }
    case STRUCT: {
      StringBuilder result = new StringBuilder();
      result.append(oi.getClass().getSimpleName() + "<");
      StructObjectInspector soi = (StructObjectInspector) oi;
      List<? extends StructField> fields = soi.getAllStructFieldRefs();
      for (int i = 0; i < fields.size(); i++) {
        result.append(fields.get(i).getFieldName());
        result.append(":");
        result.append(getObjectInspectorName(fields.get(i)
            .getFieldObjectInspector()));
        if (i == fields.size() - 1) {
          result.append(">");
        } else {
          result.append(",");
        }
      }
      return result.toString();
    }
    case UNION: {
      StringBuffer result = new StringBuffer();
      result.append(oi.getClass().getSimpleName() + "<");
      UnionObjectInspector uoi = (UnionObjectInspector)oi;
      List<ObjectInspector> ois = uoi.getObjectInspectors();
      for (int i = 0; i < ois.size(); i++) {
        if (i > 0) {
          result.append(",");
        }
        result.append(getObjectInspectorName(ois.get(i)));
      }
      result.append(">");
      return result.toString();
    }
    default: {
      throw new RuntimeException("Unknown ObjectInspector category!");
    }
    }
  }

  public static int hashCode(Object o, ObjectInspector objIns) {
    if (o == null) {
      return 0;
    }
    switch (objIns.getCategory()) {
    case PRIMITIVE: {
      PrimitiveObjectInspector poi = ((PrimitiveObjectInspector) objIns);
      switch (poi.getPrimitiveCategory()) {
      case VOID:
        return 0;
      case BOOLEAN:
        return ((BooleanObjectInspector) poi).get(o) ? 1 : 0;
      case BYTE:
        return ((ByteObjectInspector) poi).get(o);
      case SHORT:
        return ((ShortObjectInspector) poi).get(o);
      case INT:
        return ((IntObjectInspector) poi).get(o);
      case LONG: {
        long a = ((LongObjectInspector) poi).get(o);
        return (int) ((a >>> 32) ^ a);
      }
      case FLOAT:
        return Float.floatToIntBits(((FloatObjectInspector) poi).get(o));
      case DOUBLE: {
        // This hash function returns the same result as Double.hashCode()
        // while DoubleWritable.hashCode returns a different result.
        long a = Double.doubleToLongBits(((DoubleObjectInspector) poi).get(o));
        return (int) ((a >>> 32) ^ a);
      }
      case STRING: {
        // This hash function returns the same result as String.hashCode() when
        // all characters are ASCII, while Text.hashCode() always returns a
        // different result.
        Text t = ((StringObjectInspector) poi).getPrimitiveWritableObject(o);
        int r = 0;
        for (int i = 0; i < t.getLength(); i++) {
          r = r * 31 + t.getBytes()[i];
        }
        return r;
      }
      case BINARY:
        return ((BinaryObjectInspector) poi).getPrimitiveWritableObject(o).hashCode();

      case DATE:
        return ((DateObjectInspector) poi).getPrimitiveWritableObject(o).hashCode();
      case TIMESTAMP:
        TimestampWritable t = ((TimestampObjectInspector) poi)
            .getPrimitiveWritableObject(o);
        return t.hashCode();
      case DECIMAL:
        return ((HiveDecimalObjectInspector) poi).getPrimitiveWritableObject(o).hashCode();

      default: {
        throw new RuntimeException("Unknown type: "
            + poi.getPrimitiveCategory());
      }
      }
    }
    case LIST: {
      int r = 0;
      ListObjectInspector listOI = (ListObjectInspector)objIns;
      ObjectInspector elemOI = listOI.getListElementObjectInspector();
      for (int ii = 0; ii < listOI.getListLength(o); ++ii) {
        r = 31 * r + hashCode(listOI.getListElement(o, ii), elemOI);
      }
      return r;
    }
    case MAP: {
      int r = 0;
      MapObjectInspector mapOI = (MapObjectInspector)objIns;
      ObjectInspector keyOI = mapOI.getMapKeyObjectInspector();
      ObjectInspector valueOI = mapOI.getMapValueObjectInspector();
      Map<?, ?> map = mapOI.getMap(o);
      for (Map.Entry entry : map.entrySet()) {
        r += hashCode(entry.getKey(), keyOI) ^
             hashCode(entry.getValue(), valueOI);
      }
      return r;
    }
    case STRUCT:
    case UNION:
    default:
      throw new RuntimeException(
          "Hash code on complex types not supported yet.");
    }
  }

  /**
   * Compare two arrays of objects with their respective arrays of
   * ObjectInspectors.
   */
  public static int compare(Object[] o1, ObjectInspector[] oi1, Object[] o2,
      ObjectInspector[] oi2) {
    assert (o1.length == oi1.length);
    assert (o2.length == oi2.length);
    assert (o1.length == o2.length);

    for (int i = 0; i < o1.length; i++) {
      int r = compare(o1[i], oi1[i], o2[i], oi2[i]);
      if (r != 0) {
        return r;
      }
    }
    return 0;
  }

  /**
   * Whether comparison is supported for this type.
   * Currently all types that references any map are not comparable.
   */
  public static boolean compareSupported(ObjectInspector oi) {
    switch (oi.getCategory()) {
    case PRIMITIVE:
      return true;
    case LIST:
      ListObjectInspector loi = (ListObjectInspector) oi;
      return compareSupported(loi.getListElementObjectInspector());
    case STRUCT:
      StructObjectInspector soi = (StructObjectInspector) oi;
      List<? extends StructField> fields = soi.getAllStructFieldRefs();
      for (int f = 0; f < fields.size(); f++) {
        if (!compareSupported(fields.get(f).getFieldObjectInspector())) {
          return false;
        }
      }
      return true;
    case MAP:
      return false;
    case UNION:
      UnionObjectInspector uoi = (UnionObjectInspector) oi;
      for (ObjectInspector eoi : uoi.getObjectInspectors()) {
        if (!compareSupported(eoi)) {
          return false;
        }
      }
      return true;
    default:
      return false;
    }
  }

  /**
   * Compare two objects with their respective ObjectInspectors.
   */
  public static int compare(Object o1, ObjectInspector oi1, Object o2,
      ObjectInspector oi2) {
    return compare(o1, oi1, o2, oi2, new FullMapEqualComparer());
  }

  /**
   * Compare two objects with their respective ObjectInspectors.
   */
  public static int compare(Object o1, ObjectInspector oi1, Object o2,
      ObjectInspector oi2, MapEqualComparer mapEqualComparer) {
    if (oi1.getCategory() != oi2.getCategory()) {
      return oi1.getCategory().compareTo(oi2.getCategory());
    }

    if (o1 == null) {
      return o2 == null ? 0 : -1;
    } else if (o2 == null) {
      return 1;
    }

    switch (oi1.getCategory()) {
    case PRIMITIVE: {
      PrimitiveObjectInspector poi1 = ((PrimitiveObjectInspector) oi1);
      PrimitiveObjectInspector poi2 = ((PrimitiveObjectInspector) oi2);
      if (poi1.getPrimitiveCategory() != poi2.getPrimitiveCategory()) {
        return poi1.getPrimitiveCategory().compareTo(
            poi2.getPrimitiveCategory());
      }
      switch (poi1.getPrimitiveCategory()) {
      case VOID:
        return 0;
      case BOOLEAN: {
        int v1 = ((BooleanObjectInspector) poi1).get(o1) ? 1 : 0;
        int v2 = ((BooleanObjectInspector) poi2).get(o2) ? 1 : 0;
        return v1 - v2;
      }
      case BYTE: {
        int v1 = ((ByteObjectInspector) poi1).get(o1);
        int v2 = ((ByteObjectInspector) poi2).get(o2);
        return v1 - v2;
      }
      case SHORT: {
        int v1 = ((ShortObjectInspector) poi1).get(o1);
        int v2 = ((ShortObjectInspector) poi2).get(o2);
        return v1 - v2;
      }
      case INT: {
        int v1 = ((IntObjectInspector) poi1).get(o1);
        int v2 = ((IntObjectInspector) poi2).get(o2);
        return v1 > v2 ? 1 : (v1 < v2 ? -1 : 0);
      }
      case LONG: {
        long v1 = ((LongObjectInspector) poi1).get(o1);
        long v2 = ((LongObjectInspector) poi2).get(o2);
        return v1 > v2 ? 1 : (v1 < v2 ? -1 : 0);
      }
      case FLOAT: {
        float v1 = ((FloatObjectInspector) poi1).get(o1);
        float v2 = ((FloatObjectInspector) poi2).get(o2);
        return Float.compare(v1, v2);
      }
      case DOUBLE: {
        double v1 = ((DoubleObjectInspector) poi1).get(o1);
        double v2 = ((DoubleObjectInspector) poi2).get(o2);
        return Double.compare(v1, v2);
      }
      case STRING: {
        if (poi1.preferWritable() || poi2.preferWritable()) {
          Text t1 = (Text) poi1.getPrimitiveWritableObject(o1);
          Text t2 = (Text) poi2.getPrimitiveWritableObject(o2);
          return t1 == null ? (t2 == null ? 0 : -1) : (t2 == null ? 1
              : ShimLoader.getHadoopShims().compareText(t1, t2));
        } else {
          String s1 = (String) poi1.getPrimitiveJavaObject(o1);
          String s2 = (String) poi2.getPrimitiveJavaObject(o2);
          return s1 == null ? (s2 == null ? 0 : -1) : (s2 == null ? 1 : s1
              .compareTo(s2));
        }
      }
      case BINARY: {
        BytesWritable bw1 = ((BinaryObjectInspector) poi1).getPrimitiveWritableObject(o1);
        BytesWritable bw2 = ((BinaryObjectInspector) poi2).getPrimitiveWritableObject(o2);
        return bw1.compareTo(bw2);
      }

      case DATE: {
        DateWritable d1 = ((DateObjectInspector) poi1)
            .getPrimitiveWritableObject(o1);
        DateWritable d2 = ((DateObjectInspector) poi2)
            .getPrimitiveWritableObject(o2);
        return d1.compareTo(d2);
      }
      case TIMESTAMP: {
        TimestampWritable t1 = ((TimestampObjectInspector) poi1)
            .getPrimitiveWritableObject(o1);
        TimestampWritable t2 = ((TimestampObjectInspector) poi2)
            .getPrimitiveWritableObject(o2);
        return t1.compareTo(t2);
      }
      case DECIMAL: {
        HiveDecimalWritable t1 = ((HiveDecimalObjectInspector) poi1)
            .getPrimitiveWritableObject(o1);
        HiveDecimalWritable t2 = ((HiveDecimalObjectInspector) poi2)
            .getPrimitiveWritableObject(o2);
        return t1.compareTo(t2);
      }
      default: {
        throw new RuntimeException("Unknown type: "
            + poi1.getPrimitiveCategory());
      }
      }
    }
    case STRUCT: {
      StructObjectInspector soi1 = (StructObjectInspector) oi1;
      StructObjectInspector soi2 = (StructObjectInspector) oi2;
      List<? extends StructField> fields1 = soi1.getAllStructFieldRefs();
      List<? extends StructField> fields2 = soi2.getAllStructFieldRefs();
      int minimum = Math.min(fields1.size(), fields2.size());
      for (int i = 0; i < minimum; i++) {
        int r = compare(soi1.getStructFieldData(o1, fields1.get(i)), fields1
            .get(i).getFieldObjectInspector(), soi2.getStructFieldData(o2,
            fields2.get(i)), fields2.get(i).getFieldObjectInspector(),
            mapEqualComparer);
        if (r != 0) {
          return r;
        }
      }
      return fields1.size() - fields2.size();
    }
    case LIST: {
      ListObjectInspector loi1 = (ListObjectInspector) oi1;
      ListObjectInspector loi2 = (ListObjectInspector) oi2;
      int minimum = Math.min(loi1.getListLength(o1), loi2.getListLength(o2));
      for (int i = 0; i < minimum; i++) {
        int r = compare(loi1.getListElement(o1, i), loi1
            .getListElementObjectInspector(), loi2.getListElement(o2, i), loi2
            .getListElementObjectInspector(),
            mapEqualComparer);
        if (r != 0) {
          return r;
        }
      }
      return loi1.getListLength(o1) - loi2.getListLength(o2);
    }
    case MAP: {
      if (mapEqualComparer == null) {
        throw new RuntimeException("Compare on map type not supported!");
      } else {
        return mapEqualComparer.compare(o1, (MapObjectInspector)oi1, o2, (MapObjectInspector)oi2);
      }
    }
    case UNION: {
      UnionObjectInspector uoi1 = (UnionObjectInspector) oi1;
      UnionObjectInspector uoi2 = (UnionObjectInspector) oi2;
      byte tag1 = uoi1.getTag(o1);
      byte tag2 = uoi2.getTag(o2);
      if (tag1 != tag2) {
        return tag1 - tag2;
      }
      return compare(uoi1.getField(o1),
          uoi1.getObjectInspectors().get(tag1),
          uoi2.getField(o2), uoi2.getObjectInspectors().get(tag2),
          mapEqualComparer);
    }
    default:
      throw new RuntimeException("Compare on unknown type: "
          + oi1.getCategory());
    }
  }

  /**
   * Get the list of field names as csv from a StructObjectInspector.
   */
  public static String getFieldNames(StructObjectInspector soi) {
    List<? extends StructField> fields = soi.getAllStructFieldRefs();
    StringBuilder sb = new StringBuilder();
    for (int i = 0; i < fields.size(); i++) {
      if (i > 0) {
        sb.append(",");
      }
      sb.append(fields.get(i).getFieldName());
    }
    return sb.toString();
  }

  /**
   * Get the list of field type as csv from a StructObjectInspector.
   */
  public static String getFieldTypes(StructObjectInspector soi) {
    List<? extends StructField> fields = soi.getAllStructFieldRefs();
    StringBuilder sb = new StringBuilder();
    for (int i = 0; i < fields.size(); i++) {
      if (i > 0) {
        sb.append(":");
      }
      sb.append(TypeInfoUtils.getTypeInfoFromObjectInspector(
          fields.get(i).getFieldObjectInspector()).getTypeName());
    }
    return sb.toString();
  }

  /**
   * Get the type name of the Java class.
   */
  public static String getTypeNameFromJavaClass(Type t) {
    try {
      ObjectInspector oi = ObjectInspectorFactory.getReflectionObjectInspector(t,
          ObjectInspectorOptions.JAVA);
      return oi.getTypeName();
    } catch (Throwable e) {
      LOG.info(StringUtils.stringifyException(e));
      return "unknown";
    }
  }

  /**
   * Compares two types identified by the given object inspectors. This method
   * compares the types as follows:
   * <ol>
   * <li>If the given inspectors do not belong to same category, the result is
   * negative.</li>
   * <li>If the given inspectors are for <code>PRIMITIVE</code> type, the result
   * is the comparison of their type names.</li>
   * <li>If the given inspectors are for <code>LIST</code> type, then the result
   * is recursive call to compare the type of list elements.</li>
   * <li>If the given inspectors are <code>MAP</code> type, then the result is a
   * recursive call to compare the map key and value types.</li>
   * <li>If the given inspectors are <code>STRUCT</code> type, then the result
   * is negative if they do not have the same number of fields. If they do have
   * the same number of fields, the result is a recursive call to compare each
   * of the field types.</li>
   * <li>If none of the above, the result is negative.</li>
   * </ol>
   * @param o1
   * @param o2
   * @return true if the given object inspectors represent the same types.
   */
  public static boolean compareTypes(ObjectInspector o1, ObjectInspector o2) {
    Category c1 = o1.getCategory();
    Category c2 = o2.getCategory();

    // Return false if categories are not equal
    if (!c1.equals(c2)) {
      return false;
    }

    // If both categories are primitive return the comparison of type names.
    if (c1.equals(Category.PRIMITIVE)) {
      return o1.getTypeName().equals(o2.getTypeName());
    }

    // If lists, recursively compare the list element types
    if (c1.equals(Category.LIST)) {
      ObjectInspector child1 =
        ((ListObjectInspector) o1).getListElementObjectInspector();
      ObjectInspector child2 =
        ((ListObjectInspector) o2).getListElementObjectInspector();
      return compareTypes(child1, child2);
    }

    // If maps, recursively compare the key and value types
    if (c1.equals(Category.MAP)) {
      MapObjectInspector mapOI1 = (MapObjectInspector) o1;
      MapObjectInspector mapOI2 = (MapObjectInspector) o2;

      ObjectInspector childKey1 = mapOI1.getMapKeyObjectInspector();
      ObjectInspector childKey2 = mapOI2.getMapKeyObjectInspector();

      if (compareTypes(childKey1, childKey2)) {
        ObjectInspector childVal1 = mapOI1.getMapValueObjectInspector();
        ObjectInspector childVal2 = mapOI2.getMapValueObjectInspector();

        if (compareTypes(childVal1, childVal2)) {
          return true;
        }
      }

      return false;
    }

    // If structs, recursively compare the fields
    if (c1.equals(Category.STRUCT)) {
      StructObjectInspector structOI1 = (StructObjectInspector) o1;
      StructObjectInspector structOI2 = (StructObjectInspector) o2;

      List<? extends StructField> childFieldsList1
        = structOI1.getAllStructFieldRefs();
      List<? extends StructField> childFieldsList2
        = structOI2.getAllStructFieldRefs();

      if (childFieldsList1 == null && childFieldsList2 == null) {
        return true;
      }

      if (childFieldsList1.size() != childFieldsList2.size()) {
        return false;
      }

      Iterator<? extends StructField> it1 = childFieldsList1.iterator();
      Iterator<? extends StructField> it2 = childFieldsList2.iterator();
      while (it1.hasNext()) {
        StructField field1 = it1.next();
        StructField field2 = it2.next();

        if (!compareTypes(field1.getFieldObjectInspector(),
              field2.getFieldObjectInspector())) {
          return false;
        }
      }

      return true;
    }

    if (c1.equals(Category.UNION)) {
      UnionObjectInspector uoi1 = (UnionObjectInspector) o1;
      UnionObjectInspector uoi2 = (UnionObjectInspector) o2;
      List<ObjectInspector> ois1 = uoi1.getObjectInspectors();
      List<ObjectInspector> ois2 = uoi2.getObjectInspectors();

      if (ois1 == null && ois2 == null) {
        return true;
      } else if (ois1 == null || ois2 == null) {
        return false;
      } else if (ois1.size() != ois2.size()) {
        return false;
      }
      Iterator<? extends ObjectInspector> it1 = ois1.iterator();
      Iterator<? extends ObjectInspector> it2 = ois2.iterator();
      while (it1.hasNext()) {
        if (!compareTypes(it1.next(), it2.next())) {
          return false;
        }
      }
      return true;
    }

    // Unknown category
    throw new RuntimeException("Unknown category encountered: " + c1);
  }

  public static ConstantObjectInspector getConstantObjectInspector(ObjectInspector oi, Object value) {
    ObjectInspector writableOI = getStandardObjectInspector(oi, ObjectInspectorCopyOption.WRITABLE);
    Object writableValue =
      ObjectInspectorConverters.getConverter(oi, writableOI).convert(value);
    switch (writableOI.getCategory()) {
      case PRIMITIVE:
        PrimitiveObjectInspector poi = (PrimitiveObjectInspector) oi;
        return PrimitiveObjectInspectorFactory.getPrimitiveWritableConstantObjectInspector(
            poi.getPrimitiveCategory(), writableValue);
      case LIST:
        ListObjectInspector loi = (ListObjectInspector) oi;
        return ObjectInspectorFactory.getStandardConstantListObjectInspector(
            getStandardObjectInspector(
              loi.getListElementObjectInspector(),
              ObjectInspectorCopyOption.WRITABLE
            ),
            (List<?>)writableValue);
      case MAP:
        MapObjectInspector moi = (MapObjectInspector) oi;
        return ObjectInspectorFactory.getStandardConstantMapObjectInspector(
            getStandardObjectInspector(
              moi.getMapKeyObjectInspector(),
              ObjectInspectorCopyOption.WRITABLE
            ),
            getStandardObjectInspector(
              moi.getMapValueObjectInspector(),
              ObjectInspectorCopyOption.WRITABLE
            ),
            (Map<?, ?>)writableValue);
      default:
       throw new IllegalArgumentException(
           writableOI.getCategory() + " not yet supported for constant OI");
    }
  }

  public static Object getWritableConstantValue(ObjectInspector oi) {
    return ((ConstantObjectInspector)oi).getWritableConstantValue();
  }

  public static boolean supportsConstantObjectInspector(ObjectInspector oi) {
    switch (oi.getCategory()) {
      case PRIMITIVE:
      case LIST:
      case MAP:
        return true;
      default:
        return false;
    }
  }

  public static boolean isConstantObjectInspector(ObjectInspector oi) {
    return (oi instanceof ConstantObjectInspector);
  }

  private ObjectInspectorUtils() {
    // prevent instantiation
  }
}<|MERGE_RESOLUTION|>--- conflicted
+++ resolved
@@ -29,13 +29,8 @@
 
 import org.apache.commons.logging.Log;
 import org.apache.commons.logging.LogFactory;
-<<<<<<< HEAD
-import org.apache.hadoop.hive.serde.Constants;
-import org.apache.hadoop.hive.serde2.io.DateWritable;
-=======
 import org.apache.hadoop.hive.serde.serdeConstants;
 import org.apache.hadoop.hive.serde2.io.HiveDecimalWritable;
->>>>>>> b3dd313d
 import org.apache.hadoop.hive.serde2.io.TimestampWritable;
 import org.apache.hadoop.hive.serde2.objectinspector.ObjectInspector.Category;
 import org.apache.hadoop.hive.serde2.objectinspector.ObjectInspectorFactory.ObjectInspectorOptions;
@@ -51,7 +46,6 @@
 import org.apache.hadoop.hive.serde2.objectinspector.primitive.PrimitiveObjectInspectorFactory;
 import org.apache.hadoop.hive.serde2.objectinspector.primitive.ShortObjectInspector;
 import org.apache.hadoop.hive.serde2.objectinspector.primitive.StringObjectInspector;
-import org.apache.hadoop.hive.serde2.objectinspector.primitive.DateObjectInspector;
 import org.apache.hadoop.hive.serde2.objectinspector.primitive.TimestampObjectInspector;
 import org.apache.hadoop.hive.serde2.typeinfo.TypeInfoUtils;
 import org.apache.hadoop.hive.shims.ShimLoader;
@@ -494,8 +488,6 @@
       case BINARY:
         return ((BinaryObjectInspector) poi).getPrimitiveWritableObject(o).hashCode();
 
-      case DATE:
-        return ((DateObjectInspector) poi).getPrimitiveWritableObject(o).hashCode();
       case TIMESTAMP:
         TimestampWritable t = ((TimestampObjectInspector) poi)
             .getPrimitiveWritableObject(o);
@@ -680,13 +672,6 @@
         return bw1.compareTo(bw2);
       }
 
-      case DATE: {
-        DateWritable d1 = ((DateObjectInspector) poi1)
-            .getPrimitiveWritableObject(o1);
-        DateWritable d2 = ((DateObjectInspector) poi2)
-            .getPrimitiveWritableObject(o2);
-        return d1.compareTo(d2);
-      }
       case TIMESTAMP: {
         TimestampWritable t1 = ((TimestampObjectInspector) poi1)
             .getPrimitiveWritableObject(o1);
