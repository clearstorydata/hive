/**
 * Licensed to the Apache Software Foundation (ASF) under one
 * or more contributor license agreements.  See the NOTICE file
 * distributed with this work for additional information
 * regarding copyright ownership.  The ASF licenses this file
 * to you under the Apache License, Version 2.0 (the
 * "License"); you may not use this file except in compliance
 * with the License.  You may obtain a copy of the License at
 *
 *     http://www.apache.org/licenses/LICENSE-2.0
 *
 * Unless required by applicable law or agreed to in writing, software
 * distributed under the License is distributed on an "AS IS" BASIS,
 * WITHOUT WARRANTIES OR CONDITIONS OF ANY KIND, either express or implied.
 * See the License for the specific language governing permissions and
 * limitations under the License.
 */

package org.apache.hadoop.hive.serde2.objectinspector.primitive;

import java.sql.Date;
import java.sql.Timestamp;

import org.apache.hadoop.hive.common.type.HiveDecimal;
import org.apache.hadoop.hive.serde2.ByteStream;
import org.apache.hadoop.hive.serde2.lazy.LazyInteger;
import org.apache.hadoop.hive.serde2.lazy.LazyLong;
import org.apache.hadoop.hive.serde2.objectinspector.ObjectInspectorConverters.Converter;
import org.apache.hadoop.hive.serde2.objectinspector.PrimitiveObjectInspector;
import org.apache.hadoop.io.Text;

/**
 * PrimitiveObjectInspectorConverter.
 *
 */
public class PrimitiveObjectInspectorConverter {

  /**
   * A converter for the byte type.
   */
  public static class BooleanConverter implements Converter {
    PrimitiveObjectInspector inputOI;
    SettableBooleanObjectInspector outputOI;
    Object r;

    public BooleanConverter(PrimitiveObjectInspector inputOI,
        SettableBooleanObjectInspector outputOI) {
      this.inputOI = inputOI;
      this.outputOI = outputOI;
      r = outputOI.create(false);
    }

    @Override
    public Object convert(Object input) {
      if (input == null) {
        return null;
      }
      try {
        return outputOI.set(r, PrimitiveObjectInspectorUtils.getBoolean(input,
            inputOI));
      } catch (NumberFormatException e) {
        return null;
      }
    }
  }

  /**
   * A converter for the byte type.
   */
  public static class ByteConverter implements Converter {
    PrimitiveObjectInspector inputOI;
    SettableByteObjectInspector outputOI;
    Object r;

    public ByteConverter(PrimitiveObjectInspector inputOI,
        SettableByteObjectInspector outputOI) {
      this.inputOI = inputOI;
      this.outputOI = outputOI;
      r = outputOI.create((byte) 0);
    }

    @Override
    public Object convert(Object input) {
      if (input == null) {
        return null;
      }
      try {
        return outputOI.set(r, PrimitiveObjectInspectorUtils.getByte(input,
            inputOI));
      } catch (NumberFormatException e) {
        return null;
      }
    }
  }

  /**
   * A converter for the short type.
   */
  public static class ShortConverter implements Converter {
    PrimitiveObjectInspector inputOI;
    SettableShortObjectInspector outputOI;
    Object r;

    public ShortConverter(PrimitiveObjectInspector inputOI,
        SettableShortObjectInspector outputOI) {
      this.inputOI = inputOI;
      this.outputOI = outputOI;
      r = outputOI.create((short) 0);
    }

    @Override
    public Object convert(Object input) {
      if (input == null) {
        return null;
      }
      try {
        return outputOI.set(r, PrimitiveObjectInspectorUtils.getShort(input,
            inputOI));
      } catch (NumberFormatException e) {
        return null;
      }
    }
  }

  /**
   * A converter for the int type.
   */
  public static class IntConverter implements Converter {
    PrimitiveObjectInspector inputOI;
    SettableIntObjectInspector outputOI;
    Object r;

    public IntConverter(PrimitiveObjectInspector inputOI,
        SettableIntObjectInspector outputOI) {
      this.inputOI = inputOI;
      this.outputOI = outputOI;
      r = outputOI.create(0);
    }

    @Override
    public Object convert(Object input) {
      if (input == null) {
        return null;
      }
      try {
        return outputOI.set(r, PrimitiveObjectInspectorUtils.getInt(input,
            inputOI));
      } catch (NumberFormatException e) {
        return null;
      }
    }
  }

  /**
   * A converter for the long type.
   */
  public static class LongConverter implements Converter {
    PrimitiveObjectInspector inputOI;
    SettableLongObjectInspector outputOI;
    Object r;

    public LongConverter(PrimitiveObjectInspector inputOI,
        SettableLongObjectInspector outputOI) {
      this.inputOI = inputOI;
      this.outputOI = outputOI;
      r = outputOI.create(0);
    }

    @Override
    public Object convert(Object input) {
      if (input == null) {
        return null;
      }
      try {
        return outputOI.set(r, PrimitiveObjectInspectorUtils.getLong(input,
            inputOI));
      } catch (NumberFormatException e) {
        return null;
      }
    }
  }

  /**
   * A converter for the float type.
   */
  public static class FloatConverter implements Converter {
    PrimitiveObjectInspector inputOI;
    SettableFloatObjectInspector outputOI;
    Object r;

    public FloatConverter(PrimitiveObjectInspector inputOI,
        SettableFloatObjectInspector outputOI) {
      this.inputOI = inputOI;
      this.outputOI = outputOI;
      r = outputOI.create(0);
    }

    @Override
    public Object convert(Object input) {
      if (input == null) {
        return null;
      }
      try {
        return outputOI.set(r, PrimitiveObjectInspectorUtils.getFloat(input,
            inputOI));
      } catch (NumberFormatException e) {
        return null;
      }
    }
  }

  /**
   * A converter for the double type.
   */
  public static class DoubleConverter implements Converter {
    PrimitiveObjectInspector inputOI;
    SettableDoubleObjectInspector outputOI;
    Object r;

    public DoubleConverter(PrimitiveObjectInspector inputOI,
        SettableDoubleObjectInspector outputOI) {
      this.inputOI = inputOI;
      this.outputOI = outputOI;
      r = outputOI.create(0);
    }

    @Override
    public Object convert(Object input) {
      if (input == null) {
        return null;
      }
      try {
        return outputOI.set(r, PrimitiveObjectInspectorUtils.getDouble(input,
            inputOI));
      } catch (NumberFormatException e) {
        return null;
      }
    }
  }

  public static class DateConverter implements Converter {
    PrimitiveObjectInspector inputOI;
    SettableDateObjectInspector outputOI;
    Object r;

    public DateConverter(PrimitiveObjectInspector inputOI,
        SettableDateObjectInspector outputOI) {
      this.inputOI = inputOI;
      this.outputOI = outputOI;
      r = outputOI.create(new Date(0));
    }

    public Object convert(Object input) {
      if (input == null) {
        return null;
      }
      return outputOI.set(r, PrimitiveObjectInspectorUtils.getDate(input,
          inputOI));
    }
  }

  public static class TimestampConverter implements Converter {
    PrimitiveObjectInspector inputOI;
    SettableTimestampObjectInspector outputOI;
    Object r;

    public TimestampConverter(PrimitiveObjectInspector inputOI,
        SettableTimestampObjectInspector outputOI) {
      this.inputOI = inputOI;
      this.outputOI = outputOI;
      r = outputOI.create(new Timestamp(0));
    }

    public Object convert(Object input) {
      if (input == null) {
        return null;
      }
      return outputOI.set(r, PrimitiveObjectInspectorUtils.getTimestamp(input,
          inputOI));
    }
  }

  public static class HiveDecimalConverter implements Converter {

    PrimitiveObjectInspector inputOI;
    SettableHiveDecimalObjectInspector outputOI;
    Object r;

    public HiveDecimalConverter(PrimitiveObjectInspector inputOI,
        SettableHiveDecimalObjectInspector outputOI) {
      this.inputOI = inputOI;
      this.outputOI = outputOI;
      this.r = outputOI.create(HiveDecimal.ZERO);
    }

    @Override
    public Object convert(Object input) {
      if (input == null) {
        return null;
      }
      
      try {
        return outputOI.set(r, PrimitiveObjectInspectorUtils.getHiveDecimal(input,
            inputOI));
      } catch (NumberFormatException e) {
        return null;
      }
    }
  }

  public static class BinaryConverter implements Converter{

    PrimitiveObjectInspector inputOI;
    SettableBinaryObjectInspector outputOI;
    Object r;

    public BinaryConverter(PrimitiveObjectInspector inputOI,
        SettableBinaryObjectInspector outputOI) {
      this.inputOI = inputOI;
      this.outputOI = outputOI;
      r = outputOI.create(new byte[]{});
    }

    @Override
    public Object convert(Object input) {
      if (input == null) {
        return null;
      }

      return outputOI.set(r, PrimitiveObjectInspectorUtils.getBinary(input,
          inputOI));
    }

  }

  /**
   * A helper class to convert any primitive to Text.
   */
  public static class TextConverter implements Converter {
    private final PrimitiveObjectInspector inputOI;
    private final Text t = new Text();
    private final ByteStream.Output out = new ByteStream.Output();

    private static byte[] trueBytes = {'T', 'R', 'U', 'E'};
    private static byte[] falseBytes = {'F', 'A', 'L', 'S', 'E'};

    public TextConverter(PrimitiveObjectInspector inputOI) {
      // The output ObjectInspector is writableStringObjectInspector.
      this.inputOI = inputOI;
    }

    public Text convert(Object input) {
      if (input == null) {
        return null;
      }

      switch (inputOI.getPrimitiveCategory()) {
      case VOID:
        return null;
      case BOOLEAN:
        t.set(((BooleanObjectInspector) inputOI).get(input) ? trueBytes
            : falseBytes);
        return t;
      case BYTE:
        out.reset();
        LazyInteger.writeUTF8NoException(out, ((ByteObjectInspector) inputOI).get(input));
        t.set(out.getData(), 0, out.getCount());
        return t;
      case SHORT:
        out.reset();
        LazyInteger.writeUTF8NoException(out, ((ShortObjectInspector) inputOI).get(input));
        t.set(out.getData(), 0, out.getCount());
        return t;
      case INT:
        out.reset();
        LazyInteger.writeUTF8NoException(out, ((IntObjectInspector) inputOI).get(input));
        t.set(out.getData(), 0, out.getCount());
        return t;
      case LONG:
        out.reset();
        LazyLong.writeUTF8NoException(out, ((LongObjectInspector) inputOI).get(input));
        t.set(out.getData(), 0, out.getCount());
        return t;
      case FLOAT:
        t.set(String.valueOf(((FloatObjectInspector) inputOI).get(input)));
        return t;
      case DOUBLE:
        t.set(String.valueOf(((DoubleObjectInspector) inputOI).get(input)));
        return t;
      case STRING:
        if (inputOI.preferWritable()) {
          t.set(((StringObjectInspector) inputOI).getPrimitiveWritableObject(input));
        } else {
          t.set(((StringObjectInspector) inputOI).getPrimitiveJavaObject(input));
        }
<<<<<<< HEAD
        return t;
      case DATE:
        t.set(((DateObjectInspector) inputOI).getPrimitiveWritableObject(input).toString());
=======
>>>>>>> b3dd313d
        return t;
      case TIMESTAMP:
        t.set(((TimestampObjectInspector) inputOI)
            .getPrimitiveWritableObject(input).toString());
        return t;
      case BINARY:
        t.set(((BinaryObjectInspector) inputOI).getPrimitiveWritableObject(input).getBytes());
        return t;
      case DECIMAL:
        t.set(((HiveDecimalObjectInspector) inputOI).getPrimitiveWritableObject(input).toString());
        return t;
      default:
        throw new RuntimeException("Hive 2 Internal error: type = " + inputOI.getTypeName());
      }
    }
  }

  /**
   * A helper class to convert any primitive to String.
   */
  public static class StringConverter implements Converter {
    PrimitiveObjectInspector inputOI;

    public StringConverter(PrimitiveObjectInspector inputOI) {
      // The output ObjectInspector is writableStringObjectInspector.
      this.inputOI = inputOI;
    }

    @Override
    public Object convert(Object input) {
      return PrimitiveObjectInspectorUtils.getString(input, inputOI);
    }
  }

}<|MERGE_RESOLUTION|>--- conflicted
+++ resolved
@@ -18,7 +18,6 @@
 
 package org.apache.hadoop.hive.serde2.objectinspector.primitive;
 
-import java.sql.Date;
 import java.sql.Timestamp;
 
 import org.apache.hadoop.hive.common.type.HiveDecimal;
@@ -238,27 +237,6 @@
     }
   }
 
-  public static class DateConverter implements Converter {
-    PrimitiveObjectInspector inputOI;
-    SettableDateObjectInspector outputOI;
-    Object r;
-
-    public DateConverter(PrimitiveObjectInspector inputOI,
-        SettableDateObjectInspector outputOI) {
-      this.inputOI = inputOI;
-      this.outputOI = outputOI;
-      r = outputOI.create(new Date(0));
-    }
-
-    public Object convert(Object input) {
-      if (input == null) {
-        return null;
-      }
-      return outputOI.set(r, PrimitiveObjectInspectorUtils.getDate(input,
-          inputOI));
-    }
-  }
-
   public static class TimestampConverter implements Converter {
     PrimitiveObjectInspector inputOI;
     SettableTimestampObjectInspector outputOI;
@@ -393,12 +371,6 @@
         } else {
           t.set(((StringObjectInspector) inputOI).getPrimitiveJavaObject(input));
         }
-<<<<<<< HEAD
-        return t;
-      case DATE:
-        t.set(((DateObjectInspector) inputOI).getPrimitiveWritableObject(input).toString());
-=======
->>>>>>> b3dd313d
         return t;
       case TIMESTAMP:
         t.set(((TimestampObjectInspector) inputOI)
