/**
 * Licensed to the Apache Software Foundation (ASF) under one
 * or more contributor license agreements.  See the NOTICE file
 * distributed with this work for additional information
 * regarding copyright ownership.  The ASF licenses this file
 * to you under the Apache License, Version 2.0 (the
 * "License"); you may not use this file except in compliance
 * with the License.  You may obtain a copy of the License at
 *
 *     http://www.apache.org/licenses/LICENSE-2.0
 *
 * Unless required by applicable law or agreed to in writing, software
 * distributed under the License is distributed on an "AS IS" BASIS,
 * WITHOUT WARRANTIES OR CONDITIONS OF ANY KIND, either express or implied.
 * See the License for the specific language governing permissions and
 * limitations under the License.
 */

package org.apache.hadoop.hive.serde2.objectinspector.primitive;

import java.util.HashMap;

<<<<<<< HEAD
import org.apache.hadoop.hive.serde2.io.ByteWritable;
import org.apache.hadoop.hive.serde2.io.DoubleWritable;
import org.apache.hadoop.hive.serde2.io.ShortWritable;
import org.apache.hadoop.hive.serde2.io.DateWritable;
=======
import org.apache.hadoop.hive.serde2.io.HiveDecimalWritable;
import org.apache.hadoop.hive.serde2.io.ByteWritable;
import org.apache.hadoop.hive.serde2.io.DoubleWritable;
import org.apache.hadoop.hive.serde2.io.ShortWritable;
>>>>>>> b3dd313d
import org.apache.hadoop.hive.serde2.io.TimestampWritable;
import org.apache.hadoop.hive.serde2.objectinspector.ConstantObjectInspector;
import org.apache.hadoop.hive.serde2.objectinspector.PrimitiveObjectInspector;
import org.apache.hadoop.hive.serde2.objectinspector.PrimitiveObjectInspector.PrimitiveCategory;
import org.apache.hadoop.hive.serde2.objectinspector.primitive.PrimitiveObjectInspectorUtils.PrimitiveTypeEntry;
import org.apache.hadoop.io.BooleanWritable;
import org.apache.hadoop.io.BytesWritable;
import org.apache.hadoop.io.FloatWritable;
import org.apache.hadoop.io.IntWritable;
import org.apache.hadoop.io.LongWritable;
import org.apache.hadoop.io.Text;
import org.apache.hadoop.io.Writable;

/**
 * PrimitiveObjectInspectorFactory is the primary way to create new
 * PrimitiveObjectInspector instances.
 *
 * The reason of having caches here is that ObjectInspector is because
 * ObjectInspectors do not have an internal state - so ObjectInspectors with the
 * same construction parameters should result in exactly the same
 * ObjectInspector.
 */
public final class PrimitiveObjectInspectorFactory {

  public static final JavaBooleanObjectInspector javaBooleanObjectInspector =
      new JavaBooleanObjectInspector();
  public static final JavaByteObjectInspector javaByteObjectInspector =
      new JavaByteObjectInspector();
  public static final JavaShortObjectInspector javaShortObjectInspector =
      new JavaShortObjectInspector();
  public static final JavaIntObjectInspector javaIntObjectInspector =
      new JavaIntObjectInspector();
  public static final JavaLongObjectInspector javaLongObjectInspector =
      new JavaLongObjectInspector();
  public static final JavaFloatObjectInspector javaFloatObjectInspector =
      new JavaFloatObjectInspector();
  public static final JavaDoubleObjectInspector javaDoubleObjectInspector =
      new JavaDoubleObjectInspector();
  public static final JavaStringObjectInspector javaStringObjectInspector =
      new JavaStringObjectInspector();
  public static final JavaVoidObjectInspector javaVoidObjectInspector =
      new JavaVoidObjectInspector();
  public static final JavaDateObjectInspector javaDateObjectInspector =
      new JavaDateObjectInspector();
  public static final JavaTimestampObjectInspector javaTimestampObjectInspector =
      new JavaTimestampObjectInspector();
  public static final JavaBinaryObjectInspector javaByteArrayObjectInspector =
      new JavaBinaryObjectInspector();
  public static final JavaHiveDecimalObjectInspector javaHiveDecimalObjectInspector =
      new JavaHiveDecimalObjectInspector();

  public static final WritableBooleanObjectInspector writableBooleanObjectInspector =
      new WritableBooleanObjectInspector();
  public static final WritableByteObjectInspector writableByteObjectInspector =
      new WritableByteObjectInspector();
  public static final WritableShortObjectInspector writableShortObjectInspector =
      new WritableShortObjectInspector();
  public static final WritableIntObjectInspector writableIntObjectInspector =
      new WritableIntObjectInspector();
  public static final WritableLongObjectInspector writableLongObjectInspector =
      new WritableLongObjectInspector();
  public static final WritableFloatObjectInspector writableFloatObjectInspector =
      new WritableFloatObjectInspector();
  public static final WritableDoubleObjectInspector writableDoubleObjectInspector =
      new WritableDoubleObjectInspector();
  public static final WritableStringObjectInspector writableStringObjectInspector =
      new WritableStringObjectInspector();
  public static final WritableVoidObjectInspector writableVoidObjectInspector =
      new WritableVoidObjectInspector();
  public static final WritableDateObjectInspector writableDateObjectInspector =
      new WritableDateObjectInspector();
  public static final WritableTimestampObjectInspector writableTimestampObjectInspector =
      new WritableTimestampObjectInspector();
  public static final WritableBinaryObjectInspector writableBinaryObjectInspector =
      new WritableBinaryObjectInspector();
  public static final WritableHiveDecimalObjectInspector writableHiveDecimalObjectInspector =
      new WritableHiveDecimalObjectInspector();

  private static HashMap<PrimitiveCategory, AbstractPrimitiveWritableObjectInspector> cachedPrimitiveWritableInspectorCache =
      new HashMap<PrimitiveCategory, AbstractPrimitiveWritableObjectInspector>();
  static {
    cachedPrimitiveWritableInspectorCache.put(PrimitiveCategory.BOOLEAN,
        writableBooleanObjectInspector);
    cachedPrimitiveWritableInspectorCache.put(PrimitiveCategory.BYTE,
        writableByteObjectInspector);
    cachedPrimitiveWritableInspectorCache.put(PrimitiveCategory.SHORT,
        writableShortObjectInspector);
    cachedPrimitiveWritableInspectorCache.put(PrimitiveCategory.INT,
        writableIntObjectInspector);
    cachedPrimitiveWritableInspectorCache.put(PrimitiveCategory.LONG,
        writableLongObjectInspector);
    cachedPrimitiveWritableInspectorCache.put(PrimitiveCategory.FLOAT,
        writableFloatObjectInspector);
    cachedPrimitiveWritableInspectorCache.put(PrimitiveCategory.DOUBLE,
        writableDoubleObjectInspector);
    cachedPrimitiveWritableInspectorCache.put(PrimitiveCategory.STRING,
        writableStringObjectInspector);
    cachedPrimitiveWritableInspectorCache.put(PrimitiveCategory.VOID,
        writableVoidObjectInspector);
    cachedPrimitiveWritableInspectorCache.put(PrimitiveCategory.DATE,
        writableDateObjectInspector);
    cachedPrimitiveWritableInspectorCache.put(PrimitiveCategory.TIMESTAMP,
        writableTimestampObjectInspector);
    cachedPrimitiveWritableInspectorCache.put(PrimitiveCategory.BINARY,
        writableBinaryObjectInspector);
    cachedPrimitiveWritableInspectorCache.put(PrimitiveCategory.DECIMAL,
        writableHiveDecimalObjectInspector);
  }

  private static HashMap<PrimitiveCategory, AbstractPrimitiveJavaObjectInspector> cachedPrimitiveJavaInspectorCache =
      new HashMap<PrimitiveCategory, AbstractPrimitiveJavaObjectInspector>();
  static {
    cachedPrimitiveJavaInspectorCache.put(PrimitiveCategory.BOOLEAN,
        javaBooleanObjectInspector);
    cachedPrimitiveJavaInspectorCache.put(PrimitiveCategory.BYTE,
        javaByteObjectInspector);
    cachedPrimitiveJavaInspectorCache.put(PrimitiveCategory.SHORT,
        javaShortObjectInspector);
    cachedPrimitiveJavaInspectorCache.put(PrimitiveCategory.INT,
        javaIntObjectInspector);
    cachedPrimitiveJavaInspectorCache.put(PrimitiveCategory.LONG,
        javaLongObjectInspector);
    cachedPrimitiveJavaInspectorCache.put(PrimitiveCategory.FLOAT,
        javaFloatObjectInspector);
    cachedPrimitiveJavaInspectorCache.put(PrimitiveCategory.DOUBLE,
        javaDoubleObjectInspector);
    cachedPrimitiveJavaInspectorCache.put(PrimitiveCategory.STRING,
        javaStringObjectInspector);
    cachedPrimitiveJavaInspectorCache.put(PrimitiveCategory.VOID,
        javaVoidObjectInspector);
    cachedPrimitiveJavaInspectorCache.put(PrimitiveCategory.DATE,
        javaDateObjectInspector);
    cachedPrimitiveJavaInspectorCache.put(PrimitiveCategory.TIMESTAMP,
        javaTimestampObjectInspector);
    cachedPrimitiveJavaInspectorCache.put(PrimitiveCategory.BINARY,
        javaByteArrayObjectInspector);
    cachedPrimitiveJavaInspectorCache.put(PrimitiveCategory.DECIMAL,
        javaHiveDecimalObjectInspector);
  }

  /**
   * Returns the PrimitiveWritableObjectInspector for the PrimitiveCategory.
   *
   * @param primitiveCategory
   */
  public static AbstractPrimitiveWritableObjectInspector getPrimitiveWritableObjectInspector(
      PrimitiveCategory primitiveCategory) {
    AbstractPrimitiveWritableObjectInspector result =
        cachedPrimitiveWritableInspectorCache.get(primitiveCategory);
    if (result == null) {
      throw new RuntimeException("Internal error: Cannot find ObjectInspector "
          + " for " + primitiveCategory);
    }
    return result;
  }

  /**
   * Returns a PrimitiveWritableObjectInspector which implements ConstantObjectInspector
   * for the PrimitiveCategory.
   *
   * @param primitiveCategory
   * @param value
   */
  public static ConstantObjectInspector getPrimitiveWritableConstantObjectInspector(
      PrimitiveCategory primitiveCategory, Object value) {
    switch (primitiveCategory) {
    case BOOLEAN:
      return new WritableConstantBooleanObjectInspector((BooleanWritable)value);
    case BYTE:
      return new WritableConstantByteObjectInspector((ByteWritable)value);
    case SHORT:
      return new WritableConstantShortObjectInspector((ShortWritable)value);
    case INT:
      return new WritableConstantIntObjectInspector((IntWritable)value);
    case LONG:
      return new WritableConstantLongObjectInspector((LongWritable)value);
    case FLOAT:
      return new WritableConstantFloatObjectInspector((FloatWritable)value);
    case DOUBLE:
      return new WritableConstantDoubleObjectInspector((DoubleWritable)value);
    case STRING:
      return new WritableConstantStringObjectInspector((Text)value);
    case DATE:
      return new WritableConstantDateObjectInspector((DateWritable)value);
    case TIMESTAMP:
      return new WritableConstantTimestampObjectInspector((TimestampWritable)value);
<<<<<<< HEAD
=======
    case DECIMAL:
      return new WritableConstantHiveDecimalObjectInspector((HiveDecimalWritable)value);
>>>>>>> b3dd313d
    case BINARY:
      return new WritableConstantBinaryObjectInspector((BytesWritable)value);
    case VOID:
      return new WritableVoidObjectInspector();
    default:
      throw new RuntimeException("Internal error: Cannot find "
        + "ConstantObjectInspector for " + primitiveCategory);
    }
  }

  /**
   * Returns the PrimitiveJavaObjectInspector for the PrimitiveCategory.
   *
   * @param primitiveCategory
   */
  public static AbstractPrimitiveJavaObjectInspector getPrimitiveJavaObjectInspector(
      PrimitiveCategory primitiveCategory) {
    AbstractPrimitiveJavaObjectInspector result =
        cachedPrimitiveJavaInspectorCache.get(primitiveCategory);
    if (result == null) {
      throw new RuntimeException("Internal error: Cannot find ObjectInspector "
          + " for " + primitiveCategory);
    }
    return result;
  }

  /**
   * Returns an ObjectInspector for a primitive Class. The Class can be a Hive
   * Writable class, or a Java Primitive Class.
   *
   * A runtimeException will be thrown if the class is not recognized as a
   * primitive type by Hive.
   */
  public static PrimitiveObjectInspector getPrimitiveObjectInspectorFromClass(
      Class<?> c) {
    if (Writable.class.isAssignableFrom(c)) {
      // It is a writable class
      PrimitiveTypeEntry te = PrimitiveObjectInspectorUtils
          .getTypeEntryFromPrimitiveWritableClass(c);
      if (te == null) {
        throw new RuntimeException("Internal error: Cannot recognize " + c);
      }
      return PrimitiveObjectInspectorFactory
          .getPrimitiveWritableObjectInspector(te.primitiveCategory);
    } else {
      // It is a Java class
      PrimitiveTypeEntry te = PrimitiveObjectInspectorUtils
          .getTypeEntryFromPrimitiveJavaClass(c);
      if (te == null) {
        throw new RuntimeException("Internal error: Cannot recognize " + c);
      }
      return PrimitiveObjectInspectorFactory
          .getPrimitiveJavaObjectInspector(te.primitiveCategory);
    }
  }

  private PrimitiveObjectInspectorFactory() {
    // prevent instantiation
  }
}<|MERGE_RESOLUTION|>--- conflicted
+++ resolved
@@ -20,17 +20,10 @@
 
 import java.util.HashMap;
 
-<<<<<<< HEAD
-import org.apache.hadoop.hive.serde2.io.ByteWritable;
-import org.apache.hadoop.hive.serde2.io.DoubleWritable;
-import org.apache.hadoop.hive.serde2.io.ShortWritable;
-import org.apache.hadoop.hive.serde2.io.DateWritable;
-=======
 import org.apache.hadoop.hive.serde2.io.HiveDecimalWritable;
 import org.apache.hadoop.hive.serde2.io.ByteWritable;
 import org.apache.hadoop.hive.serde2.io.DoubleWritable;
 import org.apache.hadoop.hive.serde2.io.ShortWritable;
->>>>>>> b3dd313d
 import org.apache.hadoop.hive.serde2.io.TimestampWritable;
 import org.apache.hadoop.hive.serde2.objectinspector.ConstantObjectInspector;
 import org.apache.hadoop.hive.serde2.objectinspector.PrimitiveObjectInspector;
@@ -73,8 +66,6 @@
       new JavaStringObjectInspector();
   public static final JavaVoidObjectInspector javaVoidObjectInspector =
       new JavaVoidObjectInspector();
-  public static final JavaDateObjectInspector javaDateObjectInspector =
-      new JavaDateObjectInspector();
   public static final JavaTimestampObjectInspector javaTimestampObjectInspector =
       new JavaTimestampObjectInspector();
   public static final JavaBinaryObjectInspector javaByteArrayObjectInspector =
@@ -100,8 +91,6 @@
       new WritableStringObjectInspector();
   public static final WritableVoidObjectInspector writableVoidObjectInspector =
       new WritableVoidObjectInspector();
-  public static final WritableDateObjectInspector writableDateObjectInspector =
-      new WritableDateObjectInspector();
   public static final WritableTimestampObjectInspector writableTimestampObjectInspector =
       new WritableTimestampObjectInspector();
   public static final WritableBinaryObjectInspector writableBinaryObjectInspector =
@@ -130,8 +119,6 @@
         writableStringObjectInspector);
     cachedPrimitiveWritableInspectorCache.put(PrimitiveCategory.VOID,
         writableVoidObjectInspector);
-    cachedPrimitiveWritableInspectorCache.put(PrimitiveCategory.DATE,
-        writableDateObjectInspector);
     cachedPrimitiveWritableInspectorCache.put(PrimitiveCategory.TIMESTAMP,
         writableTimestampObjectInspector);
     cachedPrimitiveWritableInspectorCache.put(PrimitiveCategory.BINARY,
@@ -161,8 +148,6 @@
         javaStringObjectInspector);
     cachedPrimitiveJavaInspectorCache.put(PrimitiveCategory.VOID,
         javaVoidObjectInspector);
-    cachedPrimitiveJavaInspectorCache.put(PrimitiveCategory.DATE,
-        javaDateObjectInspector);
     cachedPrimitiveJavaInspectorCache.put(PrimitiveCategory.TIMESTAMP,
         javaTimestampObjectInspector);
     cachedPrimitiveJavaInspectorCache.put(PrimitiveCategory.BINARY,
@@ -213,15 +198,10 @@
       return new WritableConstantDoubleObjectInspector((DoubleWritable)value);
     case STRING:
       return new WritableConstantStringObjectInspector((Text)value);
-    case DATE:
-      return new WritableConstantDateObjectInspector((DateWritable)value);
     case TIMESTAMP:
       return new WritableConstantTimestampObjectInspector((TimestampWritable)value);
-<<<<<<< HEAD
-=======
     case DECIMAL:
       return new WritableConstantHiveDecimalObjectInspector((HiveDecimalWritable)value);
->>>>>>> b3dd313d
     case BINARY:
       return new WritableConstantBinaryObjectInspector((BytesWritable)value);
     case VOID:
