/**
 * Licensed to the Apache Software Foundation (ASF) under one
 * or more contributor license agreements.  See the NOTICE file
 * distributed with this work for additional information
 * regarding copyright ownership.  The ASF licenses this file
 * to you under the Apache License, Version 2.0 (the
 * "License"); you may not use this file except in compliance
 * with the License.  You may obtain a copy of the License at
 *
 *     http://www.apache.org/licenses/LICENSE-2.0
 *
 * Unless required by applicable law or agreed to in writing, software
 * distributed under the License is distributed on an "AS IS" BASIS,
 * WITHOUT WARRANTIES OR CONDITIONS OF ANY KIND, either express or implied.
 * See the License for the specific language governing permissions and
 * limitations under the License.
 */

package org.apache.hadoop.hive.serde2.objectinspector;

import java.util.ArrayList;
import java.util.List;
import java.util.Map;

import org.apache.hadoop.hive.serde2.objectinspector.primitive.JavaStringObjectInspector;
import org.apache.hadoop.hive.serde2.objectinspector.primitive.PrimitiveObjectInspectorConverter;
import org.apache.hadoop.hive.serde2.objectinspector.primitive.PrimitiveObjectInspectorFactory;
import org.apache.hadoop.hive.serde2.objectinspector.primitive.SettableHiveDecimalObjectInspector;
import org.apache.hadoop.hive.serde2.objectinspector.primitive.SettableBinaryObjectInspector;
import org.apache.hadoop.hive.serde2.objectinspector.primitive.SettableBooleanObjectInspector;
import org.apache.hadoop.hive.serde2.objectinspector.primitive.SettableByteObjectInspector;
import org.apache.hadoop.hive.serde2.objectinspector.primitive.SettableDoubleObjectInspector;
import org.apache.hadoop.hive.serde2.objectinspector.primitive.SettableFloatObjectInspector;
import org.apache.hadoop.hive.serde2.objectinspector.primitive.SettableIntObjectInspector;
import org.apache.hadoop.hive.serde2.objectinspector.primitive.SettableLongObjectInspector;
import org.apache.hadoop.hive.serde2.objectinspector.primitive.SettableShortObjectInspector;
import org.apache.hadoop.hive.serde2.objectinspector.primitive.SettableDateObjectInspector;
import org.apache.hadoop.hive.serde2.objectinspector.primitive.SettableTimestampObjectInspector;
import org.apache.hadoop.hive.serde2.objectinspector.primitive.VoidObjectInspector;
import org.apache.hadoop.hive.serde2.objectinspector.primitive.WritableStringObjectInspector;

/**
 * ObjectInspectorConverters.
 *
 */
public final class ObjectInspectorConverters {

  /**
   * A converter which will convert objects with one ObjectInspector to another.
   */
  public static interface Converter {
    Object convert(Object input);
  }

  /**
   * IdentityConverter.
   *
   */
  public static class IdentityConverter implements Converter {
    public Object convert(Object input) {
      return input;
    }
  }

  private static Converter getConverter(PrimitiveObjectInspector inputOI,
      PrimitiveObjectInspector outputOI) {
    switch (outputOI.getPrimitiveCategory()) {
    case BOOLEAN:
      return new PrimitiveObjectInspectorConverter.BooleanConverter(
          inputOI,
          (SettableBooleanObjectInspector) outputOI);
    case BYTE:
      return new PrimitiveObjectInspectorConverter.ByteConverter(
          inputOI,
          (SettableByteObjectInspector) outputOI);
    case SHORT:
      return new PrimitiveObjectInspectorConverter.ShortConverter(
          inputOI,
          (SettableShortObjectInspector) outputOI);
    case INT:
      return new PrimitiveObjectInspectorConverter.IntConverter(
          inputOI,
          (SettableIntObjectInspector) outputOI);
    case LONG:
      return new PrimitiveObjectInspectorConverter.LongConverter(
          inputOI,
          (SettableLongObjectInspector) outputOI);
    case FLOAT:
      return new PrimitiveObjectInspectorConverter.FloatConverter(
          inputOI,
          (SettableFloatObjectInspector) outputOI);
    case DOUBLE:
      return new PrimitiveObjectInspectorConverter.DoubleConverter(
          inputOI,
          (SettableDoubleObjectInspector) outputOI);
    case STRING:
      if (outputOI instanceof WritableStringObjectInspector) {
        return new PrimitiveObjectInspectorConverter.TextConverter(
            inputOI);
      } else if (outputOI instanceof JavaStringObjectInspector) {
        return new PrimitiveObjectInspectorConverter.StringConverter(
            inputOI);
      }
    case TIMESTAMP:
      return new PrimitiveObjectInspectorConverter.TimestampConverter(
          inputOI,
          (SettableTimestampObjectInspector) outputOI);
    case BINARY:
      return new PrimitiveObjectInspectorConverter.BinaryConverter(
          inputOI,
          (SettableBinaryObjectInspector)outputOI);
    case DECIMAL:
      return new PrimitiveObjectInspectorConverter.HiveDecimalConverter(
          (PrimitiveObjectInspector) inputOI,
          (SettableHiveDecimalObjectInspector) outputOI);
    default:
      throw new RuntimeException("Hive internal error: conversion of "
          + inputOI.getTypeName() + " to " + outputOI.getTypeName()
          + " not supported yet.");
    }
  }

  /**
   * Returns a converter that converts objects from one OI to another OI. The
   * returned (converted) object belongs to this converter, so that it can be
   * reused across different calls.
   */
  public static Converter getConverter(ObjectInspector inputOI,
      ObjectInspector outputOI) {
    // If the inputOI is the same as the outputOI, just return an
    // IdentityConverter.
    if (inputOI.equals(outputOI)) {
      return new IdentityConverter();
    }
    switch (outputOI.getCategory()) {
    case PRIMITIVE:
<<<<<<< HEAD
      switch (((PrimitiveObjectInspector) outputOI).getPrimitiveCategory()) {
      case BOOLEAN:
        return new PrimitiveObjectInspectorConverter.BooleanConverter(
            (PrimitiveObjectInspector) inputOI,
            (SettableBooleanObjectInspector) outputOI);
      case BYTE:
        return new PrimitiveObjectInspectorConverter.ByteConverter(
            (PrimitiveObjectInspector) inputOI,
            (SettableByteObjectInspector) outputOI);
      case SHORT:
        return new PrimitiveObjectInspectorConverter.ShortConverter(
            (PrimitiveObjectInspector) inputOI,
            (SettableShortObjectInspector) outputOI);
      case INT:
        return new PrimitiveObjectInspectorConverter.IntConverter(
            (PrimitiveObjectInspector) inputOI,
            (SettableIntObjectInspector) outputOI);
      case LONG:
        return new PrimitiveObjectInspectorConverter.LongConverter(
            (PrimitiveObjectInspector) inputOI,
            (SettableLongObjectInspector) outputOI);
      case FLOAT:
        return new PrimitiveObjectInspectorConverter.FloatConverter(
            (PrimitiveObjectInspector) inputOI,
            (SettableFloatObjectInspector) outputOI);
      case DOUBLE:
        return new PrimitiveObjectInspectorConverter.DoubleConverter(
            (PrimitiveObjectInspector) inputOI,
            (SettableDoubleObjectInspector) outputOI);
      case STRING:
        if (outputOI instanceof WritableStringObjectInspector) {
          return new PrimitiveObjectInspectorConverter.TextConverter(
              (PrimitiveObjectInspector) inputOI);
        } else if (outputOI instanceof JavaStringObjectInspector) {
          return new PrimitiveObjectInspectorConverter.StringConverter(
              (PrimitiveObjectInspector) inputOI);
        }
      case DATE:
        return new PrimitiveObjectInspectorConverter.DateConverter(
            (PrimitiveObjectInspector) inputOI,
            (SettableDateObjectInspector) outputOI);
      case TIMESTAMP:
        return new PrimitiveObjectInspectorConverter.TimestampConverter(
            (PrimitiveObjectInspector) inputOI,
            (SettableTimestampObjectInspector) outputOI);
      case BINARY:
        return new PrimitiveObjectInspectorConverter.BinaryConverter(
            (PrimitiveObjectInspector)inputOI,
            (SettableBinaryObjectInspector)outputOI);

      default:
        throw new RuntimeException("Hive internal error: conversion of "
            + inputOI.getTypeName() + " to " + outputOI.getTypeName()
            + " not supported yet.");
      }
=======
      return getConverter((PrimitiveObjectInspector) inputOI, (PrimitiveObjectInspector) outputOI);
>>>>>>> b3dd313d
    case STRUCT:
      return new StructConverter(inputOI,
          (SettableStructObjectInspector) outputOI);
    case LIST:
      return new ListConverter(inputOI,
          (SettableListObjectInspector) outputOI);
    case MAP:
      return new MapConverter(inputOI,
          (SettableMapObjectInspector) outputOI);
    default:
      throw new RuntimeException("Hive internal error: conversion of "
          + inputOI.getTypeName() + " to " + outputOI.getTypeName()
          + " not supported yet.");
    }
  }

  // Return the settable equivalent object inspector for primitive categories
  // For eg: for table T containing partitions p1 and p2 (possibly different
  // from the table T), return the settable inspector for T. The inspector for
  // T is settable recursively i.e all the nested fields are also settable.
  private static ObjectInspector getSettableConvertedOI(
      ObjectInspector inputOI) {
    switch (inputOI.getCategory()) {
    case PRIMITIVE:
      PrimitiveObjectInspector primInputOI = (PrimitiveObjectInspector) inputOI;
      return PrimitiveObjectInspectorFactory.
          getPrimitiveWritableObjectInspector(primInputOI.getPrimitiveCategory());
    case STRUCT:
      return inputOI;
    case LIST:
      return inputOI;
    case MAP:
      return inputOI;
    default:
      throw new RuntimeException("Hive internal error: desired OI of "
          + inputOI.getTypeName() + " not supported yet.");
    }
  }

  public static ObjectInspector getConvertedOI(
      ObjectInspector inputOI,
      ObjectInspector outputOI) {
    // If the inputOI is the same as the outputOI, just return it
    if (inputOI.equals(outputOI)) {
      return outputOI;
    }
    switch (outputOI.getCategory()) {
    case PRIMITIVE:
      return outputOI;
    case STRUCT:
      StructObjectInspector structOutputOI = (StructObjectInspector) outputOI;
      if (structOutputOI.isSettable()) {
        return outputOI;
      }
      else {
        // create a standard settable struct object inspector
        List<? extends StructField> listFields = structOutputOI.getAllStructFieldRefs();
        List<String> structFieldNames = new ArrayList<String>(listFields.size());
        List<ObjectInspector> structFieldObjectInspectors = new ArrayList<ObjectInspector>(
            listFields.size());

        for (StructField listField : listFields) {
          structFieldNames.add(listField.getFieldName());
          structFieldObjectInspectors.add(
              getSettableConvertedOI(listField.getFieldObjectInspector()));
        }

        StandardStructObjectInspector structStandardOutputOI = ObjectInspectorFactory
            .getStandardStructObjectInspector(
                structFieldNames,
                structFieldObjectInspectors);
        return structStandardOutputOI;
      }
    case LIST:
      return outputOI;
    case MAP:
      return outputOI;
    default:
      throw new RuntimeException("Hive internal error: conversion of "
          + inputOI.getTypeName() + " to " + outputOI.getTypeName()
          + " not supported yet.");
    }
  }

  /**
   * A converter class for List.
   */
  public static class ListConverter implements Converter {

    ListObjectInspector inputOI;
    SettableListObjectInspector outputOI;

    ObjectInspector inputElementOI;
    ObjectInspector outputElementOI;

    ArrayList<Converter> elementConverters;

    Object output;

    public ListConverter(ObjectInspector inputOI,
        SettableListObjectInspector outputOI) {
      if (inputOI instanceof ListObjectInspector) {
        this.inputOI = (ListObjectInspector)inputOI;
        this.outputOI = outputOI;
        inputElementOI = this.inputOI.getListElementObjectInspector();
        outputElementOI = outputOI.getListElementObjectInspector();
        output = outputOI.create(0);
        elementConverters = new ArrayList<Converter>();
      } else if (!(inputOI instanceof VoidObjectInspector)) {
        throw new RuntimeException("Hive internal error: conversion of " +
            inputOI.getTypeName() + " to " + outputOI.getTypeName() +
            "not supported yet.");
      }
    }

    @Override
    public Object convert(Object input) {
      if (input == null) {
        return null;
      }
      // Create enough elementConverters
      // NOTE: we have to have a separate elementConverter for each element,
      // because the elementConverters can reuse the internal object.
      // So it's not safe to use the same elementConverter to convert multiple
      // elements.
      int size = inputOI.getListLength(input);
      while (elementConverters.size() < size) {
        elementConverters.add(getConverter(inputElementOI, outputElementOI));
      }

      // Convert the elements
      outputOI.resize(output, size);
      for (int index = 0; index < size; index++) {
        Object inputElement = inputOI.getListElement(input, index);
        Object outputElement = elementConverters.get(index).convert(
            inputElement);
        outputOI.set(output, index, outputElement);
      }
      return output;
    }

  }

  /**
   * A converter class for Struct.
   */
  public static class StructConverter implements Converter {

    StructObjectInspector inputOI;
    SettableStructObjectInspector outputOI;

    List<? extends StructField> inputFields;
    List<? extends StructField> outputFields;

    ArrayList<Converter> fieldConverters;

    Object output;

    public StructConverter(ObjectInspector inputOI,
        SettableStructObjectInspector outputOI) {
      if (inputOI instanceof StructObjectInspector) {
        this.inputOI = (StructObjectInspector)inputOI;
        this.outputOI = outputOI;
        inputFields = this.inputOI.getAllStructFieldRefs();
        outputFields = outputOI.getAllStructFieldRefs();

        // If the output has some extra fields, set them to NULL.
        int minFields = Math.min(inputFields.size(), outputFields.size());
        fieldConverters = new ArrayList<Converter>(minFields);
        for (int f = 0; f < minFields; f++) {
          fieldConverters.add(getConverter(inputFields.get(f)
              .getFieldObjectInspector(), outputFields.get(f)
              .getFieldObjectInspector()));
        }
        output = outputOI.create();
      } else if (!(inputOI instanceof VoidObjectInspector)) {
        throw new RuntimeException("Hive internal error: conversion of " +
            inputOI.getTypeName() + " to " + outputOI.getTypeName() +
            "not supported yet.");
      }
    }

    @Override
    public Object convert(Object input) {
      if (input == null) {
        return null;
      }

      int minFields = Math.min(inputFields.size(), outputFields.size());
      // Convert the fields
      for (int f = 0; f < minFields; f++) {
        Object inputFieldValue = inputOI.getStructFieldData(input, inputFields.get(f));
        Object outputFieldValue = fieldConverters.get(f).convert(inputFieldValue);
        outputOI.setStructFieldData(output, outputFields.get(f), outputFieldValue);
      }

      // set the extra fields to null
      for (int f = minFields; f < outputFields.size(); f++) {
        outputOI.setStructFieldData(output, outputFields.get(f), null);
      }

      return output;
    }
  }

  /**
   * A converter class for Map.
   */
  public static class MapConverter implements Converter {

    MapObjectInspector inputOI;
    SettableMapObjectInspector outputOI;

    ObjectInspector inputKeyOI;
    ObjectInspector outputKeyOI;

    ObjectInspector inputValueOI;
    ObjectInspector outputValueOI;

    ArrayList<Converter> keyConverters;
    ArrayList<Converter> valueConverters;

    Object output;

    public MapConverter(ObjectInspector inputOI,
        SettableMapObjectInspector outputOI) {
      if (inputOI instanceof MapObjectInspector) {
        this.inputOI = (MapObjectInspector)inputOI;
        this.outputOI = outputOI;
        inputKeyOI = this.inputOI.getMapKeyObjectInspector();
        outputKeyOI = outputOI.getMapKeyObjectInspector();
        inputValueOI = this.inputOI.getMapValueObjectInspector();
        outputValueOI = outputOI.getMapValueObjectInspector();
        keyConverters = new ArrayList<Converter>();
        valueConverters = new ArrayList<Converter>();
        output = outputOI.create();
      } else if (!(inputOI instanceof VoidObjectInspector)) {
        throw new RuntimeException("Hive internal error: conversion of " +
            inputOI.getTypeName() + " to " + outputOI.getTypeName() +
            "not supported yet.");
      }
    }

    @Override
    public Object convert(Object input) {
      if (input == null) {
        return null;
      }
      // Create enough keyConverters/valueConverters
      // NOTE: we have to have a separate key/valueConverter for each key/value,
      // because the key/valueConverters can reuse the internal object.
      // So it's not safe to use the same key/valueConverter to convert multiple
      // key/values.

      // NOTE: This code tries to get all key-value pairs out of the map.
      // It's not very efficient. The more efficient way should be to let MapOI
      // return an Iterator. This is currently not supported by MapOI yet.

      Map<?, ?> map = inputOI.getMap(input);
      int size = map.size();

      while (keyConverters.size() < size) {
        keyConverters.add(getConverter(inputKeyOI, outputKeyOI));
        valueConverters.add(getConverter(inputValueOI, outputValueOI));
      }

      // CLear the output
      outputOI.clear(output);

      // Convert the key/value pairs
      int entryID = 0;
      for (Map.Entry<?, ?> entry : map.entrySet()) {
        Object inputKey = entry.getKey();
        Object inputValue = entry.getValue();
        Object outputKey = keyConverters.get(entryID).convert(inputKey);
        Object outputValue = valueConverters.get(entryID).convert(inputValue);
        entryID++;
        outputOI.put(output, outputKey, outputValue);
      }
      return output;
    }

  }

  private ObjectInspectorConverters() {
    // prevent instantiation
  }

}<|MERGE_RESOLUTION|>--- conflicted
+++ resolved
@@ -134,65 +134,7 @@
     }
     switch (outputOI.getCategory()) {
     case PRIMITIVE:
-<<<<<<< HEAD
-      switch (((PrimitiveObjectInspector) outputOI).getPrimitiveCategory()) {
-      case BOOLEAN:
-        return new PrimitiveObjectInspectorConverter.BooleanConverter(
-            (PrimitiveObjectInspector) inputOI,
-            (SettableBooleanObjectInspector) outputOI);
-      case BYTE:
-        return new PrimitiveObjectInspectorConverter.ByteConverter(
-            (PrimitiveObjectInspector) inputOI,
-            (SettableByteObjectInspector) outputOI);
-      case SHORT:
-        return new PrimitiveObjectInspectorConverter.ShortConverter(
-            (PrimitiveObjectInspector) inputOI,
-            (SettableShortObjectInspector) outputOI);
-      case INT:
-        return new PrimitiveObjectInspectorConverter.IntConverter(
-            (PrimitiveObjectInspector) inputOI,
-            (SettableIntObjectInspector) outputOI);
-      case LONG:
-        return new PrimitiveObjectInspectorConverter.LongConverter(
-            (PrimitiveObjectInspector) inputOI,
-            (SettableLongObjectInspector) outputOI);
-      case FLOAT:
-        return new PrimitiveObjectInspectorConverter.FloatConverter(
-            (PrimitiveObjectInspector) inputOI,
-            (SettableFloatObjectInspector) outputOI);
-      case DOUBLE:
-        return new PrimitiveObjectInspectorConverter.DoubleConverter(
-            (PrimitiveObjectInspector) inputOI,
-            (SettableDoubleObjectInspector) outputOI);
-      case STRING:
-        if (outputOI instanceof WritableStringObjectInspector) {
-          return new PrimitiveObjectInspectorConverter.TextConverter(
-              (PrimitiveObjectInspector) inputOI);
-        } else if (outputOI instanceof JavaStringObjectInspector) {
-          return new PrimitiveObjectInspectorConverter.StringConverter(
-              (PrimitiveObjectInspector) inputOI);
-        }
-      case DATE:
-        return new PrimitiveObjectInspectorConverter.DateConverter(
-            (PrimitiveObjectInspector) inputOI,
-            (SettableDateObjectInspector) outputOI);
-      case TIMESTAMP:
-        return new PrimitiveObjectInspectorConverter.TimestampConverter(
-            (PrimitiveObjectInspector) inputOI,
-            (SettableTimestampObjectInspector) outputOI);
-      case BINARY:
-        return new PrimitiveObjectInspectorConverter.BinaryConverter(
-            (PrimitiveObjectInspector)inputOI,
-            (SettableBinaryObjectInspector)outputOI);
-
-      default:
-        throw new RuntimeException("Hive internal error: conversion of "
-            + inputOI.getTypeName() + " to " + outputOI.getTypeName()
-            + " not supported yet.");
-      }
-=======
       return getConverter((PrimitiveObjectInspector) inputOI, (PrimitiveObjectInspector) outputOI);
->>>>>>> b3dd313d
     case STRUCT:
       return new StructConverter(inputOI,
           (SettableStructObjectInspector) outputOI);
