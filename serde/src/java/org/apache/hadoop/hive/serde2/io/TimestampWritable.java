/**
 * Licensed to the Apache Software Foundation (ASF) under one
 * or more contributor license agreements.  See the NOTICE file
 * distributed with this work for additional information
 * regarding copyright ownership.  The ASF licenses this file
 * to you under the Apache License, Version 2.0 (the
 * "License"); you may not use this file except in compliance
 * with the License.  You may obtain a copy of the License at
 *
 *     http://www.apache.org/licenses/LICENSE-2.0
 *
 * Unless required by applicable law or agreed to in writing, software
 * distributed under the License is distributed on an "AS IS" BASIS,
 * WITHOUT WARRANTIES OR CONDITIONS OF ANY KIND, either express or implied.
 * See the License for the specific language governing permissions and
 * limitations under the License.
 */
package org.apache.hadoop.hive.serde2.io;

import java.io.DataInput;
import java.io.DataOutput;
import java.io.IOException;
import java.io.OutputStream;
import java.math.BigDecimal;
import java.sql.Timestamp;
import java.text.DateFormat;
import java.text.SimpleDateFormat;

import org.apache.commons.logging.Log;
import org.apache.commons.logging.LogFactory;
import org.apache.hadoop.hive.common.type.HiveDecimal;
import org.apache.hadoop.hive.serde2.ByteStream.Output;
import org.apache.hadoop.hive.serde2.lazybinary.LazyBinaryUtils;
import org.apache.hadoop.hive.serde2.lazybinary.LazyBinaryUtils.VInt;
import org.apache.hadoop.io.WritableComparable;
import org.apache.hadoop.io.WritableUtils;

/**
 * TimestampWritable
 * Writable equivalent of java.sq.Timestamp
 *
 * Timestamps are of the format
 *    YYYY-MM-DD HH:MM:SS.[fff...]
 *
 * We encode Unix timestamp in seconds in 4 bytes, using the MSB to signify
 * whether the timestamp has a fractional portion.
 *
 * The fractional portion is reversed, and encoded as a VInt
 * so timestamps with less precision use fewer bytes.
 *
 *      0.1    -> 1
 *      0.01   -> 10
 *      0.001  -> 100
 *
 */
public class TimestampWritable implements WritableComparable<TimestampWritable> {
  static final private Log LOG = LogFactory.getLog(TimestampWritable.class);

  static final public byte[] nullBytes = {0x0, 0x0, 0x0, 0x0};

  private static final int DECIMAL_OR_SECOND_VINT_FLAG = 0x80000000;
  private static final int LOWEST_31_BITS_OF_SEC_MASK = 0x7fffffff;

<<<<<<< HEAD
  private static final long SEVEN_BYTE_LONG_SIGN_FLIP = 0xff80L << 48;
=======
  private static final ThreadLocal<DateFormat> threadLocalDateFormat =
      new ThreadLocal<DateFormat>() {
        @Override
        protected synchronized DateFormat initialValue() {
          return new SimpleDateFormat("yyyy-MM-dd HH:mm:ss");
        }
      };
>>>>>>> b3dd313d

  private static final BigDecimal BILLION_BIG_DECIMAL = BigDecimal.valueOf(1000000000);

  /** The maximum number of bytes required for a TimestampWritable */
  public static final int MAX_BYTES = 13;

  public static final int BINARY_SORTABLE_LENGTH = 11;

  private static final ThreadLocal<DateFormat> threadLocalDateFormat =
      new ThreadLocal<DateFormat>() {
        @Override
        protected synchronized DateFormat initialValue() {
          return new SimpleDateFormat("yyyy-MM-dd HH:mm:ss");
        }
      };

  private final Timestamp timestamp = new Timestamp(0);

  /**
   * true if data is stored in timestamp field rather than byte arrays.
   *      allows for lazy conversion to bytes when necessary
   * false otherwise
   */
  private boolean bytesEmpty;
  private boolean timestampEmpty;

  /* Allow use of external byte[] for efficiency */
  private final byte[] internalBytes = new byte[MAX_BYTES];

  /* Constructors */
  public TimestampWritable() {
    bytesEmpty = false;

    clearTimestamp();
  }

  public TimestampWritable(byte[] bytes, int offset) {
    set(bytes, offset);
  }

  public TimestampWritable(TimestampWritable t) {
    this(t.getBytes(), 0);
  }

  public TimestampWritable(Timestamp t) {
    set(t);
  }

  public void set(byte[] bytes, int offset) {
    System.arraycopy(bytes, offset, internalBytes, 0, Math.min(MAX_BYTES, bytes.length - offset));
    bytesEmpty = false;

    clearTimestamp();
  }

  public void set(Timestamp ts) {
    if (ts == null) {
      timestamp.setTime(0);
      timestamp.setNanos(0);
      return;
    }
    bytesEmpty = true;
    timestampEmpty = false;
    timestamp.setTime(ts.getTime());
    timestamp.setNanos(ts.getNanos());
  }

  public void set(TimestampWritable t) {
    if (t.bytesEmpty) {
      set(t.getTimestamp());
      return;
    }
    set(t.internalBytes, 0);
  }

  private void clearTimestamp() {
    timestampEmpty = true;
  }

  public void writeToByteStream(Output byteStream) {
    checkBytes();
    byteStream.write(internalBytes, 0, getTotalLength());
  }

  /**
   *
   * @return seconds corresponding to this TimestampWritable
   */
  public long getSeconds() {
    if (!timestampEmpty) {
      return millisToSeconds(timestamp.getTime());
    } else if (!bytesEmpty) {
      return TimestampWritable.getSeconds(internalBytes, 0);
    } else {
      throw new IllegalStateException("Both timestamp and bytes are empty");
    }
  }

  /**
   *
   * @return nanoseconds in this TimestampWritable
   */
  public int getNanos() {
    if (!timestampEmpty) {
      return timestamp.getNanos();
    } else if (!bytesEmpty) {
      return hasDecimalOrSecondVInt() ?
          TimestampWritable.getNanos(internalBytes, 4) : 0;
    } else {
      throw new IllegalStateException("Both timestamp and bytes are empty");
    }
<<<<<<< HEAD
=======

    return hasDecimal() ? TimestampWritable.getNanos(currentBytes, offset+4) : 0;
>>>>>>> b3dd313d
  }

  /**
   * @return length of serialized TimestampWritable data. As a side effect, populates the internal
   *         byte array if empty.
   */
  int getTotalLength() {
    checkBytes();
    return getTotalLength(internalBytes, 0);
  }

<<<<<<< HEAD
  public static int getTotalLength(byte[] bytes, int offset) {
    int len = 4;
    if (hasDecimalOrSecondVInt(bytes[offset])) {
      int firstVIntLen = WritableUtils.decodeVIntSize(bytes[offset + 4]);
      len += firstVIntLen;
      if (hasSecondVInt(bytes[offset + 4])) {
        len += WritableUtils.decodeVIntSize(bytes[offset + 4 + firstVIntLen]);
      }
    }
    return len;
=======
  /**
   *
   * @return number of bytes the variable length decimal takes up
   */
  private int getDecimalLength() {
    checkBytes();
    return hasDecimal() ? WritableUtils.decodeVIntSize(currentBytes[offset+4]) : 0;
>>>>>>> b3dd313d
  }

  public Timestamp getTimestamp() {
    if (timestampEmpty) {
      populateTimestamp();
    }
    return timestamp;
  }

  /**
   * Used to create copies of objects
   * @return a copy of the internal TimestampWritable byte[]
   */
  public byte[] getBytes() {
    checkBytes();

    int len = getTotalLength();
    byte[] b = new byte[len];

    System.arraycopy(internalBytes, 0, b, 0, len);
    return b;
  }

  /**
   * @return byte[] representation of TimestampWritable that is binary
   * sortable (7 bytes for seconds, 4 bytes for nanoseconds)
   */
  public byte[] getBinarySortable() {
    byte[] b = new byte[BINARY_SORTABLE_LENGTH];
    int nanos = getNanos();
    // We flip the highest-order bit of the seven-byte representation of seconds to make negative
    // values come before positive ones.
    long seconds = getSeconds() ^ SEVEN_BYTE_LONG_SIGN_FLIP;
    sevenByteLongToBytes(seconds, b, 0);
    intToBytes(nanos, b, 7);
    return b;
  }

  /**
   * Given a byte[] that has binary sortable data, initialize the internal
   * structures to hold that data
   * @param bytes the byte array that holds the binary sortable representation
   * @param binSortOffset offset of the binary-sortable representation within the buffer.
   */
  public void setBinarySortable(byte[] bytes, int binSortOffset) {
    // Flip the sign bit (and unused bits of the high-order byte) of the seven-byte long back.
    long seconds = readSevenByteLong(bytes, binSortOffset) ^ SEVEN_BYTE_LONG_SIGN_FLIP;
    int nanos = bytesToInt(bytes, binSortOffset + 7);
    int firstInt = (int) seconds;
    boolean hasSecondVInt = seconds < 0 || seconds > Integer.MAX_VALUE;
    if (nanos != 0 || hasSecondVInt) {
      firstInt |= DECIMAL_OR_SECOND_VINT_FLAG;
    } else {
      firstInt &= LOWEST_31_BITS_OF_SEC_MASK;
    }

    intToBytes(firstInt, internalBytes, 0);
    setNanosBytes(nanos, internalBytes, 4, hasSecondVInt);
    if (hasSecondVInt) {
      LazyBinaryUtils.writeVLongToByteArray(internalBytes,
          4 + WritableUtils.decodeVIntSize(internalBytes[4]),
          seconds >> 31);
    }
  }

  /**
   * The data of TimestampWritable can be stored either in a byte[]
   * or in a Timestamp object. Calling this method ensures that the byte[]
   * is populated from the Timestamp object if previously empty.
   */
  private void checkBytes() {
    if (bytesEmpty) {
      // Populate byte[] from Timestamp
      convertTimestampToBytes(timestamp, internalBytes, 0);
      bytesEmpty = false;
    }
  }

  /**
   *
   * @return double representation of the timestamp, accurate to nanoseconds
   */
  public double getDouble() {
    double seconds, nanos;
    if (bytesEmpty) {
      seconds = millisToSeconds(timestamp.getTime());
      nanos = timestamp.getNanos();
    } else {
      seconds = getSeconds();
      nanos = getNanos();
    }
    return seconds + ((double) nanos) / 1000000000;
  }



  public void readFields(DataInput in) throws IOException {
    in.readFully(internalBytes, 0, 4);
    if (TimestampWritable.hasDecimalOrSecondVInt(internalBytes[0])) {
      in.readFully(internalBytes, 4, 1);
      int len = (byte) WritableUtils.decodeVIntSize(internalBytes[4]);
      if (len > 1) {
        in.readFully(internalBytes, 5, len-1);
      }

      long vlong = LazyBinaryUtils.readVLongFromByteArray(internalBytes, 4);
      if (vlong < -1000000000 || vlong > 999999999) {
        throw new IOException(
            "Invalid first vint value (encoded nanoseconds) of a TimestampWritable: " + vlong +
            ", expected to be between -1000000000 and 999999999.");
        // Note that -1000000000 is a valid value corresponding to a nanosecond timestamp
        // of 999999999, because if the second VInt is present, we use the value
        // (-reversedNanoseconds - 1) as the second VInt.
      }
      if (vlong < 0) {
        // This indicates there is a second VInt containing the additional bits of the seconds
        // field.
        in.readFully(internalBytes, 4 + len, 1);
        int secondVIntLen = (byte) WritableUtils.decodeVIntSize(internalBytes[4 + len]);
        if (secondVIntLen > 1) {
          in.readFully(internalBytes, 5 + len, secondVIntLen - 1);
        }
      }
    }
  }

  public void write(OutputStream out) throws IOException {
    checkBytes();
    out.write(internalBytes, 0, getTotalLength());
  }

  public void write(DataOutput out) throws IOException {
    write((OutputStream) out);
  }

  public int compareTo(TimestampWritable t) {
    checkBytes();
    long s1 = this.getSeconds();
    long s2 = t.getSeconds();
    if (s1 == s2) {
      int n1 = this.getNanos();
      int n2 = t.getNanos();
      if (n1 == n2) {
        return 0;
      }
      return n1 - n2;
    } else {
      return s1 < s2 ? -1 : 1;
    }
  }

  @Override
  public boolean equals(Object o) {
    return compareTo((TimestampWritable) o) == 0;
  }

  @Override
  public String toString() {
    if (timestampEmpty) {
      populateTimestamp();
    }

    String timestampString = timestamp.toString();
    if (timestampString.length() > 19) {
      if (timestampString.length() == 21) {
        if (timestampString.substring(19).compareTo(".0") == 0) {
          return threadLocalDateFormat.get().format(timestamp);
        }
      }
      return threadLocalDateFormat.get().format(timestamp) + timestampString.substring(19);
    }

    return threadLocalDateFormat.get().format(timestamp);
  }

  @Override
  public int hashCode() {
    long seconds = getSeconds();
    seconds <<= 30;  // the nanosecond part fits in 30 bits
    seconds |= getNanos();
    return (int) ((seconds >>> 32) ^ seconds);
  }

  private void populateTimestamp() {
    long seconds = getSeconds();
    int nanos = getNanos();
    timestamp.setTime(seconds * 1000);
    timestamp.setNanos(nanos);
  }

  /** Static methods **/

  /**
   * Gets seconds stored as integer at bytes[offset]
   * @param bytes
   * @param offset
   * @return the number of seconds
   */
  public static long getSeconds(byte[] bytes, int offset) {
    int lowest31BitsOfSecondsAndFlag = bytesToInt(bytes, offset);
    if (lowest31BitsOfSecondsAndFlag >= 0 ||  // the "has decimal or second VInt" flag is not set
        !hasSecondVInt(bytes[offset + 4])) {
      // The entire seconds field is stored in the first 4 bytes.
      return lowest31BitsOfSecondsAndFlag & LOWEST_31_BITS_OF_SEC_MASK;
    }

    // We compose the seconds field from two parts. The lowest 31 bits come from the first four
    // bytes. The higher-order bits come from the second VInt that follows the nanos field.
    return ((long) (lowest31BitsOfSecondsAndFlag & LOWEST_31_BITS_OF_SEC_MASK)) |
           (LazyBinaryUtils.readVLongFromByteArray(bytes,
               offset + 4 + WritableUtils.decodeVIntSize(bytes[offset + 4])) << 31);
  }

  public static int getNanos(byte[] bytes, int offset) {
    VInt vInt = LazyBinaryUtils.threadLocalVInt.get();
    LazyBinaryUtils.readVInt(bytes, offset, vInt);
    int val = vInt.value;
    if (val < 0) {
      // This means there is a second VInt present that specifies additional bits of the timestamp.
      // The reversed nanoseconds value is still encoded in this VInt.
      val = -val - 1;
    }
    int len = (int) Math.floor(Math.log10(val)) + 1;

    // Reverse the value
    int tmp = 0;
    while (val != 0) {
      tmp *= 10;
      tmp += val % 10;
      val /= 10;
    }
    val = tmp;

    if (len < 9) {
      val *= Math.pow(10, 9 - len);
    }
    return val;
  }

  /**
   * Writes a Timestamp's serialized value to byte array b at the given offset
   * @param timestamp to convert to bytes
   * @param b destination byte array
   * @param offset destination offset in the byte array
   */
  public static void convertTimestampToBytes(Timestamp t, byte[] b,
      int offset) {
    long millis = t.getTime();
    int nanos = t.getNanos();

<<<<<<< HEAD
    long seconds = millisToSeconds(millis);
    boolean hasSecondVInt = seconds < 0 || seconds > Integer.MAX_VALUE;
    boolean hasDecimal = setNanosBytes(nanos, b, offset+4, hasSecondVInt);
=======
    boolean hasDecimal = nanos != 0 && setNanosBytes(nanos, b, offset+4);
    setSecondsBytes(millis, b, offset, hasDecimal);
  }

  /**
   * Given an integer representing seconds, write its serialized
   * value to the byte array b at offset
   * @param millis
   * @param b
   * @param offset
   * @param hasDecimal
   */
  private static void setSecondsBytes(long millis, byte[] b, int offset, boolean hasDecimal) {
    int seconds = (int) (millis / 1000);
>>>>>>> b3dd313d

    int firstInt = (int) seconds;
    if (hasDecimal || hasSecondVInt) {
      firstInt |= DECIMAL_OR_SECOND_VINT_FLAG;
    } else {
      firstInt &= LOWEST_31_BITS_OF_SEC_MASK;
    }
    intToBytes(firstInt, b, offset);

    if (hasSecondVInt) {
      LazyBinaryUtils.writeVLongToByteArray(b,
          offset + 4 + WritableUtils.decodeVIntSize(b[offset + 4]),
          seconds >> 31);
    }
  }

  /**
   * Given an integer representing nanoseconds, write its serialized
   * value to the byte array b at offset
   *
   * @param nanos
   * @param b
   * @param offset
   * @return
   */
  private static boolean setNanosBytes(int nanos, byte[] b, int offset, boolean hasSecondVInt) {
    int decimal = 0;
    if (nanos != 0) {
      int counter = 0;
      while (counter < 9) {
        decimal *= 10;
        decimal += nanos % 10;
        nanos /= 10;
        counter++;
      }
    }

    if (hasSecondVInt || decimal != 0) {
      // We use the sign of the reversed-nanoseconds field to indicate that there is a second VInt
      // present.
      LazyBinaryUtils.writeVLongToByteArray(b, offset, hasSecondVInt ? (-decimal - 1) : decimal);
    }
    return decimal != 0;
  }

  /**
   * Interprets a float as a unix timestamp and returns a Timestamp object
   * @param f
   * @return the equivalent Timestamp object
   */
  public static Timestamp floatToTimestamp(float f) {
    return doubleToTimestamp((double) f);
  }

<<<<<<< HEAD
  public static Timestamp decimalToTimestamp(BigDecimal d) {
    BigDecimal nanoInstant = d.multiply(BILLION_BIG_DECIMAL);
    int nanos = nanoInstant.remainder(BILLION_BIG_DECIMAL).intValue();
    if (nanos < 0) {
      nanos += 1000000000;
    }
    long seconds =
      nanoInstant.subtract(new BigDecimal(nanos)).divide(BILLION_BIG_DECIMAL).longValue();
    Timestamp t = new Timestamp(seconds * 1000);
=======
  public static Timestamp decimalToTimestamp(HiveDecimal d) {
    BigDecimal seconds = new BigDecimal(d.longValue());
    long millis = d.bigDecimalValue().multiply(new BigDecimal(1000)).longValue();
    int nanos = d.bigDecimalValue().subtract(seconds).multiply(new BigDecimal(1000000000)).intValue();

    Timestamp t = new Timestamp(millis);
>>>>>>> b3dd313d
    t.setNanos(nanos);

    return t;
  }

  public static Timestamp doubleToTimestamp(double f) {
    long seconds = (long) f;

    // We must ensure the exactness of the double's fractional portion.
    // 0.6 as the fraction part will be converted to 0.59999... and
    // significantly reduce the savings from binary serializtion
    BigDecimal bd = new BigDecimal(String.valueOf(f));
    bd = bd.subtract(new BigDecimal(seconds)).multiply(new BigDecimal(1000000000));
    int nanos = bd.intValue();

    // Convert to millis
    long millis = seconds * 1000;
    if (nanos < 0) {
      millis -= 1000;
      nanos += 1000000000;
    }
    Timestamp t = new Timestamp(millis);

    // Set remaining fractional portion to nanos
    t.setNanos(nanos);
    return t;
  }

  public static void setTimestamp(Timestamp t, byte[] bytes, int offset) {
<<<<<<< HEAD
    boolean hasDecimalOrSecondVInt = hasDecimalOrSecondVInt(bytes[offset]);
    long seconds = (long) TimestampWritable.getSeconds(bytes, offset);
    int nanos = 0;
    if (hasDecimalOrSecondVInt) {
      nanos = TimestampWritable.getNanos(bytes, offset + 4);
      if (hasSecondVInt(bytes[offset + 4])) {
        seconds += LazyBinaryUtils.readVLongFromByteArray(bytes,
            offset + 4 + WritableUtils.decodeVIntSize(bytes[offset + 4]));
      }
    }
    t.setTime(seconds * 1000);
    if (nanos != 0) {
      t.setNanos(nanos);
=======
    boolean hasDecimal = hasDecimal(bytes[offset]);
    t.setTime(((long) TimestampWritable.getSeconds(bytes, offset)) * 1000);
    if (hasDecimal) {
      t.setNanos(TimestampWritable.getNanos(bytes, offset+4));
>>>>>>> b3dd313d
    }
  }

  public static Timestamp createTimestamp(byte[] bytes, int offset) {
    Timestamp t = new Timestamp(0);
    TimestampWritable.setTimestamp(t, bytes, offset);
    return t;
  }

<<<<<<< HEAD
  private static boolean hasDecimalOrSecondVInt(byte b) {
=======
  public boolean hasDecimal() {
    return hasDecimal(currentBytes[offset]);
  }

  /**
   *
   * @param b first byte in an encoded TimestampWritable
   * @return true if it has a decimal portion, false otherwise
   */
  public static boolean hasDecimal(byte b) {
>>>>>>> b3dd313d
    return (b >> 7) != 0;
  }

  private static boolean hasSecondVInt(byte b) {
    return WritableUtils.isNegativeVInt(b);
  }

  private final boolean hasDecimalOrSecondVInt() {
    return hasDecimalOrSecondVInt(internalBytes[0]);
  }

  public final boolean hasDecimal() {
    return hasDecimalOrSecondVInt() || internalBytes[4] != -1;
    // If the first byte of the VInt is -1, the VInt itself is -1, indicating that there is a
    // second VInt but the nanoseconds field is actually 0.
  }

  /**
   * Writes <code>value</code> into <code>dest</code> at <code>offset</code>
   * @param value
   * @param dest
   * @param offset
   */
  private static void intToBytes(int value, byte[] dest, int offset) {
    dest[offset] = (byte) ((value >> 24) & 0xFF);
    dest[offset+1] = (byte) ((value >> 16) & 0xFF);
    dest[offset+2] = (byte) ((value >> 8) & 0xFF);
    dest[offset+3] = (byte) (value & 0xFF);
  }

  /**
   * Writes <code>value</code> into <code>dest</code> at <code>offset</code> as a seven-byte
   * serialized long number.
   */
  static void sevenByteLongToBytes(long value, byte[] dest, int offset) {
    dest[offset] = (byte) ((value >> 48) & 0xFF);
    dest[offset+1] = (byte) ((value >> 40) & 0xFF);
    dest[offset+2] = (byte) ((value >> 32) & 0xFF);
    dest[offset+3] = (byte) ((value >> 24) & 0xFF);
    dest[offset+4] = (byte) ((value >> 16) & 0xFF);
    dest[offset+5] = (byte) ((value >> 8) & 0xFF);
    dest[offset+6] = (byte) (value & 0xFF);
  }

  /**
   *
   * @param bytes
   * @param offset
   * @return integer represented by the four bytes in <code>bytes</code>
   *  beginning at <code>offset</code>
   */
  private static int bytesToInt(byte[] bytes, int offset) {
    return ((0xFF & bytes[offset]) << 24)
        | ((0xFF & bytes[offset+1]) << 16)
        | ((0xFF & bytes[offset+2]) << 8)
        | (0xFF & bytes[offset+3]);
  }

  static long readSevenByteLong(byte[] bytes, int offset) {
    // We need to shift everything 8 bits left and then shift back to populate the sign field.
    return (((0xFFL & bytes[offset]) << 56)
        | ((0xFFL & bytes[offset+1]) << 48)
        | ((0xFFL & bytes[offset+2]) << 40)
        | ((0xFFL & bytes[offset+3]) << 32)
        | ((0xFFL & bytes[offset+4]) << 24)
        | ((0xFFL & bytes[offset+5]) << 16)
        | ((0xFFL & bytes[offset+6]) << 8)) >> 8;
  }

  /**
   * Rounds the number of milliseconds relative to the epoch down to the nearest whole number of
   * seconds. 500 would round to 0, -500 would round to -1.
   */
  static long millisToSeconds(long millis) {
    if (millis >= 0) {
      return millis / 1000;
    } else {
      return (millis - 999) / 1000;
    }
  }
}<|MERGE_RESOLUTION|>--- conflicted
+++ resolved
@@ -27,8 +27,8 @@
 import java.text.SimpleDateFormat;
 
 import org.apache.commons.logging.Log;
+import org.apache.hadoop.hive.common.type.HiveDecimal;
 import org.apache.commons.logging.LogFactory;
-import org.apache.hadoop.hive.common.type.HiveDecimal;
 import org.apache.hadoop.hive.serde2.ByteStream.Output;
 import org.apache.hadoop.hive.serde2.lazybinary.LazyBinaryUtils;
 import org.apache.hadoop.hive.serde2.lazybinary.LazyBinaryUtils.VInt;
@@ -61,17 +61,7 @@
   private static final int DECIMAL_OR_SECOND_VINT_FLAG = 0x80000000;
   private static final int LOWEST_31_BITS_OF_SEC_MASK = 0x7fffffff;
 
-<<<<<<< HEAD
   private static final long SEVEN_BYTE_LONG_SIGN_FLIP = 0xff80L << 48;
-=======
-  private static final ThreadLocal<DateFormat> threadLocalDateFormat =
-      new ThreadLocal<DateFormat>() {
-        @Override
-        protected synchronized DateFormat initialValue() {
-          return new SimpleDateFormat("yyyy-MM-dd HH:mm:ss");
-        }
-      };
->>>>>>> b3dd313d
 
   private static final BigDecimal BILLION_BIG_DECIMAL = BigDecimal.valueOf(1000000000);
 
@@ -183,11 +173,6 @@
     } else {
       throw new IllegalStateException("Both timestamp and bytes are empty");
     }
-<<<<<<< HEAD
-=======
-
-    return hasDecimal() ? TimestampWritable.getNanos(currentBytes, offset+4) : 0;
->>>>>>> b3dd313d
   }
 
   /**
@@ -199,7 +184,6 @@
     return getTotalLength(internalBytes, 0);
   }
 
-<<<<<<< HEAD
   public static int getTotalLength(byte[] bytes, int offset) {
     int len = 4;
     if (hasDecimalOrSecondVInt(bytes[offset])) {
@@ -210,15 +194,6 @@
       }
     }
     return len;
-=======
-  /**
-   *
-   * @return number of bytes the variable length decimal takes up
-   */
-  private int getDecimalLength() {
-    checkBytes();
-    return hasDecimal() ? WritableUtils.decodeVIntSize(currentBytes[offset+4]) : 0;
->>>>>>> b3dd313d
   }
 
   public Timestamp getTimestamp() {
@@ -469,26 +444,9 @@
     long millis = t.getTime();
     int nanos = t.getNanos();
 
-<<<<<<< HEAD
     long seconds = millisToSeconds(millis);
     boolean hasSecondVInt = seconds < 0 || seconds > Integer.MAX_VALUE;
     boolean hasDecimal = setNanosBytes(nanos, b, offset+4, hasSecondVInt);
-=======
-    boolean hasDecimal = nanos != 0 && setNanosBytes(nanos, b, offset+4);
-    setSecondsBytes(millis, b, offset, hasDecimal);
-  }
-
-  /**
-   * Given an integer representing seconds, write its serialized
-   * value to the byte array b at offset
-   * @param millis
-   * @param b
-   * @param offset
-   * @param hasDecimal
-   */
-  private static void setSecondsBytes(long millis, byte[] b, int offset, boolean hasDecimal) {
-    int seconds = (int) (millis / 1000);
->>>>>>> b3dd313d
 
     int firstInt = (int) seconds;
     if (hasDecimal || hasSecondVInt) {
@@ -543,9 +501,8 @@
     return doubleToTimestamp((double) f);
   }
 
-<<<<<<< HEAD
-  public static Timestamp decimalToTimestamp(BigDecimal d) {
-    BigDecimal nanoInstant = d.multiply(BILLION_BIG_DECIMAL);
+  public static Timestamp decimalToTimestamp(HiveDecimal d) {
+    BigDecimal nanoInstant = d.bigDecimalValue().multiply(BILLION_BIG_DECIMAL);
     int nanos = nanoInstant.remainder(BILLION_BIG_DECIMAL).intValue();
     if (nanos < 0) {
       nanos += 1000000000;
@@ -553,14 +510,6 @@
     long seconds =
       nanoInstant.subtract(new BigDecimal(nanos)).divide(BILLION_BIG_DECIMAL).longValue();
     Timestamp t = new Timestamp(seconds * 1000);
-=======
-  public static Timestamp decimalToTimestamp(HiveDecimal d) {
-    BigDecimal seconds = new BigDecimal(d.longValue());
-    long millis = d.bigDecimalValue().multiply(new BigDecimal(1000)).longValue();
-    int nanos = d.bigDecimalValue().subtract(seconds).multiply(new BigDecimal(1000000000)).intValue();
-
-    Timestamp t = new Timestamp(millis);
->>>>>>> b3dd313d
     t.setNanos(nanos);
 
     return t;
@@ -590,7 +539,6 @@
   }
 
   public static void setTimestamp(Timestamp t, byte[] bytes, int offset) {
-<<<<<<< HEAD
     boolean hasDecimalOrSecondVInt = hasDecimalOrSecondVInt(bytes[offset]);
     long seconds = (long) TimestampWritable.getSeconds(bytes, offset);
     int nanos = 0;
@@ -604,12 +552,6 @@
     t.setTime(seconds * 1000);
     if (nanos != 0) {
       t.setNanos(nanos);
-=======
-    boolean hasDecimal = hasDecimal(bytes[offset]);
-    t.setTime(((long) TimestampWritable.getSeconds(bytes, offset)) * 1000);
-    if (hasDecimal) {
-      t.setNanos(TimestampWritable.getNanos(bytes, offset+4));
->>>>>>> b3dd313d
     }
   }
 
@@ -619,20 +561,7 @@
     return t;
   }
 
-<<<<<<< HEAD
   private static boolean hasDecimalOrSecondVInt(byte b) {
-=======
-  public boolean hasDecimal() {
-    return hasDecimal(currentBytes[offset]);
-  }
-
-  /**
-   *
-   * @param b first byte in an encoded TimestampWritable
-   * @return true if it has a decimal portion, false otherwise
-   */
-  public static boolean hasDecimal(byte b) {
->>>>>>> b3dd313d
     return (b >> 7) != 0;
   }
 
