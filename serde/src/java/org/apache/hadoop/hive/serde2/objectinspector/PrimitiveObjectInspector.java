--- conflicted
+++ resolved
@@ -27,11 +27,7 @@
    * The primitive types supported by Hive.
    */
   public static enum PrimitiveCategory {
-<<<<<<< HEAD
-    VOID, BOOLEAN, BYTE, SHORT, INT, LONG, FLOAT, DOUBLE, STRING, DATE, TIMESTAMP, BINARY, UNKNOWN
-=======
-    VOID, BOOLEAN, BYTE, SHORT, INT, LONG, FLOAT, DOUBLE, STRING, TIMESTAMP, BINARY, DECIMAL, UNKNOWN
->>>>>>> b3dd313d
+    VOID, BOOLEAN, BYTE, SHORT, INT, LONG, FLOAT, DOUBLE, STRING, DATE, TIMESTAMP, BINARY, DECIMAL, UNKNOWN
   };
 
   /**
