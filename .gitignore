/build
build-eclipse
.arc_jira_lib
.classpath*
.externalToolBuilders
.project
.settings
*.launch
*~
metastore_db
<<<<<<< HEAD

/contrib/TempStatsStore/
/contrib/derby.log
/ql/TempStatsStore/
/ql/TestSerDe.jar
/ql/derby.log
/ql/hive-builtins-0.9.0*.jar

hbase-handler/junit*.properties
hbase-handler/TempStatsStore/
/hbase-handler/build/
.broken.rcfile.crc
broken.rcfile
/ql/build/
/serde/build/

hive_version.env
=======
common/src/gen
.idea
*.iml
*.ipr
*.iws
*.asc
>>>>>>> b3dd313d
<|MERGE_RESOLUTION|>--- conflicted
+++ resolved
@@ -8,7 +8,6 @@
 *.launch
 *~
 metastore_db
-<<<<<<< HEAD
 
 /contrib/TempStatsStore/
 /contrib/derby.log
@@ -26,11 +25,11 @@
 /serde/build/
 
 hive_version.env
-=======
 common/src/gen
 .idea
 *.iml
 *.ipr
 *.iws
 *.asc
->>>>>>> b3dd313d
+*#
+*.#*