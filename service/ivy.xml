<?xml version="1.0" encoding="UTF-8"?>
<!--
   Licensed to the Apache Software Foundation (ASF) under one or more
   contributor license agreements.  See the NOTICE file distributed with
   this work for additional information regarding copyright ownership.
   The ASF licenses this file to You under the Apache License, Version 2.0
   (the "License"); you may not use this file except in compliance with
   the License.  You may obtain a copy of the License at

       http://www.apache.org/licenses/LICENSE-2.0

   Unless required by applicable law or agreed to in writing, software
   distributed under the License is distributed on an "AS IS" BASIS,
   WITHOUT WARRANTIES OR CONDITIONS OF ANY KIND, either express or implied.
   See the License for the specific language governing permissions and
   limitations under the License.
-->
<ivy-module version="2.0">
  <info organisation="${hive.ivy.org}" module="hive-service" revision="${version}">
    <license name="The Apache Software License, Version 2.0" url="http://www.apache.org/licenses/LICENSE-2.0.txt" />
    <description homepage="http://hive.apache.org">
      The Apache Hive (TM) data warehouse software facilitates querying and managing large datasets residing in distributed storage.
      https://cwiki.apache.org/confluence/display/Hive/Home
    </description>
  </info>
  <configurations>
    <include file="${ivy.conf.dir}/common-configurations.xml"/>
  </configurations>
  <dependencies>
    <dependency org="edu.berkeley.cs.shark" name="hive-exec" rev="${version}"
                conf="compile->default" />
<<<<<<< HEAD
    <dependency org="org.apache.thrift" name="libthrift" rev="${libthrift.version}"
                transitive="false"/>
    <dependency org="org.apache.thrift" name="libfb303" rev="${libfb303.version}"
                transitive="false"/>
    <dependency org="commons-logging" name="commons-logging" rev="${commons-logging.version}"
                transitive="false"/>
    <dependency org="commons-logging" name="commons-logging-api" rev="${commons-logging-api.version}"
                transitive="false"/>
=======

    <!-- Test Dependencies -->
>>>>>>> b3dd313d
  </dependencies>
</ivy-module><|MERGE_RESOLUTION|>--- conflicted
+++ resolved
@@ -29,18 +29,7 @@
   <dependencies>
     <dependency org="edu.berkeley.cs.shark" name="hive-exec" rev="${version}"
                 conf="compile->default" />
-<<<<<<< HEAD
-    <dependency org="org.apache.thrift" name="libthrift" rev="${libthrift.version}"
-                transitive="false"/>
-    <dependency org="org.apache.thrift" name="libfb303" rev="${libfb303.version}"
-                transitive="false"/>
-    <dependency org="commons-logging" name="commons-logging" rev="${commons-logging.version}"
-                transitive="false"/>
-    <dependency org="commons-logging" name="commons-logging-api" rev="${commons-logging-api.version}"
-                transitive="false"/>
-=======
 
     <!-- Test Dependencies -->
->>>>>>> b3dd313d
   </dependencies>
 </ivy-module>