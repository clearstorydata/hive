Apache Hive
Copyright 2008-2011 The Apache Software Foundation

This product includes software developed by The Apache Software
Foundation (http://www.apache.org/).

This product includes software developed by The JDBM Project
(http://jdbm.sourceforge.net/).

This product includes/uses ANTLR (http://www.antlr.org/),
Copyright (c) 2003-2008, Terrence Parr.

This product includes/uses StringTemplate (http://www.stringtemplate.org/),
Copyright (c) 2008, Terrence Parr.

This product includes/uses ASM (http://asm.ow2.org/),
Copyright (c) 2000-2005 INRIA, France Telecom.

This product includes/uses org.json (http://www.json.org/java/index.html),
Copyright (c) 2002 JSON.org

This product includes/uses JLine (http://jline.sourceforge.net/),
Copyright (c) 2002-2006, Marc Prud'hommeaux <mwp1@cornell.edu>.

This product includes/uses SQLLine (http://sqlline.sourceforge.net),
Copyright (c) 2002, 2003, 2004, 2005 Marc Prud'hommeaux <mwp1@cornell.edu>.

This product includes/uses SLF4J (http://www.slf4j.org/),
Copyright (c) 2004-2008 QOS.ch

This product includes/uses Bootstrap (http://twitter.github.com/bootstrap/),
Copyright (c) 2012 Twitter, Inc.

This product includes/uses Glyphicons (http://glyphicons.com/),
<<<<<<< HEAD
Copyright (c) 2010 - 2012 Jan Kovarík
=======
Copyright (c) 2010 - 2012 Jan Kovarík

This product includes DataNucleus (http://www.datanucleus.org/)
Copyright 2008-2008 DataNucleus

This product includes Guava (http://code.google.com/p/guava-libraries/)
Copyright (C) 2006 Google Inc.

This product includes JavaEWAH (http://code.google.com/p/javaewah/)
Copyright (C) 2011 Google Inc.
>>>>>>> b3dd313d
<|MERGE_RESOLUTION|>--- conflicted
+++ resolved
@@ -32,9 +32,6 @@
 Copyright (c) 2012 Twitter, Inc.
 
 This product includes/uses Glyphicons (http://glyphicons.com/),
-<<<<<<< HEAD
-Copyright (c) 2010 - 2012 Jan Kovarík
-=======
 Copyright (c) 2010 - 2012 Jan Kovarík
 
 This product includes DataNucleus (http://www.datanucleus.org/)
@@ -44,5 +41,4 @@
 Copyright (C) 2006 Google Inc.
 
 This product includes JavaEWAH (http://code.google.com/p/javaewah/)
-Copyright (C) 2011 Google Inc.
->>>>>>> b3dd313d
+Copyright (C) 2011 Google Inc.