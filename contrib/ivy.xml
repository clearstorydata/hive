<!--
   Licensed to the Apache Software Foundation (ASF) under one or more
   contributor license agreements.  See the NOTICE file distributed with
   this work for additional information regarding copyright ownership.
   The ASF licenses this file to You under the Apache License, Version 2.0
   (the "License"); you may not use this file except in compliance with
   the License.  You may obtain a copy of the License at

       http://www.apache.org/licenses/LICENSE-2.0

   Unless required by applicable law or agreed to in writing, software
   distributed under the License is distributed on an "AS IS" BASIS,
   WITHOUT WARRANTIES OR CONDITIONS OF ANY KIND, either express or implied.
   See the License for the specific language governing permissions and
   limitations under the License.
-->
<ivy-module version="2.0">
  <info organisation="${hive.ivy.org}" module="hive-contrib" revision="${version}">
    <license name="The Apache Software License, Version 2.0" url="http://www.apache.org/licenses/LICENSE-2.0.txt" />
    <description homepage="http://hive.apache.org">
      The Apache Hive (TM) data warehouse software facilitates querying and managing large datasets residing in distributed storage.
      https://cwiki.apache.org/confluence/display/Hive/Home
    </description>
  </info>
  <configurations>
    <include file="${ivy.conf.dir}/common-configurations.xml"/>
  </configurations>  
  <dependencies>
    <dependency org="edu.berkeley.cs.shark" name="hive-exec" rev="${version}"
                conf="compile->default" />
<<<<<<< HEAD
    <dependency org="edu.berkeley.cs.shark" name="hive-shims" rev="${version}"
                conf="compile->default" transitive="false" />
    <dependency org="commons-logging" name="commons-logging" rev="${commons-logging.version}"
                transitive="false"/>
    <dependency org="commons-logging" name="commons-logging-api" rev="${commons-logging-api.version}"
                transitive="false"/>
    <dependency org="commons-codec" name="commons-codec" rev="${commons-codec.version}"
                transitive="false"/>
=======
>>>>>>> b3dd313d
  </dependencies>
</ivy-module><|MERGE_RESOLUTION|>--- conflicted
+++ resolved
@@ -28,16 +28,5 @@
   <dependencies>
     <dependency org="edu.berkeley.cs.shark" name="hive-exec" rev="${version}"
                 conf="compile->default" />
-<<<<<<< HEAD
-    <dependency org="edu.berkeley.cs.shark" name="hive-shims" rev="${version}"
-                conf="compile->default" transitive="false" />
-    <dependency org="commons-logging" name="commons-logging" rev="${commons-logging.version}"
-                transitive="false"/>
-    <dependency org="commons-logging" name="commons-logging-api" rev="${commons-logging-api.version}"
-                transitive="false"/>
-    <dependency org="commons-codec" name="commons-codec" rev="${commons-codec.version}"
-                transitive="false"/>
-=======
->>>>>>> b3dd313d
   </dependencies>
 </ivy-module>