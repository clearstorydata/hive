--- conflicted
+++ resolved
@@ -489,13 +489,10 @@
         "hive.merge.current.job.has.dynamic.partitions", false),
 
     HIVEUSEEXPLICITRCFILEHEADER("hive.exec.rcfile.use.explicit.header", true),
-<<<<<<< HEAD
-=======
     HIVEUSERCFILESYNCCACHE("hive.exec.rcfile.use.sync.cache", true),
 
     // Maximum fraction of heap that can be used by ORC file writers
     HIVE_ORC_FILE_MEMORY_POOL("hive.exec.orc.memory.pool", 0.5f), // 50%
->>>>>>> b3dd313d
 
     HIVESKEWJOIN("hive.optimize.skewjoin", false),
     HIVECONVERTJOIN("hive.auto.convert.join", true),
