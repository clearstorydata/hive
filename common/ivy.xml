--- conflicted
+++ resolved
@@ -27,32 +27,7 @@
     <include file="${ivy.conf.dir}/common-configurations.xml"/>
   </configurations>
   <dependencies>
-<<<<<<< HEAD
-    <dependency org="org.apache.hadoop" name="hadoop-common"
-                rev="${hadoop-0.23.version}"
-                conf="hadoop23.compile->default" transitive="false">
-      <include type="jar"/>
-      <exclude org="commons-daemon" module="commons-daemon"/><!--bad POM-->
-      <exclude org="org.apache.commons" module="commons-daemon"/><!--bad POM-->
-    </dependency>
-=======
->>>>>>> b3dd313d
     <dependency org="org.apache.hadoop" name="hadoop-auth"
-                rev="${hadoop-0.23.version}"
-                conf="hadoop23.compile->default" transitive="false">
-      <include type="jar"/>
-      <exclude org="commons-daemon" module="commons-daemon"/><!--bad POM-->
-      <exclude org="org.apache.commons" module="commons-daemon"/><!--bad POM-->
-    </dependency>
-<<<<<<< HEAD
-    <dependency org="org.apache.hadoop" name="hadoop-mapreduce-client-core"
-                rev="${hadoop-0.23.version}"
-                conf="hadoop23.compile->default" transitive="false">
-      <include type="jar"/>
-      <exclude org="commons-daemon" module="commons-daemon"/><!--bad POM-->
-      <exclude org="org.apache.commons" module="commons-daemon"/><!--bad POM-->
-    </dependency>
-    <dependency org="org.apache.hadoop" name="hadoop-archives"
                 rev="${hadoop-0.23.version}"
                 conf="hadoop23.compile->default" transitive="false">
       <include type="jar"/>
@@ -62,34 +37,6 @@
     <dependency org="org.apache.avro" name="avro" rev="${avro.version}"
                 conf="hadoop23.compile->default" transitive="false" />
 
-    <dependency org="org.apache.hadoop" name="hadoop-core"
-                rev="${hadoop-0.20.version}"
-                conf="hadoop20.compile->default" transitive="false">
-      <include type="jar"/>
-      <exclude org="commons-daemon" module="commons-daemon"/><!--bad POM-->
-      <exclude org="org.apache.commons" module="commons-daemon"/><!--bad POM-->
-    </dependency>
-
-    <dependency org="org.apache.hadoop" name="hadoop-test"
-                rev="${hadoop-0.20.version}"
-                conf="hadoop20.compile->default" transitive="false">
-      <include type="jar"/>
-      <exclude org="commons-daemon" module="commons-daemon"/><!--bad POM-->
-      <exclude org="org.apache.commons" module="commons-daemon"/><!--bad POM-->
-    </dependency>
-    <dependency org="org.apache.hadoop" name="hadoop-tools"
-                rev="${hadoop-0.20.version}"
-                conf="hadoop20.compile->default" transitive="false">
-      <include type="jar"/>
-      <exclude org="commons-daemon" module="commons-daemon"/><!--bad POM-->
-      <exclude org="org.apache.commons" module="commons-daemon"/><!--bad POM-->
-    </dependency>
-
-=======
-    <dependency org="org.apache.avro" name="avro" rev="${avro.version}"
-                conf="hadoop23.compile->default" transitive="false" />
-
->>>>>>> b3dd313d
     <dependency org="edu.berkeley.cs.shark" name="hive-shims" rev="${version}"
                 conf="compile->default" transitive="false" />
     <dependency org="commons-cli" name="commons-cli" rev="${commons-cli.version}"/>
