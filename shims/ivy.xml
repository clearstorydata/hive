<?xml version="1.0" encoding="UTF-8"?>
<!--
   Licensed to the Apache Software Foundation (ASF) under one or more
   contributor license agreements.  See the NOTICE file distributed with
   this work for additional information regarding copyright ownership.
   The ASF licenses this file to You under the Apache License, Version 2.0
   (the "License"); you may not use this file except in compliance with
   the License.  You may obtain a copy of the License at

       http://www.apache.org/licenses/LICENSE-2.0

   Unless required by applicable law or agreed to in writing, software
   distributed under the License is distributed on an "AS IS" BASIS,
   WITHOUT WARRANTIES OR CONDITIONS OF ANY KIND, either express or implied.
   See the License for the specific language governing permissions and
   limitations under the License.
-->
<ivy-module version="2.0" xmlns:m="http://ant.apache.org/ivy/maven">
  <info organisation="${hive.ivy.org}" module="hive-shims" revision="${version}">
    <license name="The Apache Software License, Version 2.0" url="http://www.apache.org/licenses/LICENSE-2.0.txt" />
    <description homepage="http://hive.apache.org">
      The Apache Hive (TM) data warehouse software facilitates querying and managing large datasets residing in distributed storage.
      https://cwiki.apache.org/confluence/display/Hive/Home
    </description>
  </info>
  <configurations>
    <include file="${ivy.conf.dir}/common-configurations.xml"/>
  </configurations>
  <dependencies>
    <!-- General dependencies. -->
    <dependency org="org.apache.zookeeper" name="zookeeper"
                rev="${zookeeper.version}" transitive="false">
      <include type="jar"/>
    </dependency>
    <dependency org="org.apache.thrift" name="libthrift" rev="${libthrift.version}"
                transitive="false"/>
    <dependency org="commons-logging" name="commons-logging" rev="${commons-logging.version}"
                transitive="false"/>
    <dependency org="commons-logging" name="commons-logging-api" rev="${commons-logging-api.version}"
                transitive="false"/>
    <dependency org="org.codehaus.jackson" name="jackson-core-asl" rev="${jackson.version}"/>
    <dependency org="org.codehaus.jackson" name="jackson-mapper-asl" rev="${jackson.version}"/>
<<<<<<< HEAD

    <!-- Hadoop 0.23 dependencies. Used both for shims and for building against Hadoop 0.23. -->
    <dependency org="com.google.guava" name="guava" rev="${guava-hadoop23.version}"
                conf="hadoop0.23.shim->default" transitive="false"/>
=======
    <dependency org="log4j" name="log4j" rev="${log4j.version}" />
    <dependency org="com.google.guava" name="guava" rev="${guava.version}" transitive="false"/>

    <!-- Hadoop 0.23 dependencies. Used both for shims and for building against Hadoop 0.23. -->
>>>>>>> b3dd313d
    <dependency org="org.apache.hadoop" name="hadoop-common"
                rev="${hadoop-0.23.version}"
                conf="hadoop0.23.shim->default">
      <artifact name="hadoop-common" ext="jar" />
<<<<<<< HEAD
      <artifact name="hadoop-common" type="tests" ext="jar" m:classifier="tests"/><!-- Needed by MinimrCluster -->
=======
      <artifact name="hadoop-common" type="tests" ext="jar" m:classifier="tests"/>
>>>>>>> b3dd313d
      <exclude org="commons-daemon" module="commons-daemon"/><!--bad POM-->
      <exclude org="org.apache.commons" module="commons-daemon"/><!--bad POM-->
    </dependency>
    <dependency org="org.apache.hadoop" name="hadoop-mapreduce-client-core"
                rev="${hadoop-0.23.version}"
                conf="hadoop0.23.shim->default">
      <include type="jar"/>
      <exclude org="commons-daemon" module="commons-daemon"/><!--bad POM-->
      <exclude org="org.apache.commons" module="commons-daemon"/><!--bad POM-->
    </dependency>
    <dependency org="org.apache.hadoop" name="hadoop-archives"
                rev="${hadoop-0.23.version}"
                conf="hadoop0.23.shim->default">
      <include type="jar"/>
      <exclude org="commons-daemon" module="commons-daemon"/><!--bad POM-->
      <exclude org="org.apache.commons" module="commons-daemon"/><!--bad POM-->
    </dependency>
    <dependency org="org.apache.hadoop" name="hadoop-hdfs"
                rev="${hadoop-0.23.version}"
                conf="hadoop0.23.shim->default">
      <artifact name="hadoop-hdfs" ext="jar" />
      <artifact name="hadoop-hdfs" type="tests" ext="jar" m:classifier="tests"/>
      <exclude org="commons-daemon" module="commons-daemon"/><!--bad POM-->
      <exclude org="org.apache.commons" module="commons-daemon"/><!--bad POM-->
    </dependency>
<<<<<<< HEAD
    <!-- Needed by LocalJobRunner -->
    <dependency org="org.apache.hadoop" name="hadoop-mapreduce-client-common"
                rev="${hadoop-0.23.version}"
                conf="hadoop0.23.shim->default">
      <include type="jar"/>
      <exclude org="commons-daemon" module="commons-daemon"/><!--bad POM-->
      <exclude org="org.apache.commons" module="commons-daemon"/><!--bad POM-->
    </dependency>
    <dependency org="org.apache.hadoop" name="hadoop-mapreduce-client-jobclient"
                rev="${hadoop-0.23.version}"
                conf="hadoop0.23.shim->default">
=======
    <dependency org="org.apache.hadoop" name="hadoop-mapreduce-client-jobclient"
                rev="${hadoop-0.23.version}"
                conf="hadoop0.23.shim->default">
      <artifact name="hadoop-mapreduce-client-jobclient" ext="jar" />
      <artifact name="hadoop-mapreduce-client-jobclient" type="tests" ext="jar" m:classifier="tests"/>
      <exclude org="commons-daemon" module="commons-daemon"/><!--bad POM-->
      <exclude org="org.apache.commons" module="commons-daemon"/><!--bad POM-->
    </dependency>
    <dependency org="org.apache.hadoop" name="hadoop-mapreduce-client-common"
                rev="${hadoop-0.23.version}"
                conf="hadoop0.23.shim->default">
      <include type="jar"/>
      <exclude org="commons-daemon" module="commons-daemon"/><!--bad POM-->
      <exclude org="org.apache.commons" module="commons-daemon"/><!--bad POM-->
    </dependency>

    <!-- jobclient tests dependency -->
    <dependency org="org.apache.hadoop" name="hadoop-mapreduce-client-jobclient" rev="${hadoop-0.23.version}"
                conf="hadoop0.23.shim->default" transitive="false">
>>>>>>> b3dd313d
      <artifact name="hadoop-mapreduce-client-jobclient" ext="jar" />
      <artifact name="hadoop-mapreduce-client-jobclient" type="tests" ext="jar" m:classifier="tests"/>
      <exclude org="commons-daemon" module="commons-daemon"/><!--bad POM-->
      <exclude org="org.apache.commons" module="commons-daemon"/><!--bad POM-->
    </dependency>
<<<<<<< HEAD

    <!-- Hadoop 0.20 shim dependencies. Used for building 0.20 shims. -->
    <dependency org="com.google.guava" name="guava" rev="${guava-hadoop20.version}"
                conf="hadoop0.20.shim->default" transitive="false"/>
=======
    <dependency org="org.apache.hadoop" name="hadoop-yarn-server-tests"
                rev="${hadoop-0.23.version}"
                conf="hadoop0.23.shim->default">
      <artifact name="hadoop-yarn-server-tests" type="tests" ext="jar" m:classifier="tests"/>
      <exclude org="commons-daemon" module="commons-daemon"/><!--bad POM-->
      <exclude org="org.apache.commons" module="commons-daemon"/><!--bad POM-->
    </dependency>
    <dependency org="org.apache.hadoop" name="hadoop-mapreduce-client-app"
                rev="${hadoop-0.23.version}"
                conf="hadoop0.23.shim->default">
      <include type="jar"/>
      <exclude org="commons-daemon" module="commons-daemon"/><!--bad POM-->
      <exclude org="org.apache.commons" module="commons-daemon"/><!--bad POM-->
    </dependency>
    <dependency org="org.apache.hadoop" name="hadoop-mapreduce-client-hs"
                rev="${hadoop-0.23.version}"
                conf="hadoop0.23.shim->default">
      <include type="jar"/>
      <exclude org="commons-daemon" module="commons-daemon"/><!--bad POM-->
      <exclude org="org.apache.commons" module="commons-daemon"/><!--bad POM-->
    </dependency>

    <!-- Hadoop 0.20 shim dependencies. Used for building 0.20 shims. -->
>>>>>>> b3dd313d
    <dependency org="org.apache.hadoop" name="hadoop-core"
                rev="${hadoop-0.20.version}"
                conf="hadoop0.20.shim->default">
      <include type="jar"/>
      <exclude org="commons-daemon" module="commons-daemon"/><!--bad POM-->
      <exclude org="org.apache.commons" module="commons-daemon"/><!--bad POM-->
    </dependency>
    <dependency org="org.apache.hadoop" name="hadoop-tools"
                rev="${hadoop-0.20.version}"
                conf="hadoop0.20.shim->default">
      <include type="jar"/>
      <exclude org="commons-daemon" module="commons-daemon"/><!--bad POM-->
      <exclude org="org.apache.commons" module="commons-daemon"/><!--bad POM-->
    </dependency>
    <dependency org="org.apache.hadoop" name="hadoop-test"
                rev="${hadoop-0.20.version}"
                conf="hadoop0.20.shim->default">
      <include type="jar"/>
      <exclude org="commons-daemon" module="commons-daemon"/><!--bad POM-->
      <exclude org="org.apache.commons" module="commons-daemon"/><!--bad POM-->
    </dependency>

    <!-- Hadoop 0.20S (or 1.0.0) shim dependencies. Used for building 0.20S shims. -->
<<<<<<< HEAD
    <dependency org="com.google.guava" name="guava" rev="${guava-hadoop20.version}"
                conf="hadoop0.20S.shim->default" transitive="false"/>
=======
>>>>>>> b3dd313d
    <dependency org="org.apache.hadoop" name="hadoop-core"
                rev="${hadoop-0.20S.version}"
                conf="hadoop0.20S.shim->default">
      <include type="jar"/>
      <exclude org="commons-daemon" module="commons-daemon"/><!--bad POM-->
      <exclude org="org.apache.commons" module="commons-daemon"/><!--bad POM-->
    </dependency>
    <dependency org="org.apache.hadoop" name="hadoop-tools"
                rev="${hadoop-0.20S.version}"
                conf="hadoop0.20S.shim->default">
      <include type="jar"/>
      <exclude org="commons-daemon" module="commons-daemon"/><!--bad POM-->
      <exclude org="org.apache.commons" module="commons-daemon"/><!--bad POM-->
    </dependency>
    <dependency org="org.apache.hadoop" name="hadoop-test"
                rev="${hadoop-0.20S.version}"
                conf="hadoop0.20S.shim->default">
      <include type="jar"/>
      <exclude org="commons-daemon" module="commons-daemon"/><!--bad POM-->
      <exclude org="org.apache.commons" module="commons-daemon"/><!--bad POM-->
    </dependency>

<<<<<<< HEAD
=======
    <!-- Test Dependencies -->
    <dependency org="junit" name="junit" rev="${junit.version}" conf="test->default" />

>>>>>>> b3dd313d
    <conflict manager="all" />
  </dependencies>
</ivy-module><|MERGE_RESOLUTION|>--- conflicted
+++ resolved
@@ -40,26 +40,15 @@
                 transitive="false"/>
     <dependency org="org.codehaus.jackson" name="jackson-core-asl" rev="${jackson.version}"/>
     <dependency org="org.codehaus.jackson" name="jackson-mapper-asl" rev="${jackson.version}"/>
-<<<<<<< HEAD
-
-    <!-- Hadoop 0.23 dependencies. Used both for shims and for building against Hadoop 0.23. -->
-    <dependency org="com.google.guava" name="guava" rev="${guava-hadoop23.version}"
-                conf="hadoop0.23.shim->default" transitive="false"/>
-=======
     <dependency org="log4j" name="log4j" rev="${log4j.version}" />
     <dependency org="com.google.guava" name="guava" rev="${guava.version}" transitive="false"/>
 
     <!-- Hadoop 0.23 dependencies. Used both for shims and for building against Hadoop 0.23. -->
->>>>>>> b3dd313d
     <dependency org="org.apache.hadoop" name="hadoop-common"
                 rev="${hadoop-0.23.version}"
                 conf="hadoop0.23.shim->default">
       <artifact name="hadoop-common" ext="jar" />
-<<<<<<< HEAD
-      <artifact name="hadoop-common" type="tests" ext="jar" m:classifier="tests"/><!-- Needed by MinimrCluster -->
-=======
       <artifact name="hadoop-common" type="tests" ext="jar" m:classifier="tests"/>
->>>>>>> b3dd313d
       <exclude org="commons-daemon" module="commons-daemon"/><!--bad POM-->
       <exclude org="org.apache.commons" module="commons-daemon"/><!--bad POM-->
     </dependency>
@@ -85,19 +74,6 @@
       <exclude org="commons-daemon" module="commons-daemon"/><!--bad POM-->
       <exclude org="org.apache.commons" module="commons-daemon"/><!--bad POM-->
     </dependency>
-<<<<<<< HEAD
-    <!-- Needed by LocalJobRunner -->
-    <dependency org="org.apache.hadoop" name="hadoop-mapreduce-client-common"
-                rev="${hadoop-0.23.version}"
-                conf="hadoop0.23.shim->default">
-      <include type="jar"/>
-      <exclude org="commons-daemon" module="commons-daemon"/><!--bad POM-->
-      <exclude org="org.apache.commons" module="commons-daemon"/><!--bad POM-->
-    </dependency>
-    <dependency org="org.apache.hadoop" name="hadoop-mapreduce-client-jobclient"
-                rev="${hadoop-0.23.version}"
-                conf="hadoop0.23.shim->default">
-=======
     <dependency org="org.apache.hadoop" name="hadoop-mapreduce-client-jobclient"
                 rev="${hadoop-0.23.version}"
                 conf="hadoop0.23.shim->default">
@@ -117,18 +93,11 @@
     <!-- jobclient tests dependency -->
     <dependency org="org.apache.hadoop" name="hadoop-mapreduce-client-jobclient" rev="${hadoop-0.23.version}"
                 conf="hadoop0.23.shim->default" transitive="false">
->>>>>>> b3dd313d
       <artifact name="hadoop-mapreduce-client-jobclient" ext="jar" />
       <artifact name="hadoop-mapreduce-client-jobclient" type="tests" ext="jar" m:classifier="tests"/>
       <exclude org="commons-daemon" module="commons-daemon"/><!--bad POM-->
       <exclude org="org.apache.commons" module="commons-daemon"/><!--bad POM-->
     </dependency>
-<<<<<<< HEAD
-
-    <!-- Hadoop 0.20 shim dependencies. Used for building 0.20 shims. -->
-    <dependency org="com.google.guava" name="guava" rev="${guava-hadoop20.version}"
-                conf="hadoop0.20.shim->default" transitive="false"/>
-=======
     <dependency org="org.apache.hadoop" name="hadoop-yarn-server-tests"
                 rev="${hadoop-0.23.version}"
                 conf="hadoop0.23.shim->default">
@@ -152,7 +121,6 @@
     </dependency>
 
     <!-- Hadoop 0.20 shim dependencies. Used for building 0.20 shims. -->
->>>>>>> b3dd313d
     <dependency org="org.apache.hadoop" name="hadoop-core"
                 rev="${hadoop-0.20.version}"
                 conf="hadoop0.20.shim->default">
@@ -176,11 +144,6 @@
     </dependency>
 
     <!-- Hadoop 0.20S (or 1.0.0) shim dependencies. Used for building 0.20S shims. -->
-<<<<<<< HEAD
-    <dependency org="com.google.guava" name="guava" rev="${guava-hadoop20.version}"
-                conf="hadoop0.20S.shim->default" transitive="false"/>
-=======
->>>>>>> b3dd313d
     <dependency org="org.apache.hadoop" name="hadoop-core"
                 rev="${hadoop-0.20S.version}"
                 conf="hadoop0.20S.shim->default">
@@ -203,12 +166,9 @@
       <exclude org="org.apache.commons" module="commons-daemon"/><!--bad POM-->
     </dependency>
 
-<<<<<<< HEAD
-=======
     <!-- Test Dependencies -->
     <dependency org="junit" name="junit" rev="${junit.version}" conf="test->default" />
 
->>>>>>> b3dd313d
     <conflict manager="all" />
   </dependencies>
 </ivy-module>