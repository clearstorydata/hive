/**
 * Licensed to the Apache Software Foundation (ASF) under one
 * or more contributor license agreements.  See the NOTICE file
 * distributed with this work for additional information
 * regarding copyright ownership.  The ASF licenses this file
 * to you under the Apache License, Version 2.0 (the
 * "License"); you may not use this file except in compliance
 * with the License.  You may obtain a copy of the License at
 *
 *     http://www.apache.org/licenses/LICENSE-2.0
 *
 * Unless required by applicable law or agreed to in writing, software
 * distributed under the License is distributed on an "AS IS" BASIS,
 * WITHOUT WARRANTIES OR CONDITIONS OF ANY KIND, either express or implied.
 * See the License for the specific language governing permissions and
 * limitations under the License.
 */
package org.apache.hadoop.hive.shims;

import java.io.DataInput;
import java.io.DataOutput;
import java.io.IOException;
import java.lang.reflect.Constructor;
import java.net.MalformedURLException;
import java.net.URI;
import java.net.URISyntaxException;
import java.net.URL;
import java.security.PrivilegedActionException;
import java.security.PrivilegedExceptionAction;
import java.net.MalformedURLException;
import java.net.URL;
import java.util.ArrayList;
import java.util.Collections;
import java.util.HashSet;
import java.util.List;
import java.util.Set;

import javax.security.auth.Subject;
import javax.security.auth.login.LoginException;

import org.apache.hadoop.conf.Configuration;
import org.apache.hadoop.fs.FileStatus;
import org.apache.hadoop.fs.FileSystem;
import org.apache.hadoop.fs.Path;
import org.apache.hadoop.fs.PathFilter;
import org.apache.hadoop.fs.Trash;
import org.apache.hadoop.hdfs.MiniDFSCluster;
import org.apache.hadoop.hive.io.HiveIOExceptionHandlerUtil;
import org.apache.hadoop.io.Text;
import org.apache.hadoop.mapred.ClusterStatus;
import org.apache.hadoop.mapred.FileInputFormat;
import org.apache.hadoop.mapred.InputFormat;
import org.apache.hadoop.mapred.InputSplit;
import org.apache.hadoop.mapred.JobConf;
import org.apache.hadoop.mapred.JobContext;
import org.apache.hadoop.mapred.JobStatus;
import org.apache.hadoop.mapred.MiniMRCluster;
import org.apache.hadoop.mapred.OutputCommitter;
import org.apache.hadoop.mapred.RecordReader;
import org.apache.hadoop.mapred.Reporter;
import org.apache.hadoop.mapred.RunningJob;
import org.apache.hadoop.mapred.TaskAttemptContext;
import org.apache.hadoop.mapred.TaskCompletionEvent;
import org.apache.hadoop.mapred.TaskID;
import org.apache.hadoop.mapred.TaskLogServlet;
import org.apache.hadoop.mapred.lib.CombineFileInputFormat;
import org.apache.hadoop.mapred.lib.CombineFileSplit;
import org.apache.hadoop.mapreduce.Job;
import org.apache.hadoop.mapreduce.TaskAttemptID;
import org.apache.hadoop.security.SecurityUtil;
import org.apache.hadoop.security.UnixUserGroupInformation;
import org.apache.hadoop.security.UserGroupInformation;
import org.apache.hadoop.tools.HadoopArchives;
import org.apache.hadoop.util.Progressable;
import org.apache.hadoop.util.ToolRunner;

/**
 * Implemention of shims against Hadoop 0.20.0.
 */
public class Hadoop20Shims implements HadoopShims {
  public boolean usesJobShell() {
    return false;
  }

  public boolean fileSystemDeleteOnExit(FileSystem fs, Path path)
      throws IOException {

    return fs.deleteOnExit(path);
  }

  public void inputFormatValidateInput(InputFormat fmt, JobConf conf)
      throws IOException {
    // gone in 0.18+
  }

  public boolean isJobPreparing(RunningJob job) throws IOException {
    return job.getJobState() == JobStatus.PREP;
  }
  /**
   * Workaround for hadoop-17 - jobclient only looks at commandlineconfig.
   */
  public void setTmpFiles(String prop, String files) {
    // gone in 20+
  }


  /**
   * Returns a shim to wrap MiniMrCluster
   */
  public MiniMrShim getMiniMrCluster(Configuration conf, int numberOfTaskTrackers,
                                     String nameNode, int numDir) throws IOException {
    return new MiniMrShim(conf, numberOfTaskTrackers, nameNode, numDir);
  }

  /**
   * Shim for MiniMrCluster
   */
  public class MiniMrShim implements HadoopShims.MiniMrShim {

    private final MiniMRCluster mr;

    public MiniMrShim(Configuration conf, int numberOfTaskTrackers,
        String nameNode, int numDir) throws IOException {
      this.mr = new MiniMRCluster(numberOfTaskTrackers, nameNode, numDir);
    }

    @Override
    public int getJobTrackerPort() throws UnsupportedOperationException {
      return mr.getJobTrackerPort();
    }

    @Override
    public void shutdown() throws IOException {
      mr.shutdown();
    }

    @Override
    public void setupConfiguration(Configuration conf) {
      setJobLauncherRpcAddress(conf, "localhost:" + mr.getJobTrackerPort());
    }
  }

  public HadoopShims.MiniDFSShim getMiniDfs(Configuration conf,
      int numDataNodes,
      boolean format,
      String[] racks) throws IOException {
    return new MiniDFSShim(new MiniDFSCluster(conf, numDataNodes, format, racks));
  }

  /**
   * MiniDFSShim.
   *
   */
  public class MiniDFSShim implements HadoopShims.MiniDFSShim {
    private final MiniDFSCluster cluster;

    public MiniDFSShim(MiniDFSCluster cluster) {
      this.cluster = cluster;
    }

    public FileSystem getFileSystem() throws IOException {
      return cluster.getFileSystem();
    }

    public void shutdown() {
      cluster.shutdown();
    }
  }

  /**
   * We define this function here to make the code compatible between
   * hadoop 0.17 and hadoop 0.20.
   *
   * Hive binary that compiled Text.compareTo(Text) with hadoop 0.20 won't
   * work with hadoop 0.17 because in hadoop 0.20, Text.compareTo(Text) is
   * implemented in org.apache.hadoop.io.BinaryComparable, and Java compiler
   * references that class, which is not available in hadoop 0.17.
   */
  public int compareText(Text a, Text b) {
    return a.compareTo(b);
  }

  @Override
  public long getAccessTime(FileStatus file) {
    return file.getAccessTime();
  }

  public HadoopShims.CombineFileInputFormatShim getCombineFileInputFormat() {
    return new CombineFileInputFormatShim() {
      @Override
      public RecordReader getRecordReader(InputSplit split,
          JobConf job, Reporter reporter) throws IOException {
        throw new IOException("CombineFileInputFormat.getRecordReader not needed.");
      }
    };
  }

  public static class InputSplitShim extends CombineFileSplit implements HadoopShims.InputSplitShim {
    long shrinkedLength;
    boolean _isShrinked;
    public InputSplitShim() {
      super();
      _isShrinked = false;
    }

    public InputSplitShim(CombineFileSplit old) throws IOException {
      super(old.getJob(), old.getPaths(), old.getStartOffsets(),
          old.getLengths(), dedup(old.getLocations()));
      _isShrinked = false;
    }

    private static String[] dedup(String[] locations) {
      Set<String> dedup = new HashSet<String>();
      Collections.addAll(dedup, locations);
      return dedup.toArray(new String[dedup.size()]);
    }

    @Override
    public void shrinkSplit(long length) {
      _isShrinked = true;
      shrinkedLength = length;
    }

    public boolean isShrinked() {
      return _isShrinked;
    }

    public long getShrinkedLength() {
      return shrinkedLength;
    }

    @Override
    public void readFields(DataInput in) throws IOException {
      super.readFields(in);
      _isShrinked = in.readBoolean();
      if (_isShrinked) {
        shrinkedLength = in.readLong();
      }
    }

    @Override
    public void write(DataOutput out) throws IOException {
      super.write(out);
      out.writeBoolean(_isShrinked);
      if (_isShrinked) {
        out.writeLong(shrinkedLength);
      }
    }
  }

  /* This class should be replaced with org.apache.hadoop.mapred.lib.CombineFileRecordReader class, once
   * https://issues.apache.org/jira/browse/MAPREDUCE-955 is fixed. This code should be removed - it is a copy
   * of org.apache.hadoop.mapred.lib.CombineFileRecordReader
   */
  public static class CombineFileRecordReader<K, V> implements RecordReader<K, V> {

    static final Class[] constructorSignature = new Class[] {
        InputSplit.class,
        Configuration.class,
        Reporter.class,
        Integer.class
        };

    protected CombineFileSplit split;
    protected JobConf jc;
    protected Reporter reporter;
    protected Class<RecordReader<K, V>> rrClass;
    protected Constructor<RecordReader<K, V>> rrConstructor;
    protected FileSystem fs;

    protected int idx;
    protected long progress;
    protected RecordReader<K, V> curReader;
    protected boolean isShrinked;
    protected long shrinkedLength;

    public boolean next(K key, V value) throws IOException {

      while ((curReader == null)
          || !doNextWithExceptionHandler((K) ((CombineHiveKey) key).getKey(),
              value)) {
        if (!initNextRecordReader(key)) {
          return false;
        }
      }
      return true;
    }

    public K createKey() {
      K newKey = curReader.createKey();
      return (K)(new CombineHiveKey(newKey));
    }

    public V createValue() {
      return curReader.createValue();
    }

    /**
     * Return the amount of data processed.
     */
    public long getPos() throws IOException {
      return progress;
    }

    public void close() throws IOException {
      if (curReader != null) {
        curReader.close();
        curReader = null;
      }
    }

    /**
     * Return progress based on the amount of data processed so far.
     */
    public float getProgress() throws IOException {
      long subprogress = 0;    // bytes processed in current split
      if (null != curReader) {
        // idx is always one past the current subsplit's true index.
        subprogress = (long)(curReader.getProgress() * split.getLength(idx - 1));
      }
      return Math.min(1.0f, (progress + subprogress) / (float) (split.getLength()));
    }

    /**
     * A generic RecordReader that can hand out different recordReaders
     * for each chunk in the CombineFileSplit.
     */
    public CombineFileRecordReader(JobConf job, CombineFileSplit split,
        Reporter reporter,
        Class<RecordReader<K, V>> rrClass)
        throws IOException {
      this.split = split;
      this.jc = job;
      this.rrClass = rrClass;
      this.reporter = reporter;
      this.idx = 0;
      this.curReader = null;
      this.progress = 0;

      isShrinked = false;

      assert (split instanceof InputSplitShim);
      if (((InputSplitShim) split).isShrinked()) {
        isShrinked = true;
        shrinkedLength = ((InputSplitShim) split).getShrinkedLength();
      }

      try {
        rrConstructor = rrClass.getDeclaredConstructor(constructorSignature);
        rrConstructor.setAccessible(true);
      } catch (Exception e) {
        throw new RuntimeException(rrClass.getName() +
            " does not have valid constructor", e);
      }
      initNextRecordReader(null);
    }

    /**
     * do next and handle exception inside it.
     * @param key
     * @param value
     * @return
     * @throws IOException
     */
    private boolean doNextWithExceptionHandler(K key, V value) throws IOException {
      try {
        return curReader.next(key, value);
      } catch (Exception e) {
        return HiveIOExceptionHandlerUtil.handleRecordReaderNextException(e, jc);
      }
    }

    /**
     * Get the record reader for the next chunk in this CombineFileSplit.
     */
    protected boolean initNextRecordReader(K key) throws IOException {

      if (curReader != null) {
        curReader.close();
        curReader = null;
        if (idx > 0) {
          progress += split.getLength(idx - 1); // done processing so far
        }
      }

      // if all chunks have been processed or reached the length, nothing more to do.
      if (idx == split.getNumPaths() || (isShrinked && progress > shrinkedLength)) {
        return false;
      }

      // get a record reader for the idx-th chunk
      try {
        curReader = rrConstructor.newInstance(new Object[]
            {split, jc, reporter, Integer.valueOf(idx)});

        // change the key if need be
        if (key != null) {
          K newKey = curReader.createKey();
          ((CombineHiveKey)key).setKey(newKey);
        }

        // setup some helper config variables.
        jc.set("map.input.file", split.getPath(idx).toString());
        jc.setLong("map.input.start", split.getOffset(idx));
        jc.setLong("map.input.length", split.getLength(idx));
      } catch (Exception e) {
        curReader=HiveIOExceptionHandlerUtil.handleRecordReaderCreationException(e, jc);
      }
      idx++;
      return true;
    }
  }

  public abstract static class CombineFileInputFormatShim<K, V> extends
      CombineFileInputFormat<K, V>
      implements HadoopShims.CombineFileInputFormatShim<K, V> {

    public Path[] getInputPathsShim(JobConf conf) {
      try {
        return FileInputFormat.getInputPaths(conf);
      } catch (Exception e) {
        throw new RuntimeException(e);
      }
    }

    @Override
    public void createPool(JobConf conf, PathFilter... filters) {
      super.createPool(conf, filters);
    }

    @Override
    public InputSplitShim[] getSplits(JobConf job, int numSplits) throws IOException {
      long minSize = job.getLong("mapred.min.split.size", 0);

      // For backward compatibility, let the above parameter be used
      if (job.getLong("mapred.min.split.size.per.node", 0) == 0) {
        super.setMinSplitSizeNode(minSize);
      }

      if (job.getLong("mapred.min.split.size.per.rack", 0) == 0) {
        super.setMinSplitSizeRack(minSize);
      }

      if (job.getLong("mapred.max.split.size", 0) == 0) {
        super.setMaxSplitSize(minSize);
      }

      CombineFileSplit[] splits = (CombineFileSplit[]) super.getSplits(job, numSplits);

      InputSplitShim[] isplits = new InputSplitShim[splits.length];
      for (int pos = 0; pos < splits.length; pos++) {
        isplits[pos] = new InputSplitShim(splits[pos]);
      }

      return isplits;
    }

    public InputSplitShim getInputSplitShim() throws IOException {
      return new InputSplitShim();
    }

    public RecordReader getRecordReader(JobConf job, HadoopShims.InputSplitShim split,
        Reporter reporter,
        Class<RecordReader<K, V>> rrClass)
        throws IOException {
      CombineFileSplit cfSplit = (CombineFileSplit) split;
      return new CombineFileRecordReader(job, cfSplit, reporter, rrClass);
    }

  }

  public String getInputFormatClassName() {
    return "org.apache.hadoop.hive.ql.io.CombineHiveInputFormat";
  }

  String[] ret = new String[2];

  @Override
  public String[] getTaskJobIDs(TaskCompletionEvent t) {
    TaskID tid = t.getTaskAttemptId().getTaskID();
    ret[0] = tid.toString();
    ret[1] = tid.getJobID().toString();
    return ret;
  }

  public void setFloatConf(Configuration conf, String varName, float val) {
    conf.setFloat(varName, val);
  }

  @Override
  public int createHadoopArchive(Configuration conf, Path sourceDir, Path destDir,
      String archiveName) throws Exception {

    HadoopArchives har = new HadoopArchives(conf);
    List<String> args = new ArrayList<String>();

    args.add("-archiveName");
    args.add(archiveName);
    args.add(sourceDir.toString());
    args.add(destDir.toString());

    return ToolRunner.run(har, args.toArray(new String[0]));
  }

  /*
   *(non-Javadoc)
   * @see org.apache.hadoop.hive.shims.HadoopShims#getHarUri(java.net.URI, java.net.URI, java.net.URI)
   * This particular instance is for Hadoop 20 which creates an archive
   * with the entire directory path from which one created the archive as
   * compared against the one used by Hadoop 1.0 (within HadoopShimsSecure)
   * where a relative path is stored within the archive.
   */
  public URI getHarUri (URI original, URI base, URI originalBase)
    throws URISyntaxException {
    URI relative = null;

    String dirInArchive = original.getPath();
    if (dirInArchive.length() > 1 && dirInArchive.charAt(0) == '/') {
      dirInArchive = dirInArchive.substring(1);
    }

    relative = new URI(null, null, dirInArchive, null);

    return base.resolve(relative);
  }

  public static class NullOutputCommitter extends OutputCommitter {
    @Override
    public void setupJob(JobContext jobContext) { }
    @Override
    public void cleanupJob(JobContext jobContext) { }

    @Override
    public void setupTask(TaskAttemptContext taskContext) { }
    @Override
    public boolean needsTaskCommit(TaskAttemptContext taskContext) {
      return false;
    }
    @Override
    public void commitTask(TaskAttemptContext taskContext) { }
    @Override
    public void abortTask(TaskAttemptContext taskContext) { }
  }

  public void prepareJobOutput(JobConf conf) {
    conf.setOutputCommitter(Hadoop20Shims.NullOutputCommitter.class);

    // option to bypass job setup and cleanup was introduced in hadoop-21 (MAPREDUCE-463)
    // but can be backported. So we disable setup/cleanup in all versions >= 0.19
    conf.setBoolean("mapred.committer.job.setup.cleanup.needed", false);

    // option to bypass task cleanup task was introduced in hadoop-23 (MAPREDUCE-2206)
    // but can be backported. So we disable setup/cleanup in all versions >= 0.19
    conf.setBoolean("mapreduce.job.committer.task.cleanup.needed", false);
  }

  @Override
  public UserGroupInformation getUGIForConf(Configuration conf) throws LoginException {
    UserGroupInformation ugi =
      UnixUserGroupInformation.readFromConf(conf, UnixUserGroupInformation.UGI_PROPERTY_NAME);
    if(ugi == null) {
      ugi = UserGroupInformation.login(conf);
    }
    return ugi;
  }

  @Override
  public boolean isSecureShimImpl() {
    return false;
  }

  @Override
  public String getShortUserName(UserGroupInformation ugi) {
    return ugi.getUserName();
  }

  @Override
  public String getTokenStrForm(String tokenSignature) throws IOException {
    throw new UnsupportedOperationException("Tokens are not supported in current hadoop version");
  }

  @Override
  public void setTokenStr(UserGroupInformation ugi, String tokenStr, String tokenService)
    throws IOException {
    throw new UnsupportedOperationException("Tokens are not supported in current hadoop version");
  }

  @Override
  public <T> T doAs(UserGroupInformation ugi, PrivilegedExceptionAction<T> pvea) throws
    IOException, InterruptedException {
    try {
      return Subject.doAs(SecurityUtil.getSubject(ugi),pvea);
    } catch (PrivilegedActionException e) {
      throw new IOException(e);
    }
  }

  @Override
  public UserGroupInformation createRemoteUser(String userName, List<String> groupNames) {
    return new UnixUserGroupInformation(userName, groupNames.toArray(new String[0]));
  }

  @Override
<<<<<<< HEAD
=======
  public void loginUserFromKeytab(String principal, String keytabFile) throws IOException {
    throw new UnsupportedOperationException("Kerberos login is not supported in current hadoop version");
  }

  @Override
  public UserGroupInformation createProxyUser(String userName) throws IOException {
    return createRemoteUser(userName, null);
  }

  @Override
  public boolean isSecurityEnabled() {
    return false;
  }

  @Override
>>>>>>> b3dd313d
  public String getTaskAttemptLogUrl(JobConf conf,
    String taskTrackerHttpAddress, String taskAttemptId)
    throws MalformedURLException {
    URL taskTrackerHttpURL = new URL(taskTrackerHttpAddress);
    return TaskLogServlet.getTaskLogUrl(
      taskTrackerHttpURL.getHost(),
      Integer.toString(taskTrackerHttpURL.getPort()),
      taskAttemptId);
  }

  @Override
  public JobTrackerState getJobTrackerState(ClusterStatus clusterStatus) throws Exception {
    JobTrackerState state;
    switch (clusterStatus.getJobTrackerState()) {
    case INITIALIZING:
      return JobTrackerState.INITIALIZING;
    case RUNNING:
      return JobTrackerState.RUNNING;
    default:
      String errorMsg = "Unrecognized JobTracker state: " + clusterStatus.getJobTrackerState();
      throw new Exception(errorMsg);
    }
  }

  @Override
  public String unquoteHtmlChars(String item) {
    return item;
  }


  @Override
  public org.apache.hadoop.mapreduce.TaskAttemptContext newTaskAttemptContext(Configuration conf, final Progressable progressable) {
    return new org.apache.hadoop.mapreduce.TaskAttemptContext(conf, new TaskAttemptID()) {
      @Override
      public void progress() {
        progressable.progress();
      }
    };
  }

  @Override
  public org.apache.hadoop.mapreduce.JobContext newJobContext(Job job) {
    return new org.apache.hadoop.mapreduce.JobContext(job.getConfiguration(), job.getJobID());
  }

  @Override
<<<<<<< HEAD
=======
  public void closeAllForUGI(UserGroupInformation ugi) {
    // No such functionality in ancient hadoop
    return;
  }

  @Override
>>>>>>> b3dd313d
  public boolean isLocalMode(Configuration conf) {
    return "local".equals(getJobLauncherRpcAddress(conf));
  }

  @Override
  public String getJobLauncherRpcAddress(Configuration conf) {
    return conf.get("mapred.job.tracker");
  }

  @Override
  public void setJobLauncherRpcAddress(Configuration conf, String val) {
    conf.set("mapred.job.tracker", val);
  }

  @Override
  public String getJobLauncherHttpAddress(Configuration conf) {
    return conf.get("mapred.job.tracker.http.address");
  }

  @Override
<<<<<<< HEAD
  public long getDefaultBlockSize(FileSystem fs, Path path) {
    return fs.getDefaultBlockSize();
  }

  @Override
  public short getDefaultReplication(FileSystem fs, Path path) {
    return fs.getDefaultReplication();
  }

  @Override
  public void closeAllForUGI(UserGroupInformation ugi) {
    // No such functionality in ancient hadoop
    return;
  }

  @Override
=======
>>>>>>> b3dd313d
  public boolean moveToAppropriateTrash(FileSystem fs, Path path, Configuration conf)
          throws IOException {
    // older versions of Hadoop don't have a Trash constructor based on the
    // Path or FileSystem. So need to achieve this by creating a dummy conf.
    // this needs to be filtered out based on version

    Configuration dupConf = new Configuration(conf);
    FileSystem.setDefaultUri(dupConf, fs.getUri());
    Trash trash = new Trash(dupConf);
    return trash.moveToTrash(path);
  }
<<<<<<< HEAD
=======

  @Override
  public long getDefaultBlockSize(FileSystem fs, Path path) {
    return fs.getDefaultBlockSize();
  }

  @Override
  public short getDefaultReplication(FileSystem fs, Path path) {
    return fs.getDefaultReplication();
  }
>>>>>>> b3dd313d
}<|MERGE_RESOLUTION|>--- conflicted
+++ resolved
@@ -601,8 +601,6 @@
   }
 
   @Override
-<<<<<<< HEAD
-=======
   public void loginUserFromKeytab(String principal, String keytabFile) throws IOException {
     throw new UnsupportedOperationException("Kerberos login is not supported in current hadoop version");
   }
@@ -618,7 +616,6 @@
   }
 
   @Override
->>>>>>> b3dd313d
   public String getTaskAttemptLogUrl(JobConf conf,
     String taskTrackerHttpAddress, String taskAttemptId)
     throws MalformedURLException {
@@ -665,15 +662,12 @@
   }
 
   @Override
-<<<<<<< HEAD
-=======
   public void closeAllForUGI(UserGroupInformation ugi) {
     // No such functionality in ancient hadoop
     return;
   }
 
   @Override
->>>>>>> b3dd313d
   public boolean isLocalMode(Configuration conf) {
     return "local".equals(getJobLauncherRpcAddress(conf));
   }
@@ -694,25 +688,6 @@
   }
 
   @Override
-<<<<<<< HEAD
-  public long getDefaultBlockSize(FileSystem fs, Path path) {
-    return fs.getDefaultBlockSize();
-  }
-
-  @Override
-  public short getDefaultReplication(FileSystem fs, Path path) {
-    return fs.getDefaultReplication();
-  }
-
-  @Override
-  public void closeAllForUGI(UserGroupInformation ugi) {
-    // No such functionality in ancient hadoop
-    return;
-  }
-
-  @Override
-=======
->>>>>>> b3dd313d
   public boolean moveToAppropriateTrash(FileSystem fs, Path path, Configuration conf)
           throws IOException {
     // older versions of Hadoop don't have a Trash constructor based on the
@@ -724,8 +699,6 @@
     Trash trash = new Trash(dupConf);
     return trash.moveToTrash(path);
   }
-<<<<<<< HEAD
-=======
 
   @Override
   public long getDefaultBlockSize(FileSystem fs, Path path) {
@@ -736,5 +709,4 @@
   public short getDefaultReplication(FileSystem fs, Path path) {
     return fs.getDefaultReplication();
   }
->>>>>>> b3dd313d
 }