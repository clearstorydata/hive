/**
 * Licensed to the Apache Software Foundation (ASF) under one
 * or more contributor license agreements.  See the NOTICE file
 * distributed with this work for additional information
 * regarding copyright ownership.  The ASF licenses this file
 * to you under the Apache License, Version 2.0 (the
 * "License"); you may not use this file except in compliance
 * with the License.  You may obtain a copy of the License at
 *
 *     http://www.apache.org/licenses/LICENSE-2.0
 *
 * Unless required by applicable law or agreed to in writing, software
 * distributed under the License is distributed on an "AS IS" BASIS,
 * WITHOUT WARRANTIES OR CONDITIONS OF ANY KIND, either express or implied.
 * See the License for the specific language governing permissions and
 * limitations under the License.
 */
package org.apache.hadoop.hive.shims;

import java.io.DataInput;
import java.io.DataOutput;
import java.io.IOException;
import java.lang.reflect.Constructor;
import java.net.URI;
import java.net.URISyntaxException;
import java.security.PrivilegedExceptionAction;
import java.util.ArrayList;
import java.util.Collections;
import java.util.HashSet;
import java.util.List;
import java.util.Set;

import org.apache.commons.logging.Log;
import org.apache.commons.logging.LogFactory;
import org.apache.hadoop.conf.Configuration;
import org.apache.hadoop.fs.FileStatus;
import org.apache.hadoop.fs.FileSystem;
import org.apache.hadoop.fs.Path;
import org.apache.hadoop.fs.PathFilter;
import org.apache.hadoop.hive.io.HiveIOExceptionHandlerUtil;
import org.apache.hadoop.hive.thrift.DelegationTokenIdentifier;
import org.apache.hadoop.hive.thrift.DelegationTokenSelector;
import org.apache.hadoop.http.HtmlQuoting;
import org.apache.hadoop.io.Text;
import org.apache.hadoop.mapred.ClusterStatus;
import org.apache.hadoop.mapred.FileInputFormat;
import org.apache.hadoop.mapred.InputFormat;
import org.apache.hadoop.mapred.InputSplit;
import org.apache.hadoop.mapred.JobConf;
import org.apache.hadoop.mapred.JobContext;
import org.apache.hadoop.mapred.JobStatus;
import org.apache.hadoop.mapred.OutputCommitter;
import org.apache.hadoop.mapred.RecordReader;
import org.apache.hadoop.mapred.Reporter;
import org.apache.hadoop.mapred.RunningJob;
import org.apache.hadoop.mapred.TaskAttemptContext;
import org.apache.hadoop.mapred.TaskCompletionEvent;
import org.apache.hadoop.mapred.TaskID;
import org.apache.hadoop.mapred.lib.CombineFileInputFormat;
import org.apache.hadoop.mapred.lib.CombineFileSplit;
import org.apache.hadoop.mapreduce.Job;
import org.apache.hadoop.security.SecurityUtil;
import org.apache.hadoop.security.UserGroupInformation;
import org.apache.hadoop.security.token.Token;
import org.apache.hadoop.security.token.TokenIdentifier;
import org.apache.hadoop.security.token.TokenSelector;
import org.apache.hadoop.tools.HadoopArchives;
import org.apache.hadoop.util.Progressable;
import org.apache.hadoop.util.ToolRunner;

/**
 * Base implemention for shims against secure Hadoop 0.20.3/0.23.
 */
public abstract class HadoopShimsSecure implements HadoopShims {

  static final Log LOG = LogFactory.getLog(HadoopShimsSecure.class);

  public boolean usesJobShell() {
    return false;
  }

  public boolean fileSystemDeleteOnExit(FileSystem fs, Path path)
      throws IOException {

    return fs.deleteOnExit(path);
  }

  public void inputFormatValidateInput(InputFormat fmt, JobConf conf)
      throws IOException {
    // gone in 0.18+
  }

  @Override
  public String unquoteHtmlChars(String item) {
    return HtmlQuoting.unquoteHtmlChars(item);
  }

  public boolean isJobPreparing(RunningJob job) throws IOException {
    return job.getJobState() == JobStatus.PREP;
  }
  /**
   * Workaround for hadoop-17 - jobclient only looks at commandlineconfig.
   */
  public void setTmpFiles(String prop, String files) {
    // gone in 20+
  }

  /**
   * We define this function here to make the code compatible between
   * hadoop 0.17 and hadoop 0.20.
   *
   * Hive binary that compiled Text.compareTo(Text) with hadoop 0.20 won't
   * work with hadoop 0.17 because in hadoop 0.20, Text.compareTo(Text) is
   * implemented in org.apache.hadoop.io.BinaryComparable, and Java compiler
   * references that class, which is not available in hadoop 0.17.
   */
  public int compareText(Text a, Text b) {
    return a.compareTo(b);
  }

  @Override
  public long getAccessTime(FileStatus file) {
    return file.getAccessTime();
  }

  public HadoopShims.CombineFileInputFormatShim getCombineFileInputFormat() {
    return new CombineFileInputFormatShim() {
      @Override
      public RecordReader getRecordReader(InputSplit split,
          JobConf job, Reporter reporter) throws IOException {
        throw new IOException("CombineFileInputFormat.getRecordReader not needed.");
      }
    };
  }

  public static class InputSplitShim extends CombineFileSplit implements HadoopShims.InputSplitShim {
    long shrinkedLength;
    boolean _isShrinked;
    public InputSplitShim() {
      super();
      _isShrinked = false;
    }

    public InputSplitShim(CombineFileSplit old) throws IOException {
      super(old.getJob(), old.getPaths(), old.getStartOffsets(),
          old.getLengths(), dedup(old.getLocations()));
      _isShrinked = false;
    }

    private static String[] dedup(String[] locations) {
      Set<String> dedup = new HashSet<String>();
      Collections.addAll(dedup, locations);
      return dedup.toArray(new String[dedup.size()]);
    }

    @Override
    public void shrinkSplit(long length) {
      _isShrinked = true;
      shrinkedLength = length;
    }

    public boolean isShrinked() {
      return _isShrinked;
    }

    public long getShrinkedLength() {
      return shrinkedLength;
    }

    @Override
    public void readFields(DataInput in) throws IOException {
      super.readFields(in);
      _isShrinked = in.readBoolean();
      if (_isShrinked) {
        shrinkedLength = in.readLong();
      }
    }

    @Override
    public void write(DataOutput out) throws IOException {
      super.write(out);
      out.writeBoolean(_isShrinked);
      if (_isShrinked) {
        out.writeLong(shrinkedLength);
      }
    }
  }

  /* This class should be replaced with org.apache.hadoop.mapred.lib.CombineFileRecordReader class, once
   * https://issues.apache.org/jira/browse/MAPREDUCE-955 is fixed. This code should be removed - it is a copy
   * of org.apache.hadoop.mapred.lib.CombineFileRecordReader
   */
  public static class CombineFileRecordReader<K, V> implements RecordReader<K, V> {

    static final Class[] constructorSignature = new Class[] {
        InputSplit.class,
        Configuration.class,
        Reporter.class,
        Integer.class
        };

    protected CombineFileSplit split;
    protected JobConf jc;
    protected Reporter reporter;
    protected Class<RecordReader<K, V>> rrClass;
    protected Constructor<RecordReader<K, V>> rrConstructor;
    protected FileSystem fs;

    protected int idx;
    protected long progress;
    protected RecordReader<K, V> curReader;
    protected boolean isShrinked;
    protected long shrinkedLength;

    public boolean next(K key, V value) throws IOException {

      while ((curReader == null)
          || !doNextWithExceptionHandler((K) ((CombineHiveKey) key).getKey(),
              value)) {
        if (!initNextRecordReader(key)) {
          return false;
        }
      }
      return true;
    }

    public K createKey() {
      K newKey = curReader.createKey();
      return (K)(new CombineHiveKey(newKey));
    }

    public V createValue() {
      return curReader.createValue();
    }

    /**
     * Return the amount of data processed.
     */
    public long getPos() throws IOException {
      return progress;
    }

    public void close() throws IOException {
      if (curReader != null) {
        curReader.close();
        curReader = null;
      }
    }

    /**
     * Return progress based on the amount of data processed so far.
     */
    public float getProgress() throws IOException {
      return Math.min(1.0f, progress / (float) (split.getLength()));
    }

    /**
     * A generic RecordReader that can hand out different recordReaders
     * for each chunk in the CombineFileSplit.
     */
    public CombineFileRecordReader(JobConf job, CombineFileSplit split,
        Reporter reporter,
        Class<RecordReader<K, V>> rrClass)
        throws IOException {
      this.split = split;
      this.jc = job;
      this.rrClass = rrClass;
      this.reporter = reporter;
      this.idx = 0;
      this.curReader = null;
      this.progress = 0;

      isShrinked = false;

      assert (split instanceof InputSplitShim);
      if (((InputSplitShim) split).isShrinked()) {
        isShrinked = true;
        shrinkedLength = ((InputSplitShim) split).getShrinkedLength();
      }

      try {
        rrConstructor = rrClass.getDeclaredConstructor(constructorSignature);
        rrConstructor.setAccessible(true);
      } catch (Exception e) {
        throw new RuntimeException(rrClass.getName() +
            " does not have valid constructor", e);
      }
      initNextRecordReader(null);
    }

    /**
     * do next and handle exception inside it.
     * @param key
     * @param value
     * @return
     * @throws IOException
     */
    private boolean doNextWithExceptionHandler(K key, V value) throws IOException {
      try {
        return curReader.next(key, value);
      } catch (Exception e) {
        return HiveIOExceptionHandlerUtil
            .handleRecordReaderNextException(e, jc);
      }
    }

    /**
     * Get the record reader for the next chunk in this CombineFileSplit.
     */
    protected boolean initNextRecordReader(K key) throws IOException {

      if (curReader != null) {
        curReader.close();
        curReader = null;
        if (idx > 0) {
          progress += split.getLength(idx - 1); // done processing so far
        }
      }

      // if all chunks have been processed, nothing more to do.
      if (idx == split.getNumPaths() || (isShrinked && progress > shrinkedLength)) {
        return false;
      }

      // get a record reader for the idx-th chunk
      try {
        curReader = rrConstructor.newInstance(new Object[]
            {split, jc, reporter, Integer.valueOf(idx)});

        // change the key if need be
        if (key != null) {
          K newKey = curReader.createKey();
          ((CombineHiveKey)key).setKey(newKey);
        }

        // setup some helper config variables.
        jc.set("map.input.file", split.getPath(idx).toString());
        jc.setLong("map.input.start", split.getOffset(idx));
        jc.setLong("map.input.length", split.getLength(idx));
      } catch (Exception e) {
        curReader = HiveIOExceptionHandlerUtil.handleRecordReaderCreationException(
            e, jc);
      }
      idx++;
      return true;
    }
  }

  public abstract static class CombineFileInputFormatShim<K, V> extends
      CombineFileInputFormat<K, V>
      implements HadoopShims.CombineFileInputFormatShim<K, V> {

    public Path[] getInputPathsShim(JobConf conf) {
      try {
        return FileInputFormat.getInputPaths(conf);
      } catch (Exception e) {
        throw new RuntimeException(e);
      }
    }

    @Override
    public void createPool(JobConf conf, PathFilter... filters) {
      super.createPool(conf, filters);
    }

    @Override
    public InputSplitShim[] getSplits(JobConf job, int numSplits) throws IOException {
      long minSize = job.getLong("mapred.min.split.size", 0);

      // For backward compatibility, let the above parameter be used
      if (job.getLong("mapred.min.split.size.per.node", 0) == 0) {
        super.setMinSplitSizeNode(minSize);
      }

      if (job.getLong("mapred.min.split.size.per.rack", 0) == 0) {
        super.setMinSplitSizeRack(minSize);
      }

      if (job.getLong("mapred.max.split.size", 0) == 0) {
        super.setMaxSplitSize(minSize);
      }

      InputSplit[] splits = (InputSplit[]) super.getSplits(job, numSplits);

      InputSplitShim[] isplits = new InputSplitShim[splits.length];
      for (int pos = 0; pos < splits.length; pos++) {
        isplits[pos] = new InputSplitShim((CombineFileSplit)splits[pos]);
      }

      return isplits;
    }

    public InputSplitShim getInputSplitShim() throws IOException {
      return new InputSplitShim();
    }

    public RecordReader getRecordReader(JobConf job, HadoopShims.InputSplitShim split,
        Reporter reporter,
        Class<RecordReader<K, V>> rrClass)
        throws IOException {
      CombineFileSplit cfSplit = (CombineFileSplit) split;
      return new CombineFileRecordReader(job, cfSplit, reporter, rrClass);
    }

  }

  public String getInputFormatClassName() {
    return "org.apache.hadoop.hive.ql.io.CombineHiveInputFormat";
  }

  String[] ret = new String[2];

  @Override
  public String[] getTaskJobIDs(TaskCompletionEvent t) {
    TaskID tid = t.getTaskAttemptId().getTaskID();
    ret[0] = tid.toString();
    ret[1] = tid.getJobID().toString();
    return ret;
  }

  public void setFloatConf(Configuration conf, String varName, float val) {
    conf.setFloat(varName, val);
  }

  @Override
  public int createHadoopArchive(Configuration conf, Path sourceDir, Path destDir,
      String archiveName) throws Exception {

    HadoopArchives har = new HadoopArchives(conf);
    List<String> args = new ArrayList<String>();

    args.add("-archiveName");
    args.add(archiveName);
    args.add("-p");
    args.add(sourceDir.toString());
    args.add(destDir.toString());

    return ToolRunner.run(har, args.toArray(new String[0]));
  }

  /*
   * This particular instance is for Hadoop 1.0 which creates an archive
   * with only the relative path of the archived directory stored within
   * the archive as compared to the full path in case of earlier versions.
   * See this api in Hadoop20Shims for comparison.
   */
  public URI getHarUri(URI original, URI base, URI originalBase)
    throws URISyntaxException {
    URI relative = originalBase.relativize(original);
    if (relative.isAbsolute()) {
      throw new URISyntaxException("Couldn't create URI for location.",
                                   "Relative: " + relative + " Base: "
                                   + base + " OriginalBase: " + originalBase);
    }

    return base.resolve(relative);
  }

  public static class NullOutputCommitter extends OutputCommitter {
    @Override
    public void setupJob(JobContext jobContext) { }
    @Override
    public void cleanupJob(JobContext jobContext) { }

    @Override
    public void setupTask(TaskAttemptContext taskContext) { }
    @Override
    public boolean needsTaskCommit(TaskAttemptContext taskContext) {
      return false;
    }
    @Override
    public void commitTask(TaskAttemptContext taskContext) { }
    @Override
    public void abortTask(TaskAttemptContext taskContext) { }
  }

  public void prepareJobOutput(JobConf conf) {
    conf.setOutputCommitter(NullOutputCommitter.class);

    // option to bypass job setup and cleanup was introduced in hadoop-21 (MAPREDUCE-463)
    // but can be backported. So we disable setup/cleanup in all versions >= 0.19
    conf.setBoolean("mapred.committer.job.setup.cleanup.needed", false);

    // option to bypass task cleanup task was introduced in hadoop-23 (MAPREDUCE-2206)
    // but can be backported. So we disable setup/cleanup in all versions >= 0.19
    conf.setBoolean("mapreduce.job.committer.task.cleanup.needed", false);
  }

  @Override
  public UserGroupInformation getUGIForConf(Configuration conf) throws IOException {
    return UserGroupInformation.getCurrentUser();
  }

  @Override
  public boolean isSecureShimImpl() {
    return true;
  }

  @Override
  public String getShortUserName(UserGroupInformation ugi) {
    return ugi.getShortUserName();
  }

  @Override
  public String getTokenStrForm(String tokenSignature) throws IOException {
    UserGroupInformation ugi = UserGroupInformation.getCurrentUser();
    TokenSelector<? extends TokenIdentifier> tokenSelector = new DelegationTokenSelector();

    Token<? extends TokenIdentifier> token = tokenSelector.selectToken(
        tokenSignature == null ? new Text() : new Text(tokenSignature), ugi.getTokens());
    return token != null ? token.encodeToUrlString() : null;
  }

  @Override
  public void setTokenStr(UserGroupInformation ugi, String tokenStr, String tokenService) throws IOException {
    Token<DelegationTokenIdentifier> delegationToken = new Token<DelegationTokenIdentifier>();
    delegationToken.decodeFromUrlString(tokenStr);
    delegationToken.setService(new Text(tokenService));
    ugi.addToken(delegationToken);
  }

  @Override
  public <T> T doAs(UserGroupInformation ugi, PrivilegedExceptionAction<T> pvea) throws IOException, InterruptedException {
    return ugi.doAs(pvea);
  }

  @Override
  public UserGroupInformation createProxyUser(String userName) throws IOException {
    return UserGroupInformation.createProxyUser(
        userName, UserGroupInformation.getLoginUser());
  }

  @Override
  public boolean isSecurityEnabled() {
    return UserGroupInformation.isSecurityEnabled();
  }

  @Override
  public UserGroupInformation createRemoteUser(String userName, List<String> groupNames) {
    return UserGroupInformation.createRemoteUser(userName);
  }

  @Override
  public void closeAllForUGI(UserGroupInformation ugi) {
    try {
      FileSystem.closeAllForUGI(ugi);
    } catch (IOException e) {
      LOG.error("Could not clean up file-system handles for UGI: " + ugi, e);
    }
  }

  @Override
<<<<<<< HEAD
=======
  public void loginUserFromKeytab(String principal, String keytabFile) throws IOException {
    String hostPrincipal = SecurityUtil.getServerPrincipal(principal, "0.0.0.0");
    UserGroupInformation.loginUserFromKeytab(hostPrincipal, keytabFile);
  }

  @Override
>>>>>>> b3dd313d
  abstract public JobTrackerState getJobTrackerState(ClusterStatus clusterStatus) throws Exception;

  @Override
  abstract public org.apache.hadoop.mapreduce.TaskAttemptContext newTaskAttemptContext(Configuration conf, final Progressable progressable);

  @Override
  abstract public org.apache.hadoop.mapreduce.JobContext newJobContext(Job job);

  @Override
  abstract public boolean isLocalMode(Configuration conf);

  @Override
  abstract public void setJobLauncherRpcAddress(Configuration conf, String val);

  @Override
  abstract public String getJobLauncherHttpAddress(Configuration conf);

  @Override
  abstract public String getJobLauncherRpcAddress(Configuration conf);

  @Override
<<<<<<< HEAD
  abstract public boolean moveToAppropriateTrash(FileSystem fs, Path path, Configuration conf)
          throws IOException;

  @Override
=======
>>>>>>> b3dd313d
  abstract public short getDefaultReplication(FileSystem fs, Path path);

  @Override
  abstract public long getDefaultBlockSize(FileSystem fs, Path path);
<<<<<<< HEAD
=======

  @Override
  abstract public boolean moveToAppropriateTrash(FileSystem fs, Path path, Configuration conf)
          throws IOException;
>>>>>>> b3dd313d
}<|MERGE_RESOLUTION|>--- conflicted
+++ resolved
@@ -550,15 +550,12 @@
   }
 
   @Override
-<<<<<<< HEAD
-=======
   public void loginUserFromKeytab(String principal, String keytabFile) throws IOException {
     String hostPrincipal = SecurityUtil.getServerPrincipal(principal, "0.0.0.0");
     UserGroupInformation.loginUserFromKeytab(hostPrincipal, keytabFile);
   }
 
   @Override
->>>>>>> b3dd313d
   abstract public JobTrackerState getJobTrackerState(ClusterStatus clusterStatus) throws Exception;
 
   @Override
@@ -580,22 +577,12 @@
   abstract public String getJobLauncherRpcAddress(Configuration conf);
 
   @Override
-<<<<<<< HEAD
+  abstract public short getDefaultReplication(FileSystem fs, Path path);
+
+  @Override
+  abstract public long getDefaultBlockSize(FileSystem fs, Path path);
+
+  @Override
   abstract public boolean moveToAppropriateTrash(FileSystem fs, Path path, Configuration conf)
           throws IOException;
-
-  @Override
-=======
->>>>>>> b3dd313d
-  abstract public short getDefaultReplication(FileSystem fs, Path path);
-
-  @Override
-  abstract public long getDefaultBlockSize(FileSystem fs, Path path);
-<<<<<<< HEAD
-=======
-
-  @Override
-  abstract public boolean moveToAppropriateTrash(FileSystem fs, Path path, Configuration conf)
-          throws IOException;
->>>>>>> b3dd313d
 }