--- conflicted
+++ resolved
@@ -21,11 +21,8 @@
 import java.io.DataOutput;
 import java.io.IOException;
 import java.net.MalformedURLException;
-<<<<<<< HEAD
-=======
 import java.net.URI;
 import java.net.URISyntaxException;
->>>>>>> b3dd313d
 import java.security.PrivilegedExceptionAction;
 import java.util.List;
 
@@ -189,10 +186,6 @@
    *
    * This routine sets the appropriate options related to bypass setup/cleanup/commit
    * support in the MR framework, but does not set the OutputFormat class.
-<<<<<<< HEAD
-   */
-  void prepareJobOutput(JobConf conf);
-=======
    */
   void prepareJobOutput(JobConf conf);
 
@@ -203,7 +196,6 @@
    *
    */
   public String unquoteHtmlChars(String item);
->>>>>>> b3dd313d
 
   /**
    * Get the UGI that the given job configuration will run as.
@@ -211,13 +203,6 @@
    * In secure versions of Hadoop, this simply returns the current
    * access control context's user, ignoring the configuration.
    */
-<<<<<<< HEAD
-
-  public void closeAllForUGI(UserGroupInformation ugi);
-
-  public UserGroupInformation getUGIForConf(Configuration conf) throws LoginException, IOException;
-=======
->>>>>>> b3dd313d
 
   public void closeAllForUGI(UserGroupInformation ugi);
 
@@ -324,8 +309,6 @@
    * in the configuration should be done through this shim
    * @param conf
    * @return
-<<<<<<< HEAD
-=======
    */
   public void setJobLauncherRpcAddress(Configuration conf, String val);
 
@@ -381,50 +364,6 @@
    */
   UserGroupInformation createProxyUser(String userName) throws IOException;
 
-  /**
-   * InputSplitShim.
-   *
->>>>>>> b3dd313d
-   */
-  public void setJobLauncherRpcAddress(Configuration conf, String val);
-
-  /**
-   * All references to jobtracker/resource manager http address
-   * in the configuration should be done through this shim
-   * @param conf
-   * @return
-   */
-  public String getJobLauncherHttpAddress(Configuration conf);
-  
-  /**
-   * Get the default block size for the path. FileSystem alone is not sufficient to
-   * determine the same, as in case of CSMT the underlying file system determines that.
-   * @param fs
-   * @param path
-   * @return
-   */
-  public long getDefaultBlockSize(FileSystem fs, Path path);
-
-  /**
-   * Get the default replication for a path. In case of CSMT the given path will be used to
-   * locate the actual filesystem.
-   * @param fs
-   * @param path
-   * @return
-   */
-  public short getDefaultReplication(FileSystem fs, Path path);
-  /**
-   * Move the directory/file to trash. In case of the symlinks or mount points, the file is
-   * moved to the trashbin in the actual volume of the path p being deleted
-   * @param fs
-   * @param path
-   * @param conf
-   * @return false if the item is already in the trash or trash is disabled
-   * @throws IOException
-   */
-  public boolean moveToAppropriateTrash(FileSystem fs, Path path, Configuration conf)
-          throws IOException;
-
  /**
   * InputSplitShim.
   *
