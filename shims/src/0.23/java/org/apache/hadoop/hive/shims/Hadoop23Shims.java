/**
 * Licensed to the Apache Software Foundation (ASF) under one
 * or more contributor license agreements.  See the NOTICE file
 * distributed with this work for additional information
 * regarding copyright ownership.  The ASF licenses this file
 * to you under the Apache License, Version 2.0 (the
 * "License"); you may not use this file except in compliance
 * with the License.  You may obtain a copy of the License at
 *
 *     http://www.apache.org/licenses/LICENSE-2.0
 *
 * Unless required by applicable law or agreed to in writing, software
 * distributed under the License is distributed on an "AS IS" BASIS,
 * WITHOUT WARRANTIES OR CONDITIONS OF ANY KIND, either express or implied.
 * See the License for the specific language governing permissions and
 * limitations under the License.
 */
package org.apache.hadoop.hive.shims;

import java.io.IOException;
<<<<<<< HEAD
import java.net.MalformedURLException;
import java.net.URL;

=======
import java.lang.Integer;
import java.net.MalformedURLException;
import java.net.URL;
import java.util.Map;

import org.apache.commons.lang.StringUtils;
>>>>>>> b3dd313d
import org.apache.hadoop.conf.Configuration;
import org.apache.hadoop.fs.FileSystem;
import org.apache.hadoop.fs.Path;
import org.apache.hadoop.fs.Trash;
import org.apache.hadoop.hive.shims.HadoopShims.JobTrackerState;
<<<<<<< HEAD
=======
import org.apache.hadoop.hive.shims.HadoopShimsSecure;
import org.apache.hadoop.hdfs.MiniDFSCluster;
import org.apache.hadoop.mapred.MiniMRCluster;
>>>>>>> b3dd313d
import org.apache.hadoop.mapred.ClusterStatus;
import org.apache.hadoop.mapred.JobConf;
import org.apache.hadoop.mapreduce.Job;
import org.apache.hadoop.mapreduce.TaskAttemptID;
import org.apache.hadoop.mapreduce.task.JobContextImpl;
import org.apache.hadoop.mapreduce.task.TaskAttemptContextImpl;
import org.apache.hadoop.mapreduce.util.HostUtil;
import org.apache.hadoop.util.Progressable;

/**
 * Implemention of shims against Hadoop 0.23.0.
 */
public class Hadoop23Shims extends HadoopShimsSecure {

  @Override
  public String getTaskAttemptLogUrl(JobConf conf,
    String taskTrackerHttpAddress, String taskAttemptId)
    throws MalformedURLException {
    if (conf.get("mapreduce.framework.name") != null
      && conf.get("mapreduce.framework.name").equals("yarn")) {
      // if the cluster is running in MR2 mode, return null
<<<<<<< HEAD
      //LOG.warn("Can't fetch tasklog: TaskLogServlet is not supported in MR2 mode.");
=======
      LOG.warn("Can't fetch tasklog: TaskLogServlet is not supported in MR2 mode.");
>>>>>>> b3dd313d
      return null;
    } else {
      // if the cluster is running in MR1 mode, using HostUtil to construct TaskLogURL
      URL taskTrackerHttpURL = new URL(taskTrackerHttpAddress);
      return HostUtil.getTaskLogUrl(taskTrackerHttpURL.getHost(),
        Integer.toString(taskTrackerHttpURL.getPort()),
        taskAttemptId);
    }
  }

  @Override
  public JobTrackerState getJobTrackerState(ClusterStatus clusterStatus) throws Exception {
    JobTrackerState state;
    switch (clusterStatus.getJobTrackerStatus()) {
    case INITIALIZING:
      return JobTrackerState.INITIALIZING;
    case RUNNING:
      return JobTrackerState.RUNNING;
    default:
      String errorMsg = "Unrecognized JobTracker state: " + clusterStatus.getJobTrackerStatus();
      throw new Exception(errorMsg);
    }
  }

  @Override
  public org.apache.hadoop.mapreduce.TaskAttemptContext newTaskAttemptContext(Configuration conf, final Progressable progressable) {
    return new TaskAttemptContextImpl(conf, new TaskAttemptID()) {
      @Override
      public void progress() {
        progressable.progress();
      }
    };
  }

  @Override
  public org.apache.hadoop.mapreduce.JobContext newJobContext(Job job) {
    return new JobContextImpl(job.getConfiguration(), job.getJobID());
  }

  @Override
  public boolean isLocalMode(Configuration conf) {
    return "local".equals(conf.get("mapreduce.framework.name"));
  }

  @Override
  public String getJobLauncherRpcAddress(Configuration conf) {
    return conf.get("yarn.resourcemanager.address");
  }

  @Override
  public void setJobLauncherRpcAddress(Configuration conf, String val) {
    if (val.equals("local")) {
      // LocalClientProtocolProvider expects both parameters to be 'local'.
      conf.set("mapreduce.framework.name", val);
      conf.set("mapreduce.jobtracker.address", val);
    }
    else {
      conf.set("mapreduce.framework.name", "yarn");
      conf.set("yarn.resourcemanager.address", val);
    }
  }

  @Override
  public String getJobLauncherHttpAddress(Configuration conf) {
    return conf.get("yarn.resourcemanager.webapp.address");
  }

  @Override
  public long getDefaultBlockSize(FileSystem fs, Path path) {
    return fs.getDefaultBlockSize(path);
  }

  @Override
  public short getDefaultReplication(FileSystem fs, Path path) {
    return fs.getDefaultReplication(path);
  }

  @Override
  public boolean moveToAppropriateTrash(FileSystem fs, Path path, Configuration conf)
          throws IOException {
    return Trash.moveToAppropriateTrash(fs, path, conf);
  }
<<<<<<< HEAD
=======

  /**
   * Returns a shim to wrap MiniMrCluster
   */
  public MiniMrShim getMiniMrCluster(Configuration conf, int numberOfTaskTrackers, 
                                     String nameNode, int numDir) throws IOException {
    return new MiniMrShim(conf, numberOfTaskTrackers, nameNode, numDir);
  }

  /**
   * Shim for MiniMrCluster
   */
  public class MiniMrShim implements HadoopShims.MiniMrShim {

    private final MiniMRCluster mr;
    private final Configuration conf;

    public MiniMrShim(Configuration conf, int numberOfTaskTrackers, 
                      String nameNode, int numDir) throws IOException {
      this.conf = conf;

      JobConf jConf = new JobConf(conf);
      jConf.set("yarn.scheduler.capacity.root.queues", "default");
      jConf.set("yarn.scheduler.capacity.root.default.capacity", "100");

      mr = new MiniMRCluster(numberOfTaskTrackers, nameNode, numDir, null, null, jConf);
    }

    @Override
    public int getJobTrackerPort() throws UnsupportedOperationException {
      String address = conf.get("yarn.resourcemanager.address");
      address = StringUtils.substringAfterLast(address, ":");

      if (StringUtils.isBlank(address)) {
        throw new IllegalArgumentException("Invalid YARN resource manager port.");
      }
      
      return Integer.parseInt(address);
    }

    @Override
    public void shutdown() throws IOException {
      mr.shutdown();
    }
    
    @Override
    public void setupConfiguration(Configuration conf) {
      JobConf jConf = mr.createJobConf();
      for (Map.Entry<String, String> pair: jConf) {
	//System.out.println("XXX Var: "+pair.getKey() +"="+pair.getValue());
        //if (conf.get(pair.getKey()) == null) {
          conf.set(pair.getKey(), pair.getValue());
	  //}
      }
    }
  }
  
  // Don't move this code to the parent class. There's a binary
  // incompatibility between hadoop 1 and 2 wrt MiniDFSCluster and we
  // need to have two different shim classes even though they are
  // exactly the same.
  public HadoopShims.MiniDFSShim getMiniDfs(Configuration conf,
      int numDataNodes,
      boolean format,
      String[] racks) throws IOException {
    return new MiniDFSShim(new MiniDFSCluster(conf, numDataNodes, format, racks));
  }

  /**
   * MiniDFSShim.
   *
   */
  public class MiniDFSShim implements HadoopShims.MiniDFSShim {
    private final MiniDFSCluster cluster;

    public MiniDFSShim(MiniDFSCluster cluster) {
      this.cluster = cluster;
    }

    public FileSystem getFileSystem() throws IOException {
      return cluster.getFileSystem();
    }

    public void shutdown() {
      cluster.shutdown();
    }
  }
>>>>>>> b3dd313d
}<|MERGE_RESOLUTION|>--- conflicted
+++ resolved
@@ -18,29 +18,20 @@
 package org.apache.hadoop.hive.shims;
 
 import java.io.IOException;
-<<<<<<< HEAD
-import java.net.MalformedURLException;
-import java.net.URL;
-
-=======
 import java.lang.Integer;
 import java.net.MalformedURLException;
 import java.net.URL;
 import java.util.Map;
 
 import org.apache.commons.lang.StringUtils;
->>>>>>> b3dd313d
 import org.apache.hadoop.conf.Configuration;
 import org.apache.hadoop.fs.FileSystem;
 import org.apache.hadoop.fs.Path;
 import org.apache.hadoop.fs.Trash;
 import org.apache.hadoop.hive.shims.HadoopShims.JobTrackerState;
-<<<<<<< HEAD
-=======
 import org.apache.hadoop.hive.shims.HadoopShimsSecure;
 import org.apache.hadoop.hdfs.MiniDFSCluster;
 import org.apache.hadoop.mapred.MiniMRCluster;
->>>>>>> b3dd313d
 import org.apache.hadoop.mapred.ClusterStatus;
 import org.apache.hadoop.mapred.JobConf;
 import org.apache.hadoop.mapreduce.Job;
@@ -62,11 +53,7 @@
     if (conf.get("mapreduce.framework.name") != null
       && conf.get("mapreduce.framework.name").equals("yarn")) {
       // if the cluster is running in MR2 mode, return null
-<<<<<<< HEAD
-      //LOG.warn("Can't fetch tasklog: TaskLogServlet is not supported in MR2 mode.");
-=======
       LOG.warn("Can't fetch tasklog: TaskLogServlet is not supported in MR2 mode.");
->>>>>>> b3dd313d
       return null;
     } else {
       // if the cluster is running in MR1 mode, using HostUtil to construct TaskLogURL
@@ -149,8 +136,6 @@
           throws IOException {
     return Trash.moveToAppropriateTrash(fs, path, conf);
   }
-<<<<<<< HEAD
-=======
 
   /**
    * Returns a shim to wrap MiniMrCluster
@@ -238,5 +223,4 @@
       cluster.shutdown();
     }
   }
->>>>>>> b3dd313d
 }