--- conflicted
+++ resolved
@@ -1,38 +1,7 @@
-<<<<<<< HEAD
-PREHOOK: query: drop table ss_src1
-PREHOOK: type: DROPTABLE
-POSTHOOK: query: drop table ss_src1
-POSTHOOK: type: DROPTABLE
-PREHOOK: query: drop table ss_src2
-PREHOOK: type: DROPTABLE
-POSTHOOK: query: drop table ss_src2
-POSTHOOK: type: DROPTABLE
-PREHOOK: query: drop table ss_src3
-PREHOOK: type: DROPTABLE
-POSTHOOK: query: drop table ss_src3
-POSTHOOK: type: DROPTABLE
-PREHOOK: query: drop table ss_i_part
-PREHOOK: type: DROPTABLE
-POSTHOOK: query: drop table ss_i_part
-POSTHOOK: type: DROPTABLE
-PREHOOK: query: drop table ss_t3
-PREHOOK: type: DROPTABLE
-POSTHOOK: query: drop table ss_t3
-POSTHOOK: type: DROPTABLE
-PREHOOK: query: drop table ss_t4
-PREHOOK: type: DROPTABLE
-POSTHOOK: query: drop table ss_t4
-POSTHOOK: type: DROPTABLE
-PREHOOK: query: drop table ss_t5
-PREHOOK: type: DROPTABLE
-POSTHOOK: query: drop table ss_t5
-POSTHOOK: type: DROPTABLE
-=======
 PREHOOK: query: USE default
 PREHOOK: type: SWITCHDATABASE
 POSTHOOK: query: USE default
 POSTHOOK: type: SWITCHDATABASE
->>>>>>> b3dd313d
 PREHOOK: query: -- INCLUDE_HADOOP_MAJOR_VERSIONS(0.20)
 -- This test sets mapred.max.split.size=300 and hive.merge.smallfiles.avgsize=1
 -- in an attempt to force the generation of multiple splits and multiple output files.
