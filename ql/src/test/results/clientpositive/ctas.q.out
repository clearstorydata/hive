--- conflicted
+++ resolved
@@ -1,16 +1,8 @@
-<<<<<<< HEAD
-PREHOOK: query: -- EXCLUDE_HADOOP_MAJOR_VERSIONS(0.20)
-
-create table nzhang_Tmp(a int, b string)
-PREHOOK: type: CREATETABLE
-POSTHOOK: query: -- EXCLUDE_HADOOP_MAJOR_VERSIONS(0.20)
-=======
 PREHOOK: query: -- EXCLUDE_HADOOP_MAJOR_VERSIONS(0.20, 0.20S)
 
 create table nzhang_Tmp(a int, b string)
 PREHOOK: type: CREATETABLE
 POSTHOOK: query: -- EXCLUDE_HADOOP_MAJOR_VERSIONS(0.20, 0.20S)
->>>>>>> b3dd313d
 
 create table nzhang_Tmp(a int, b string)
 POSTHOOK: type: CREATETABLE
