PREHOOK: query: CREATE TABLE dest1(a float)
PREHOOK: type: CREATETABLE
POSTHOOK: query: CREATE TABLE dest1(a float)
POSTHOOK: type: CREATETABLE
POSTHOOK: Output: default@dest1
<<<<<<< HEAD
FAILED: Error in semantic analysis: No matching method for class org.apache.hadoop.hive.ql.udf.UDFToFloat with (array<double>). Possible choices: _FUNC_(void)  _FUNC_(boolean)  _FUNC_(tinyint)  _FUNC_(smallint)  _FUNC_(int)  _FUNC_(bigint)  _FUNC_(double)  _FUNC_(string)  _FUNC_(date)  _FUNC_(timestamp)  
=======
FAILED: NoMatchingMethodException No matching method for class org.apache.hadoop.hive.ql.udf.UDFToFloat with (array<double>). Possible choices: _FUNC_(bigint)  _FUNC_(boolean)  _FUNC_(decimal)  _FUNC_(double)  _FUNC_(int)  _FUNC_(smallint)  _FUNC_(string)  _FUNC_(timestamp)  _FUNC_(tinyint)  _FUNC_(void)  
>>>>>>> b3dd313d
<|MERGE_RESOLUTION|>--- conflicted
+++ resolved
@@ -3,8 +3,4 @@
 POSTHOOK: query: CREATE TABLE dest1(a float)
 POSTHOOK: type: CREATETABLE
 POSTHOOK: Output: default@dest1
-<<<<<<< HEAD
-FAILED: Error in semantic analysis: No matching method for class org.apache.hadoop.hive.ql.udf.UDFToFloat with (array<double>). Possible choices: _FUNC_(void)  _FUNC_(boolean)  _FUNC_(tinyint)  _FUNC_(smallint)  _FUNC_(int)  _FUNC_(bigint)  _FUNC_(double)  _FUNC_(string)  _FUNC_(date)  _FUNC_(timestamp)  
-=======
-FAILED: NoMatchingMethodException No matching method for class org.apache.hadoop.hive.ql.udf.UDFToFloat with (array<double>). Possible choices: _FUNC_(bigint)  _FUNC_(boolean)  _FUNC_(decimal)  _FUNC_(double)  _FUNC_(int)  _FUNC_(smallint)  _FUNC_(string)  _FUNC_(timestamp)  _FUNC_(tinyint)  _FUNC_(void)  
->>>>>>> b3dd313d
+FAILED: NoMatchingMethodException No matching method for class org.apache.hadoop.hive.ql.udf.UDFToFloat with (array<double>). Possible choices: _FUNC_(bigint)  _FUNC_(boolean)  _FUNC_(decimal)  _FUNC_(double)  _FUNC_(int)  _FUNC_(smallint)  _FUNC_(string)  _FUNC_(timestamp)  _FUNC_(tinyint)  _FUNC_(void)  