--- conflicted
+++ resolved
@@ -4,8 +4,4 @@
 PREHOOK: type: QUERY
 PREHOOK: Input: default@src
 #### A masked pattern was here ####
-<<<<<<< HEAD
-FAILED: Execution Error, return code 2 from org.apache.hadoop.hive.ql.exec.MapRedTask
-=======
-FAILED: Execution Error, return code 20000 from org.apache.hadoop.hive.ql.exec.MapRedTask. Unable to initialize custom script.
->>>>>>> b3dd313d
+FAILED: Execution Error, return code 20000 from org.apache.hadoop.hive.ql.exec.MapRedTask. Unable to initialize custom script.