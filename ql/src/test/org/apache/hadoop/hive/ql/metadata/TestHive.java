--- conflicted
+++ resolved
@@ -34,13 +34,10 @@
 import org.apache.hadoop.hive.metastore.Warehouse;
 import org.apache.hadoop.hive.metastore.api.Database;
 import org.apache.hadoop.hive.metastore.api.FieldSchema;
-<<<<<<< HEAD
-=======
 import org.apache.hadoop.hive.metastore.api.Index;
 import org.apache.hadoop.hive.metastore.api.MetaException;
 import org.apache.hadoop.hive.metastore.api.hive_metastoreConstants;
 import org.apache.hadoop.hive.ql.index.HiveIndex;
->>>>>>> b3dd313d
 import org.apache.hadoop.hive.ql.io.HiveIgnoreKeyTextOutputFormat;
 import org.apache.hadoop.hive.serde.serdeConstants;
 import org.apache.hadoop.hive.serde2.lazy.LazySimpleSerDe;
@@ -142,10 +139,7 @@
 
       tbl.setSerdeParam(serdeConstants.FIELD_DELIM, "1");
       tbl.setSerializationLib(LazySimpleSerDe.class.getName());
-<<<<<<< HEAD
-=======
       tbl.setStoredAsSubDirectories(false);
->>>>>>> b3dd313d
 
       // create table
       try {
@@ -195,10 +189,7 @@
       tbl.setSerdeParam(serdeConstants.SERIALIZATION_CLASS, Complex.class.getName());
       tbl.setSerdeParam(serdeConstants.SERIALIZATION_FORMAT, TBinaryProtocol.class
           .getName());
-<<<<<<< HEAD
-=======
       tbl.setStoredAsSubDirectories(false);
->>>>>>> b3dd313d
       try {
         hm.createTable(tbl);
       } catch (HiveException e) {
