/**
 * Licensed to the Apache Software Foundation (ASF) under one
 * or more contributor license agreements.  See the NOTICE file
 * distributed with this work for additional information
 * regarding copyright ownership.  The ASF licenses this file
 * to you under the Apache License, Version 2.0 (the
 * "License"); you may not use this file except in compliance
 * with the License.  You may obtain a copy of the License at
 *
 *     http://www.apache.org/licenses/LICENSE-2.0
 *
 * Unless required by applicable law or agreed to in writing, software
 * distributed under the License is distributed on an "AS IS" BASIS,
 * WITHOUT WARRANTIES OR CONDITIONS OF ANY KIND, either express or implied.
 * See the License for the specific language governing permissions and
 * limitations under the License.
 */

package org.apache.hadoop.hive.ql;

import static org.apache.hadoop.hive.metastore.MetaStoreUtils.DEFAULT_DATABASE_NAME;

import java.io.BufferedInputStream;
import java.io.BufferedReader;
import java.io.BufferedWriter;
import java.io.File;
import java.io.FileInputStream;
import java.io.FileNotFoundException;
import java.io.FileOutputStream;
import java.io.FileReader;
import java.io.FileWriter;
import java.io.InputStreamReader;
import java.io.PrintStream;
import java.io.Serializable;
import java.io.UnsupportedEncodingException;
import java.util.ArrayList;
import java.util.Arrays;
import java.util.Collection;
import java.util.Deque;
import java.util.HashMap;
import java.util.HashSet;
import java.util.LinkedList;
import java.util.List;
import java.util.Set;
import java.util.TreeMap;
import java.util.regex.Matcher;
import java.util.regex.Pattern;

import org.apache.commons.lang.StringUtils;
import org.apache.commons.logging.Log;
import org.apache.commons.logging.LogFactory;
import org.apache.hadoop.fs.FileStatus;
import org.apache.hadoop.fs.FileSystem;
import org.apache.hadoop.fs.Path;
import org.apache.hadoop.hbase.zookeeper.MiniZooKeeperCluster;
import org.apache.hadoop.hive.cli.CliDriver;
import org.apache.hadoop.hive.cli.CliSessionState;
import org.apache.hadoop.hive.common.io.CachingPrintStream;
import org.apache.hadoop.hive.conf.HiveConf;
import org.apache.hadoop.hive.metastore.MetaStoreUtils;
import org.apache.hadoop.hive.metastore.api.Index;
import org.apache.hadoop.hive.ql.exec.FunctionRegistry;
import org.apache.hadoop.hive.ql.exec.Task;
import org.apache.hadoop.hive.ql.exec.Utilities;
import org.apache.hadoop.hive.ql.exec.Utilities.StreamPrinter;
import org.apache.hadoop.hive.ql.io.IgnoreKeyTextOutputFormat;
import org.apache.hadoop.hive.ql.lockmgr.zookeeper.ZooKeeperHiveLockManager;
import org.apache.hadoop.hive.ql.metadata.Hive;
import org.apache.hadoop.hive.ql.metadata.Table;
import org.apache.hadoop.hive.ql.parse.ASTNode;
import org.apache.hadoop.hive.ql.parse.BaseSemanticAnalyzer;
import org.apache.hadoop.hive.ql.parse.ParseDriver;
import org.apache.hadoop.hive.ql.parse.ParseException;
import org.apache.hadoop.hive.ql.parse.SemanticAnalyzer;
import org.apache.hadoop.hive.ql.parse.SemanticException;
import org.apache.hadoop.hive.ql.session.SessionState;
import org.apache.hadoop.hive.serde.serdeConstants;
import org.apache.hadoop.hive.serde2.thrift.ThriftDeserializer;
import org.apache.hadoop.hive.serde2.thrift.test.Complex;
import org.apache.hadoop.hive.shims.HadoopShims;
import org.apache.hadoop.hive.shims.ShimLoader;
import org.apache.hadoop.mapred.SequenceFileInputFormat;
import org.apache.hadoop.mapred.SequenceFileOutputFormat;
import org.apache.hadoop.mapred.TextInputFormat;
import org.apache.hadoop.util.Shell;
import org.apache.thrift.protocol.TBinaryProtocol;
import org.apache.zookeeper.ZooKeeper;

/**
 * QTestUtil.
 *
 */
public class QTestUtil {

  private static final Log LOG = LogFactory.getLog("QTestUtil");

  private String testWarehouse;
  private final String testFiles;
  protected final String outDir;
  protected final String logDir;
  private final TreeMap<String, String> qMap;
  private final Set<String> qSkipSet;
  private final Set<String> qSortSet;
  private static final String SORT_SUFFIX = ".sorted";
  public static final HashSet<String> srcTables = new HashSet<String>
    (Arrays.asList(new String [] {
        "src", "src1", "srcbucket", "srcbucket2", "src_json", "src_thrift",
        "src_sequencefile", "srcpart"
      }));

  private ParseDriver pd;
  private Hive db;
  protected HiveConf conf;
  private Driver drv;
  private BaseSemanticAnalyzer sem;
  private FileSystem fs;
  protected final boolean overWrite;
  private CliDriver cliDriver;
  private HadoopShims.MiniMrShim mr = null;
  private HadoopShims.MiniDFSShim dfs = null;
  private boolean miniMr = false;
  private String hadoopVer = null;
  private QTestSetup setup = null;

  public boolean deleteDirectory(File path) {
    if (path.exists()) {
      File[] files = path.listFiles();
      for (File file : files) {
        if (file.isDirectory()) {
          deleteDirectory(file);
        } else {
          file.delete();
        }
      }
    }
    return (path.delete());
  }

  public void copyDirectoryToLocal(Path src, Path dest) throws Exception {

    FileSystem srcFs = src.getFileSystem(conf);
    FileSystem destFs = dest.getFileSystem(conf);
    if (srcFs.exists(src)) {
      FileStatus[] files = srcFs.listStatus(src);
      for (FileStatus file : files) {
        String name = file.getPath().getName();
        Path dfs_path = file.getPath();
        Path local_path = new Path(dest, name);

        // If this is a source table we do not copy it out
        if (srcTables.contains(name)) {
          continue;
        }

        if (file.isDir()) {
          if (!destFs.exists(local_path)) {
            destFs.mkdirs(local_path);
          }
          copyDirectoryToLocal(dfs_path, local_path);
        } else {
          srcFs.copyToLocalFile(dfs_path, local_path);
        }
      }
    }
  }

  static Pattern mapTok = Pattern.compile("(\\.?)(.*)_map_(.*)");
  static Pattern reduceTok = Pattern.compile("(.*)(reduce_[^\\.]*)((\\..*)?)");

  public void normalizeNames(File path) throws Exception {
    if (path.isDirectory()) {
      File[] files = path.listFiles();
      for (File file : files) {
        normalizeNames(file);
      }
    } else {
      Matcher m = reduceTok.matcher(path.getName());
      if (m.matches()) {
        String name = m.group(1) + "reduce" + m.group(3);
        path.renameTo(new File(path.getParent(), name));
      } else {
        m = mapTok.matcher(path.getName());
        if (m.matches()) {
          String name = m.group(1) + "map_" + m.group(3);
          path.renameTo(new File(path.getParent(), name));
        }
      }
    }
  }

  public QTestUtil(String outDir, String logDir) throws Exception {
    this(outDir, logDir, false, "0.20");
  }

  public String getOutputDirectory() {
    return outDir;
  }

  public String getLogDirectory() {
    return logDir;
  }
  
  private String getHadoopMainVersion(String input) {
    if (input == null) {
      return null;
    }
    Pattern p = Pattern.compile("^(\\d+\\.\\d+).*");
    Matcher m = p.matcher(input);
    if (m.matches()) {
      return m.group(1);
    }
    return null;
  }

  public void initConf() throws Exception {

    if (Shell.WINDOWS) {
      convertPathsFromWindowsToHdfs();
    }

    if (miniMr) {
      assert dfs != null;
      assert mr != null;

      mr.setupConfiguration(conf);

      // set fs.default.name to the uri of mini-dfs
      String dfsUriString = getHdfsUriString(dfs.getFileSystem().getUri().toString());
      conf.setVar(HiveConf.ConfVars.HADOOPFS, dfsUriString);
      // hive.metastore.warehouse.dir needs to be set relative to the mini-dfs
      conf.setVar(HiveConf.ConfVars.METASTOREWAREHOUSE,
                  (new Path(dfsUriString,
                            "/build/ql/test/data/warehouse/")).toString());
<<<<<<< HEAD
      int port = 0;

      try {
        // Hadoop20 MiniMRCluster will return a proper port.
        // Hadoop23 MiniMRCluster does not implement this method so use the default RM port.
        port = mr.getJobTrackerPort();
      } catch (UnsupportedOperationException e) {
        String address =
            StringUtils.substringAfterLast(conf.get("yarn.resourcemanager.address"), ":");

        if (StringUtils.isBlank(address)) {
          throw new IllegalArgumentException("Invalid YARN resource manager port.");
        }

        port = Integer.parseInt(address);
      }

      ShimLoader.getHadoopShims().setJobLauncherRpcAddress(conf,
          "localhost:" + port);
=======
>>>>>>> b3dd313d
    }
  }

  private void convertPathsFromWindowsToHdfs() {
    // Following local paths are used as HDFS paths in unit tests.
    // It works well in Unix as the path notation in Unix and HDFS is more or less same.
    // But when it comes to Windows, drive letter separator ':' & backslash '\" are invalid
    // characters in HDFS so we need to converts these local paths to HDFS paths before using them
    // in unit tests.

    // hive.exec.scratchdir needs to be set relative to the mini-dfs
    String orgWarehouseDir = conf.getVar(HiveConf.ConfVars.METASTOREWAREHOUSE);
    conf.setVar(HiveConf.ConfVars.METASTOREWAREHOUSE, getHdfsUriString(orgWarehouseDir));

    String orgTestTempDir = System.getProperty("test.tmp.dir");
    System.setProperty("test.tmp.dir", getHdfsUriString(orgTestTempDir));

    String orgTestDataDir = System.getProperty("test.src.data.dir");
    System.setProperty("test.src.data.dir", getHdfsUriString(orgTestDataDir));

    String orgScratchDir = conf.getVar(HiveConf.ConfVars.SCRATCHDIR);
    conf.setVar(HiveConf.ConfVars.SCRATCHDIR, getHdfsUriString(orgScratchDir));
  }

  private String getHdfsUriString(String uriStr) {
    assert uriStr != null;
    if(Shell.WINDOWS) {
      // If the URI conversion is from Windows to HDFS then replace the '\' with '/'
      // and remove the windows single drive letter & colon from absolute path.
      return uriStr.replace('\\', '/')
        .replaceFirst("/[c-zC-Z]:", "/")
        .replaceFirst("^[c-zC-Z]:", "");
    }

    return uriStr;
  }

  public QTestUtil(String outDir, String logDir, boolean miniMr, String hadoopVer)
    throws Exception {
    this.outDir = outDir;
    this.logDir = logDir;
    conf = new HiveConf(Driver.class);
    this.miniMr = miniMr;
    this.hadoopVer = getHadoopMainVersion(hadoopVer);
    qMap = new TreeMap<String, String>();
    qSkipSet = new HashSet<String>();
    qSortSet = new HashSet<String>();

    if (miniMr) {
      dfs = ShimLoader.getHadoopShims().getMiniDfs(conf, 4, true, null);
      FileSystem fs = dfs.getFileSystem();
      mr = ShimLoader.getHadoopShims().getMiniMrCluster(conf, 4, getHdfsUriString(fs.getUri().toString()), 1);
    }

    initConf();

    // Use the current directory if it is not specified
    String dataDir = conf.get("test.data.files");
    if (dataDir == null) {
      dataDir = new File(".").getAbsolutePath() + "/data/files";
    }

    testFiles = dataDir;

    String ow = System.getProperty("test.output.overwrite");
    if ((ow != null) && ow.equalsIgnoreCase("true")) {
      overWrite = true;
    } else {
      overWrite = false;
    }

    setup = new QTestSetup();
    setup.preTest(conf);
    init();
  }

  public void shutdown() throws Exception {
    cleanUp();
    setup.tearDown();
    if (mr != null) {
      mr.shutdown();
      mr = null;
    }
    FileSystem.closeAll();
    if (dfs != null) {
      dfs.shutdown();
      dfs = null;
    }
  }

  public void addFile(String qFile) throws Exception {

    File qf = new File(qFile);
    addFile(qf);
  }

  public void addFile(File qf) throws Exception {

    FileInputStream fis = new FileInputStream(qf);
    BufferedInputStream bis = new BufferedInputStream(fis);
    BufferedReader br = new BufferedReader(new InputStreamReader(bis, "UTF8"));
    StringBuilder qsb = new StringBuilder();

<<<<<<< HEAD
    // Look for a hint to not run a test on some Hadoop versions
    Pattern pattern = Pattern.compile("-- (EX|IN)CLUDE_HADOOP_MAJOR_VERSIONS\\((.*)\\)");
=======
    // Read the entire query
    String line;
    while ((line = br.readLine()) != null) {
      qsb.append(line + "\n");
    }
    br.close();
>>>>>>> b3dd313d

    String query = qsb.toString();
    qMap.put(qf.getName(), query);

    if(checkHadoopVersionExclude(qf.getName(), query)
      || checkOSExclude(qf.getName(), query)) {
      qSkipSet.add(qf.getName());
    }

    if (checkNeedsSort(qf.getName(), query)) {
      qSortSet.add(qf.getName());
    }
  }

  private boolean checkNeedsSort(String fileName, String query) {
    Pattern pattern = Pattern.compile("-- SORT_BEFORE_DIFF");
    Matcher matcher = pattern.matcher(query);

    if (matcher.find()) {
      return true;
    }
    return false;
  }

  private boolean checkHadoopVersionExclude(String fileName, String query){

    // Look for a hint to not run a test on some Hadoop versions
    Pattern pattern = Pattern.compile("-- (EX|IN)CLUDE_HADOOP_MAJOR_VERSIONS\\((.*)\\)");

    boolean excludeQuery = false;
    boolean includeQuery = false;
    Set<String> versionSet = new HashSet<String>();
    String hadoopVer = ShimLoader.getMajorVersion();
<<<<<<< HEAD
    while (dis.available() != 0) {
      String line = dis.readLine();

      // Each qfile may include at most one INCLUDE or EXCLUDE directive.
      //
      // If a qfile contains an INCLUDE directive, and hadoopVer does
      // not appear in the list of versions to include, then the qfile
      // is skipped.
      //
      // If a qfile contains an EXCLUDE directive, and hadoopVer is
      // listed in the list of versions to EXCLUDE, then the qfile is
      // skipped.
      //
      // Otherwise, the qfile is included.
      Matcher matcher = pattern.matcher(line);
      if (matcher.find()) {
        if (excludeQuery || includeQuery) {
          String message = "QTestUtil: qfile " + qf.getName()
            + " contains more than one reference to (EX|IN)CLUDE_HADOOP_MAJOR_VERSIONS";
          throw new UnsupportedOperationException(message);
        }

        String prefix = matcher.group(1);
        if ("EX".equals(prefix)) {
          excludeQuery = true;
        } else {
          includeQuery = true;
        }

        String versions = matcher.group(2);
        for (String s : versions.split("\\,")) {
          s = s.trim();
          versionSet.add(s);
=======

    Matcher matcher = pattern.matcher(query);

    // Each qfile may include at most one INCLUDE or EXCLUDE directive.
    //
    // If a qfile contains an INCLUDE directive, and hadoopVer does
    // not appear in the list of versions to include, then the qfile
    // is skipped.
    //
    // If a qfile contains an EXCLUDE directive, and hadoopVer is
    // listed in the list of versions to EXCLUDE, then the qfile is
    // skipped.
    //
    // Otherwise, the qfile is included.

    if (matcher.find()) {

      String prefix = matcher.group(1);
      if ("EX".equals(prefix)) {
        excludeQuery = true;
      } else {
        includeQuery = true;
      }

      String versions = matcher.group(2);
      for (String s : versions.split("\\,")) {
        s = s.trim();
        versionSet.add(s);
      }
    }

    if (matcher.find()) {
      //2nd match is not supposed to be there
      String message = "QTestUtil: qfile " + fileName
        + " contains more than one reference to (EX|IN)CLUDE_HADOOP_MAJOR_VERSIONS";
      throw new UnsupportedOperationException(message);
    }

    if (excludeQuery && versionSet.contains(hadoopVer)) {
      System.out.println("QTestUtil: " + fileName
        + " EXCLUDE list contains Hadoop Version " + hadoopVer + ". Skipping...");
      return true;
    } else if (includeQuery && !versionSet.contains(hadoopVer)) {
      System.out.println("QTestUtil: " + fileName
        + " INCLUDE list does not contain Hadoop Version " + hadoopVer + ". Skipping...");
      return true;
    }
    return false;
  }

  private boolean checkOSExclude(String fileName, String query){
    // Look for a hint to not run a test on some Hadoop versions
    Pattern pattern = Pattern.compile("-- (EX|IN)CLUDE_OS_WINDOWS");

    // detect whether this query wants to be excluded or included
    // on windows
    Matcher matcher = pattern.matcher(query);
    if (matcher.find()) {
      String prefix = matcher.group(1);
      if ("EX".equals(prefix)) {
        //windows is to be exluded
        if(Shell.WINDOWS){
          System.out.println("Due to the OS being windows " +
                             "adding the  query " + fileName +
                             " to the set of tests to skip");
          return true;
>>>>>>> b3dd313d
        }
      }
      else  if(!Shell.WINDOWS){
        //non windows to be exluded
        System.out.println("Due to the OS not being windows " +
                           "adding the  query " + fileName +
                           " to the set of tests to skip");
        return true;
      }
    }
<<<<<<< HEAD
    qMap.put(qf.getName(), qsb.toString());

    if (excludeQuery && versionSet.contains(hadoopVer)) {
      System.out.println("QTestUtil: " + qf.getName()
        + " EXCLUDE list contains Hadoop Version " + hadoopVer + ". Skipping...");
      qSkipSet.add(qf.getName());
    } else if (includeQuery && !versionSet.contains(hadoopVer)) {
      System.out.println("QTestUtil: " + qf.getName()
        + " INCLUDE list does not contain Hadoop Version " + hadoopVer + ". Skipping...");
      qSkipSet.add(qf.getName());
    }
    dis.close();
=======
    return false;
>>>>>>> b3dd313d
  }


  /**
   * Clear out any side effects of running tests
   */
  public void clearPostTestEffects () throws Exception {
    setup.postTest(conf);
  }

  /**
   * Clear out any side effects of running tests
   */
  public void clearTestSideEffects () throws Exception {
    // Delete any tables other than the source tables
    // and any databases other than the default database.
    for (String dbName : db.getAllDatabases()) {
      db.setCurrentDatabase(dbName);
      for (String tblName : db.getAllTables()) {
        if (!DEFAULT_DATABASE_NAME.equals(dbName) || !srcTables.contains(tblName)) {
          Table tblObj = db.getTable(tblName);
          // dropping index table can not be dropped directly. Dropping the base
          // table will automatically drop all its index table
          if(tblObj.isIndexTable()) {
            continue;
          }
          db.dropTable(dbName, tblName);
        } else {
          // this table is defined in srcTables, drop all indexes on it
         List<Index> indexes = db.getIndexes(dbName, tblName, (short)-1);
          if (indexes != null && indexes.size() > 0) {
            for (Index index : indexes) {
              db.dropIndex(dbName, tblName, index.getIndexName(), true);
            }
          }
        }
      }
      if (!DEFAULT_DATABASE_NAME.equals(dbName)) {
        db.dropDatabase(dbName);
      }
    }
    Hive.get().setCurrentDatabase(DEFAULT_DATABASE_NAME);

    List<String> roleNames = db.getAllRoleNames();
      for (String roleName : roleNames) {
        db.dropRole(roleName);
    }
    // allocate and initialize a new conf since a test can
    // modify conf by using 'set' commands
    conf = new HiveConf (Driver.class);
    initConf();
    db = Hive.get(conf);  // propagate new conf to meta store
    setup.preTest(conf);
  }

  public void cleanUp() throws Exception {
    // Drop any tables that remain due to unsuccessful runs
    for (String s : new String[] {"src", "src1", "src_json", "src_thrift",
        "src_sequencefile", "srcpart", "srcbucket", "srcbucket2", "dest1",
        "dest2", "dest3", "dest4", "dest4_sequencefile", "dest_j1", "dest_j2",
        "dest_g1", "dest_g2", "fetchtask_ioexception"}) {
      db.dropTable(MetaStoreUtils.DEFAULT_DATABASE_NAME, s);
    }

    // delete any contents in the warehouse dir
    Path p = new Path(testWarehouse);
    FileSystem fs = p.getFileSystem(conf);

    try {
      FileStatus [] ls = fs.listStatus(p);
      for (int i=0; (ls != null) && (i<ls.length); i++) {
        fs.delete(ls[i].getPath(), true);
      }
    } catch (FileNotFoundException e) {
      // Best effort
    }

    FunctionRegistry.unregisterTemporaryUDF("test_udaf");
    FunctionRegistry.unregisterTemporaryUDF("test_error");
  }

  private void runLoadCmd(String loadCmd) throws Exception {
    int ecode = 0;
    ecode = drv.run(loadCmd).getResponseCode();
    drv.close();
    if (ecode != 0) {
      throw new Exception("load command: " + loadCmd
          + " failed with exit code= " + ecode);
    }
    return;
  }

  private void runCreateTableCmd(String createTableCmd) throws Exception {
    int ecode = 0;
    ecode = drv.run(createTableCmd).getResponseCode();
    if (ecode != 0) {
      throw new Exception("create table command: " + createTableCmd
          + " failed with exit code= " + ecode);
    }

    return;
  }

  public void createSources() throws Exception {

    startSessionState();
    conf.setBoolean("hive.test.init.phase", true);

    // Create a bunch of tables with columns key and value
    LinkedList<String> cols = new LinkedList<String>();
    cols.add("key");
    cols.add("value");

    LinkedList<String> part_cols = new LinkedList<String>();
    part_cols.add("ds");
    part_cols.add("hr");
    db.createTable("srcpart", cols, part_cols, TextInputFormat.class,
        IgnoreKeyTextOutputFormat.class);

    Path fpath;
    HashMap<String, String> part_spec = new HashMap<String, String>();
    for (String ds : new String[] {"2008-04-08", "2008-04-09"}) {
      for (String hr : new String[] {"11", "12"}) {
        part_spec.clear();
        part_spec.put("ds", ds);
        part_spec.put("hr", hr);
        // System.out.println("Loading partition with spec: " + part_spec);
        // db.createPartition(srcpart, part_spec);
        fpath = new Path(testFiles, "kv1.txt");
        // db.loadPartition(fpath, srcpart.getName(), part_spec, true);
        runLoadCmd("LOAD DATA LOCAL INPATH '" + fpath.toUri().getPath()
            + "' OVERWRITE INTO TABLE srcpart PARTITION (ds='" + ds + "',hr='"
            + hr + "')");
      }
    }
    ArrayList<String> bucketCols = new ArrayList<String>();
    bucketCols.add("key");
    runCreateTableCmd("CREATE TABLE srcbucket(key int, value string) CLUSTERED BY (key) INTO 2 BUCKETS STORED AS TEXTFILE");
    // db.createTable("srcbucket", cols, null, TextInputFormat.class,
    // IgnoreKeyTextOutputFormat.class, 2, bucketCols);
    for (String fname : new String[] {"srcbucket0.txt", "srcbucket1.txt"}) {
      fpath = new Path(testFiles, fname);
      runLoadCmd("LOAD DATA LOCAL INPATH '" + fpath.toUri().getPath()
          + "' INTO TABLE srcbucket");
    }

    runCreateTableCmd("CREATE TABLE srcbucket2(key int, value string) "
        + "CLUSTERED BY (key) INTO 4 BUCKETS STORED AS TEXTFILE");
    // db.createTable("srcbucket", cols, null, TextInputFormat.class,
    // IgnoreKeyTextOutputFormat.class, 2, bucketCols);
    for (String fname : new String[] {"srcbucket20.txt", "srcbucket21.txt",
        "srcbucket22.txt", "srcbucket23.txt"}) {
      fpath = new Path(testFiles, fname);
      runLoadCmd("LOAD DATA LOCAL INPATH '" + fpath.toUri().getPath()
          + "' INTO TABLE srcbucket2");
    }

    for (String tname : new String[] {"src", "src1"}) {
      db.createTable(tname, cols, null, TextInputFormat.class,
          IgnoreKeyTextOutputFormat.class);
    }
    db.createTable("src_sequencefile", cols, null,
        SequenceFileInputFormat.class, SequenceFileOutputFormat.class);

    Table srcThrift = new Table(db.getCurrentDatabase(), "src_thrift");
    srcThrift.setInputFormatClass(SequenceFileInputFormat.class.getName());
    srcThrift.setOutputFormatClass(SequenceFileOutputFormat.class.getName());
    srcThrift.setSerializationLib(ThriftDeserializer.class.getName());
    srcThrift.setSerdeParam(serdeConstants.SERIALIZATION_CLASS, Complex.class
        .getName());
    srcThrift.setSerdeParam(serdeConstants.SERIALIZATION_FORMAT,
        TBinaryProtocol.class.getName());
    db.createTable(srcThrift);

    LinkedList<String> json_cols = new LinkedList<String>();
    json_cols.add("json");
    db.createTable("src_json", json_cols, null, TextInputFormat.class,
        IgnoreKeyTextOutputFormat.class);

    // load the input data into the src table
    fpath = new Path(testFiles, "kv1.txt");
    runLoadCmd("LOAD DATA LOCAL INPATH '" + fpath.toUri().getPath() + "' INTO TABLE src");

    // load the input data into the src table
    fpath = new Path(testFiles, "kv3.txt");
    runLoadCmd("LOAD DATA LOCAL INPATH '" + fpath.toUri().getPath() + "' INTO TABLE src1");

    // load the input data into the src_sequencefile table
    fpath = new Path(testFiles, "kv1.seq");
    runLoadCmd("LOAD DATA LOCAL INPATH '" + fpath.toUri().getPath()
        + "' INTO TABLE src_sequencefile");

    // load the input data into the src_thrift table
    fpath = new Path(testFiles, "complex.seq");
    runLoadCmd("LOAD DATA LOCAL INPATH '" + fpath.toUri().getPath()
        + "' INTO TABLE src_thrift");

    // load the json data into the src_json table
    fpath = new Path(testFiles, "json.txt");
    runLoadCmd("LOAD DATA LOCAL INPATH '" + fpath.toUri().getPath()
        + "' INTO TABLE src_json");

    conf.setBoolean("hive.test.init.phase", false);
  }

  public void init() throws Exception {
    // System.out.println(conf.toString());
    testWarehouse = conf.getVar(HiveConf.ConfVars.METASTOREWAREHOUSE);
    // conf.logVars(System.out);
    // System.out.flush();

    SessionState.start(conf);
    db = Hive.get(conf);
    fs = FileSystem.get(conf);
    drv = new Driver(conf);
    drv.init();
    pd = new ParseDriver();
    sem = new SemanticAnalyzer(conf);
  }

  public void init(String tname) throws Exception {
    cleanUp();
    createSources();

    LinkedList<String> cols = new LinkedList<String>();
    cols.add("key");
    cols.add("value");

    LinkedList<String> part_cols = new LinkedList<String>();
    part_cols.add("ds");
    part_cols.add("hr");

    db.createTable("dest1", cols, null, TextInputFormat.class,
        IgnoreKeyTextOutputFormat.class);
    db.createTable("dest2", cols, null, TextInputFormat.class,
        IgnoreKeyTextOutputFormat.class);

    db.createTable("dest3", cols, part_cols, TextInputFormat.class,
        IgnoreKeyTextOutputFormat.class);
    Table dest3 = db.getTable("dest3");

    HashMap<String, String> part_spec = new HashMap<String, String>();
    part_spec.put("ds", "2008-04-08");
    part_spec.put("hr", "12");
    db.createPartition(dest3, part_spec);

    db.createTable("dest4", cols, null, TextInputFormat.class,
        IgnoreKeyTextOutputFormat.class);
    db.createTable("dest4_sequencefile", cols, null,
        SequenceFileInputFormat.class, SequenceFileOutputFormat.class);
  }

  public void cliInit(String tname) throws Exception {
    cliInit(tname, true);
  }

  public void cliInit(String tname, boolean recreate) throws Exception {
    if (recreate) {
      cleanUp();
      createSources();
    }

    HiveConf.setVar(conf, HiveConf.ConfVars.HIVE_AUTHENTICATOR_MANAGER,
    "org.apache.hadoop.hive.ql.security.DummyAuthenticator");
    CliSessionState ss = new CliSessionState(conf);
    assert ss != null;
    ss.in = System.in;

    File qf = new File(outDir, tname);
    File outf = null;
    outf = new File(logDir);
    outf = new File(outf, qf.getName().concat(".out"));
    FileOutputStream fo = new FileOutputStream(outf);
    ss.out = new PrintStream(fo, true, "UTF-8");
    ss.err = new CachingPrintStream(fo, true, "UTF-8");
    ss.setIsSilent(true);
    SessionState oldSs = SessionState.get();
    if (oldSs != null && oldSs.out != null && oldSs.out != System.out) {
      oldSs.out.close();
    }
    SessionState.start(ss);

    cliDriver = new CliDriver();
    if (tname.equals("init_file.q")) {
      ss.initFiles.add("../data/scripts/test_init_file.sql");
    }
    cliDriver.processInitFiles(ss);
  }

  private CliSessionState startSessionState()
      throws FileNotFoundException, UnsupportedEncodingException {

    HiveConf.setVar(conf, HiveConf.ConfVars.HIVE_AUTHENTICATOR_MANAGER,
        "org.apache.hadoop.hive.ql.security.DummyAuthenticator");

    CliSessionState ss = new CliSessionState(conf);
    assert ss != null;

    SessionState.start(ss);
    return ss;
  }

  public int executeOne(String tname) {
    String q = qMap.get(tname);

    if (q.indexOf(";") == -1) {
      return -1;
    }

    String q1 = q.substring(0, q.indexOf(";") + 1);
    String qrest = q.substring(q.indexOf(";") + 1);
    qMap.put(tname, qrest);

    System.out.println("Executing " + q1);
    return cliDriver.processLine(q1);
  }

  public int execute(String tname) {
    try {
      return drv.run(qMap.get(tname)).getResponseCode();
    } catch (CommandNeedRetryException e) {
      // TODO Auto-generated catch block
      e.printStackTrace();
      return -1;
    }
  }

  public int executeClient(String tname) {
    String commands = qMap.get(tname);
    StringBuilder newCommands = new StringBuilder(commands.length());
    int lastMatchEnd = 0;
    Matcher commentMatcher = Pattern.compile("^--.*$", Pattern.MULTILINE).matcher(commands);
    while (commentMatcher.find()) {
      newCommands.append(commands.substring(lastMatchEnd, commentMatcher.start()));
      newCommands.append(commentMatcher.group().replaceAll("(?<!\\\\);", "\\\\;"));
      lastMatchEnd = commentMatcher.end();
    }
    newCommands.append(commands.substring(lastMatchEnd, commands.length()));
    commands = newCommands.toString();
    return cliDriver.processLine(commands);
  }

  public boolean shouldBeSkipped(String tname) {
    return qSkipSet.contains(tname);
  }

  public void convertSequenceFileToTextFile() throws Exception {
    // Create an instance of hive in order to create the tables
    testWarehouse = conf.getVar(HiveConf.ConfVars.METASTOREWAREHOUSE);
    db = Hive.get(conf);
    // Create dest4 to replace dest4_sequencefile
    LinkedList<String> cols = new LinkedList<String>();
    cols.add("key");
    cols.add("value");

    // Move all data from dest4_sequencefile to dest4
    drv
        .run("FROM dest4_sequencefile INSERT OVERWRITE TABLE dest4 SELECT dest4_sequencefile.*");

    // Drop dest4_sequencefile
    db.dropTable(MetaStoreUtils.DEFAULT_DATABASE_NAME, "dest4_sequencefile",
        true, true);
  }

  public int checkNegativeResults(String tname, Exception e) throws Exception {

    File qf = new File(outDir, tname);
    String expf = outPath(outDir.toString(), tname.concat(".out"));

    File outf = null;
    outf = new File(logDir);
    outf = new File(outf, qf.getName().concat(".out"));

    FileWriter outfd = new FileWriter(outf);
    if (e instanceof ParseException) {
      outfd.write("Parse Error: ");
    } else if (e instanceof SemanticException) {
      outfd.write("Semantic Exception: \n");
    } else {
      throw e;
    }

    outfd.write(e.getMessage());
    outfd.close();

    int exitVal = executeDiffCommand(outf.getPath(), expf, false,
                                     qSortSet.contains(qf.getName()));
    if (exitVal != 0 && overWrite) {
      exitVal = overwriteResults(outf.getPath(), expf);
    }

    return exitVal;
  }

  public int checkParseResults(String tname, ASTNode tree) throws Exception {

    if (tree != null) {
      File parseDir = new File(outDir, "parse");
      String expf = outPath(parseDir.toString(), tname.concat(".out"));

      File outf = null;
      outf = new File(logDir);
      outf = new File(outf, tname.concat(".out"));

      FileWriter outfd = new FileWriter(outf);
      outfd.write(tree.toStringTree());
      outfd.close();

      int exitVal = executeDiffCommand(outf.getPath(), expf, false, false);

      if (exitVal != 0 && overWrite) {
        exitVal = overwriteResults(outf.getPath(), expf);
      }

      return exitVal;
    } else {
      throw new Exception("Parse tree is null");
    }
  }

  public int checkPlan(String tname, List<Task<? extends Serializable>> tasks) throws Exception {

    if (tasks != null) {
      File planDir = new File(outDir, "plan");
      String planFile = outPath(planDir.toString(), tname + ".xml");

      File outf = null;
      outf = new File(logDir);
      outf = new File(outf, tname.concat(".xml"));

      FileOutputStream ofs = new FileOutputStream(outf);
      for (Task<? extends Serializable> plan : tasks) {
        Utilities.serializeTasks(plan, ofs);
      }

      String[] patterns = new String[] {
          "<java version=\".*\" class=\"java.beans.XMLDecoder\">",
          "<string>.*/tmp/.*</string>",
          "<string>file:.*</string>",
          "<string>pfile:.*</string>",
          "<string>[0-9]{10}</string>",
          "<string>/.*/warehouse/.*</string>"
      };
      maskPatterns(patterns, outf.getPath());

      int exitVal = executeDiffCommand(outf.getPath(), planFile, true, false);

      if (exitVal != 0 && overWrite) {
        exitVal = overwriteResults(outf.getPath(), planFile);
      }

      return exitVal;
    } else {
      throw new Exception("Plan is null");
    }

  }

  /**
   * Given the current configurations (e.g., hadoop version and execution mode), return
   * the correct file name to compare with the current test run output.
   * @param outDir The directory where the reference log files are stored.
   * @param testName The test file name (terminated by ".out").
   * @return The file name appended with the configuration values if it exists.
   */
  public String outPath(String outDir, String testName) {
    String ret = (new File(outDir, testName)).getPath();
    // List of configurations. Currently the list consists of hadoop version and execution mode only
    List<String> configs = new ArrayList<String>();
    configs.add(this.hadoopVer);

    Deque<String> stack = new LinkedList<String>();
    StringBuilder sb = new StringBuilder();
    sb.append(testName);
    stack.push(sb.toString());

    // example file names are input1.q.out_0.20.0_minimr or input2.q.out_0.17
    for (String s: configs) {
      sb.append('_');
      sb.append(s);
      stack.push(sb.toString());
    }
    while (stack.size() > 0) {
      String fileName = stack.pop();
      File f = new File(outDir, fileName);
      if (f.exists()) {
        ret = f.getPath();
        break;
      }
    }
   return ret;
  }

  private void maskPatterns(String[] patterns, String fname) throws Exception {
    String maskPattern = "#### A masked pattern was here ####";

    String line;
    BufferedReader in;
    BufferedWriter out;

    in = new BufferedReader(new FileReader(fname));
    out = new BufferedWriter(new FileWriter(fname + ".orig"));
    while (null != (line = in.readLine())) {
      out.write(line);
      out.write('\n');
    }
    in.close();
    out.close();

    in = new BufferedReader(new FileReader(fname + ".orig"));
    out = new BufferedWriter(new FileWriter(fname));

    boolean lastWasMasked = false;
    while (null != (line = in.readLine())) {
      for (String pattern : patterns) {
        line = line.replaceAll(pattern, maskPattern);
      }

      if (line.equals(maskPattern)) {
        // We're folding multiple masked lines into one.
        if (!lastWasMasked) {
          out.write(line);
          out.write("\n");
          lastWasMasked = true;
        }
      } else {
        out.write(line);
        out.write("\n");
        lastWasMasked = false;
      }
    }

    in.close();
    out.close();
  }

  public int checkCliDriverResults(String tname) throws Exception {
    String[] cmdArray;
    String[] patterns;
    assert(qMap.containsKey(tname));

    String outFileName = outPath(outDir, tname + ".out");

    patterns = new String[] {
        ".*file:.*",
        ".*pfile:.*",
        ".*hdfs:.*",
        ".*/tmp/.*",
        ".*invalidscheme:.*",
        ".*lastUpdateTime.*",
        ".*lastAccessTime.*",
        ".*lastModifiedTime.*",
        ".*[Oo]wner.*",
        ".*CreateTime.*",
        ".*LastAccessTime.*",
        ".*Location.*",
        ".*LOCATION '.*",
        ".*transient_lastDdlTime.*",
        ".*last_modified_.*",
        ".*java.lang.RuntimeException.*",
        ".*at org.*",
        ".*at sun.*",
        ".*at java.*",
        ".*at junit.*",
        ".*Caused by:.*",
        ".*LOCK_QUERYID:.*",
        ".*LOCK_TIME:.*",
        ".*grantTime.*",
        ".*[.][.][.] [0-9]* more.*",
        ".*job_[0-9]*_[0-9]*.*",
        ".*USING 'java -cp.*",
        "^Deleted.*",
    };
<<<<<<< HEAD

    File f = new File(logDir, tname + ".out");

    maskPatterns(patterns, f.getPath());

    cmdArray = new String[] {
        "diff", "-a",
        f.getPath(),
        outFileName
    };
=======

    File f = new File(logDir, tname + ".out");

    maskPatterns(patterns, f.getPath());
    int exitVal = executeDiffCommand(f.getPath(),
                                     outFileName, false,
                                     qSortSet.contains(tname));

    if (exitVal != 0 && overWrite) {
      exitVal = overwriteResults(f.getPath(), outFileName);
    }

    return exitVal;
  }

  private static int overwriteResults(String inFileName, String outFileName) throws Exception {
    // This method can be replaced with Files.copy(source, target, REPLACE_EXISTING)
    // once Hive uses JAVA 7.
    System.out.println("Overwriting results");
    return executeCmd(new String[] {
        "cp",
        getQuotedString(inFileName),
        getQuotedString(outFileName)
      });
  }
>>>>>>> b3dd313d

  private static int executeDiffCommand(String inFileName,
      String outFileName,
      boolean ignoreWhiteSpace,
      boolean sortResults
      ) throws Exception {

    int result = 0;

    if (sortResults) {
      // sort will try to open the output file in write mode on windows. We need to
      // close it first.
      SessionState ss = SessionState.get();
      if (ss != null && ss.out != null && ss.out != System.out) {
	ss.out.close();
      }

      String inSorted = inFileName + SORT_SUFFIX;
      String outSorted = outFileName + SORT_SUFFIX;

      result = sortFiles(inFileName, inSorted);
      result |= sortFiles(outFileName, outSorted);
      if (result != 0) {
        System.err.println("ERROR: Could not sort files before comparing");
        return result;
      }
      inFileName = inSorted;
      outFileName = outSorted;
    }

    ArrayList<String> diffCommandArgs = new ArrayList<String>();
    diffCommandArgs.add("diff");

    // Text file comparison
    diffCommandArgs.add("-a");

    // Ignore changes in the amount of white space
    if (ignoreWhiteSpace || Shell.WINDOWS) {
      diffCommandArgs.add("-b");
    }

    // Files created on Windows machines have different line endings
    // than files created on Unix/Linux. Windows uses carriage return and line feed
    // ("\r\n") as a line ending, whereas Unix uses just line feed ("\n").
    // Also StringBuilder.toString(), Stream to String conversions adds extra
    // spaces at the end of the line.
    if (Shell.WINDOWS) {
      diffCommandArgs.add("--strip-trailing-cr"); // Strip trailing carriage return on input
      diffCommandArgs.add("-B"); // Ignore changes whose lines are all blank
    }
    // Add files to compare to the arguments list
    diffCommandArgs.add(getQuotedString(inFileName));
    diffCommandArgs.add(getQuotedString(outFileName));

    result = executeCmd(diffCommandArgs);

    if (sortResults) {
      new File(inFileName).delete();
      new File(outFileName).delete();
    }

    return result;
  }

  private static int sortFiles(String in, String out) throws Exception {
    return executeCmd(new String[] {
        "sort",
        getQuotedString(in),
      }, out, null);
  }

  private static int executeCmd(Collection<String> args) throws Exception {
    return executeCmd(args, null, null);
  }

  private static int executeCmd(String[] args) throws Exception {
    return executeCmd(args, null, null);
  }

  private static int executeCmd(Collection<String> args, String outFile, String errFile) throws Exception {
    String[] cmdArray = (String[]) args.toArray(new String[args.size()]);
    return executeCmd(cmdArray, outFile, errFile);
  }

  private static int executeCmd(String[] args, String outFile, String errFile) throws Exception {
    System.out.println("Running: " + org.apache.commons.lang.StringUtils.join(args, ' '));

    PrintStream out = outFile == null ?
      SessionState.getConsole().getChildOutStream() :
      new PrintStream(new FileOutputStream(outFile), true);
    PrintStream err = errFile == null ?
      SessionState.getConsole().getChildErrStream() :
      new PrintStream(new FileOutputStream(errFile), true);

    Process executor = Runtime.getRuntime().exec(args);

    StreamPrinter errPrinter = new StreamPrinter(executor.getErrorStream(), null, err);
    StreamPrinter outPrinter = new StreamPrinter(executor.getInputStream(), null, out);

    outPrinter.start();
    errPrinter.start();

    int result = executor.waitFor();

<<<<<<< HEAD
    if (exitVal != 0 && overWrite) {
      System.out.println("Overwriting results");
      cmdArray = new String[3];
      cmdArray[0] = "cp";
      cmdArray[1] = f.getPath();
      cmdArray[2] = outFileName;
      executor = Runtime.getRuntime().exec(cmdArray);
      exitVal = executor.waitFor();
=======
    outPrinter.join();
    errPrinter.join();

    if (outFile != null) {
      out.close();
>>>>>>> b3dd313d
    }

    if (errFile != null) {
      err.close();
    }

    return result;
  }

  private static String getQuotedString(String str){
    return Shell.WINDOWS ? String.format("\"%s\"", str) : str;
  }

  public ASTNode parseQuery(String tname) throws Exception {
    return pd.parse(qMap.get(tname));
  }

  public void resetParser() throws SemanticException {
    drv.init();
    pd = new ParseDriver();
    sem = new SemanticAnalyzer(conf);
  }


  public List<Task<? extends Serializable>> analyzeAST(ASTNode ast) throws Exception {

    // Do semantic analysis and plan generation
    Context ctx = new Context(conf);
    while ((ast.getToken() == null) && (ast.getChildCount() > 0)) {
      ast = (ASTNode) ast.getChild(0);
    }
    sem.getOutputs().clear();
    sem.getInputs().clear();
    sem.analyze(ast, ctx);
    ctx.clear();
    return sem.getRootTasks();
  }

  public TreeMap<String, String> getQMap() {
    return qMap;
  }

  /**
   * QTestSetup defines test fixtures which are reused across testcases,
   * and are needed before any test can be run
   */
  public static class QTestSetup
  {
    private MiniZooKeeperCluster zooKeeperCluster = null;
    private int zkPort;
    private ZooKeeper zooKeeper;

    public QTestSetup() {
    }

    public void preTest(HiveConf conf) throws Exception {

      if (zooKeeperCluster == null) {
        String tmpdir =  System.getProperty("user.dir")+"/../build/ql/tmp";
        zooKeeperCluster = new MiniZooKeeperCluster();
        zkPort = zooKeeperCluster.startup(new File(tmpdir, "zookeeper"));
      }

      if (zooKeeper != null) {
        zooKeeper.close();
      }

      int sessionTimeout = conf.getIntVar(HiveConf.ConfVars.HIVE_ZOOKEEPER_SESSION_TIMEOUT);
      zooKeeper = new ZooKeeper("localhost:" + zkPort, sessionTimeout, null);

      String zkServer = "localhost";
      conf.set("hive.zookeeper.quorum", zkServer);
      conf.set("hive.zookeeper.client.port", "" + zkPort);
    }

    public void postTest(HiveConf conf) throws Exception {
      if (zooKeeperCluster == null) {
        return;
      }

      if (zooKeeper != null) {
        zooKeeper.close();
      }

      ZooKeeperHiveLockManager.releaseAllLocks(conf);
    }

    public void tearDown() throws Exception {
      if (zooKeeperCluster != null) {
        zooKeeperCluster.shutdown();
        zooKeeperCluster = null;
      }
    }
  }

  /**
   * QTRunner: Runnable class for running a a single query file.
   *
   **/
  public static class QTRunner implements Runnable {
    private final QTestUtil qt;
    private final String fname;

    public QTRunner(QTestUtil qt, String fname) {
      this.qt = qt;
      this.fname = fname;
    }

    public void run() {
      try {
        // assumption is that environment has already been cleaned once globally
        // hence each thread does not call cleanUp() and createSources() again
        qt.cliInit(fname, false);
        qt.executeClient(fname);
      } catch (Throwable e) {
        System.err.println("Query file " + fname + " failed with exception "
            + e.getMessage());
        e.printStackTrace();
        outputTestFailureHelpMessage();
      }
    }
  }

  /**
   * Setup to execute a set of query files. Uses QTestUtil to do so.
   *
   * @param qfiles
   *          array of input query files containing arbitrary number of hive
   *          queries
   * @param resDir
   *          output directory
   * @param logDir
   *          log directory
   * @return one QTestUtil for each query file
   */
  public static QTestUtil[] queryListRunnerSetup(File[] qfiles, String resDir,
      String logDir) throws Exception
  {
    QTestUtil[] qt = new QTestUtil[qfiles.length];
    for (int i = 0; i < qfiles.length; i++) {
      qt[i] = new QTestUtil(resDir, logDir, false, "0.20");
      qt[i].addFile(qfiles[i]);
      qt[i].clearTestSideEffects();
    }

    return qt;
  }

  /**
   * Executes a set of query files in sequence.
   *
   * @param qfiles
   *          array of input query files containing arbitrary number of hive
   *          queries
   * @param qt
   *          array of QTestUtils, one per qfile
   * @return true if all queries passed, false otw
   */
  public static boolean queryListRunnerSingleThreaded(File[] qfiles, QTestUtil[] qt)
    throws Exception
  {
    boolean failed = false;
    qt[0].cleanUp();
    qt[0].createSources();
    for (int i = 0; i < qfiles.length && !failed; i++) {
      qt[i].clearTestSideEffects();
      qt[i].cliInit(qfiles[i].getName(), false);
      qt[i].executeClient(qfiles[i].getName());
      int ecode = qt[i].checkCliDriverResults(qfiles[i].getName());
      if (ecode != 0) {
        failed = true;
        System.err.println("Test " + qfiles[i].getName()
            + " results check failed with error code " + ecode);
        outputTestFailureHelpMessage();
      }
      qt[i].clearPostTestEffects();
    }
    return (!failed);
  }

  /**
   * Executes a set of query files parallel.
   *
   * Each query file is run in a separate thread. The caller has to arrange
   * that different query files do not collide (in terms of destination tables)
   *
   * @param qfiles
   *          array of input query files containing arbitrary number of hive
   *          queries
   * @param qt
   *          array of QTestUtils, one per qfile
   * @return true if all queries passed, false otw
   *
   */
  public static boolean queryListRunnerMultiThreaded(File[] qfiles, QTestUtil[] qt)
    throws Exception
  {
    boolean failed = false;

    // in multithreaded mode - do cleanup/initialization just once

    qt[0].cleanUp();
    qt[0].createSources();
    qt[0].clearTestSideEffects();

    QTRunner[] qtRunners = new QTestUtil.QTRunner[qfiles.length];
    Thread[] qtThread = new Thread[qfiles.length];

    for (int i = 0; i < qfiles.length; i++) {
      qtRunners[i] = new QTestUtil.QTRunner(qt[i], qfiles[i].getName());
      qtThread[i] = new Thread(qtRunners[i]);
    }

    for (int i = 0; i < qfiles.length; i++) {
      qtThread[i].start();
    }

    for (int i = 0; i < qfiles.length; i++) {
      qtThread[i].join();
      int ecode = qt[i].checkCliDriverResults(qfiles[i].getName());
      if (ecode != 0) {
        failed = true;
        System.err.println("Test " + qfiles[i].getName()
            + " results check failed with error code " + ecode);
        outputTestFailureHelpMessage();
      }
    }
    return (!failed);
  }

  public static void outputTestFailureHelpMessage() {
    System.err.println("See build/ql/tmp/hive.log, "
        + "or try \"ant test ... -Dtest.silent=false\" to get more logs.");
    System.err.flush();
  }
}<|MERGE_RESOLUTION|>--- conflicted
+++ resolved
@@ -231,7 +231,6 @@
       conf.setVar(HiveConf.ConfVars.METASTOREWAREHOUSE,
                   (new Path(dfsUriString,
                             "/build/ql/test/data/warehouse/")).toString());
-<<<<<<< HEAD
       int port = 0;
 
       try {
@@ -251,8 +250,6 @@
 
       ShimLoader.getHadoopShims().setJobLauncherRpcAddress(conf,
           "localhost:" + port);
-=======
->>>>>>> b3dd313d
     }
   }
 
@@ -356,17 +353,12 @@
     BufferedReader br = new BufferedReader(new InputStreamReader(bis, "UTF8"));
     StringBuilder qsb = new StringBuilder();
 
-<<<<<<< HEAD
-    // Look for a hint to not run a test on some Hadoop versions
-    Pattern pattern = Pattern.compile("-- (EX|IN)CLUDE_HADOOP_MAJOR_VERSIONS\\((.*)\\)");
-=======
     // Read the entire query
     String line;
     while ((line = br.readLine()) != null) {
       qsb.append(line + "\n");
     }
     br.close();
->>>>>>> b3dd313d
 
     String query = qsb.toString();
     qMap.put(qf.getName(), query);
@@ -400,41 +392,6 @@
     boolean includeQuery = false;
     Set<String> versionSet = new HashSet<String>();
     String hadoopVer = ShimLoader.getMajorVersion();
-<<<<<<< HEAD
-    while (dis.available() != 0) {
-      String line = dis.readLine();
-
-      // Each qfile may include at most one INCLUDE or EXCLUDE directive.
-      //
-      // If a qfile contains an INCLUDE directive, and hadoopVer does
-      // not appear in the list of versions to include, then the qfile
-      // is skipped.
-      //
-      // If a qfile contains an EXCLUDE directive, and hadoopVer is
-      // listed in the list of versions to EXCLUDE, then the qfile is
-      // skipped.
-      //
-      // Otherwise, the qfile is included.
-      Matcher matcher = pattern.matcher(line);
-      if (matcher.find()) {
-        if (excludeQuery || includeQuery) {
-          String message = "QTestUtil: qfile " + qf.getName()
-            + " contains more than one reference to (EX|IN)CLUDE_HADOOP_MAJOR_VERSIONS";
-          throw new UnsupportedOperationException(message);
-        }
-
-        String prefix = matcher.group(1);
-        if ("EX".equals(prefix)) {
-          excludeQuery = true;
-        } else {
-          includeQuery = true;
-        }
-
-        String versions = matcher.group(2);
-        for (String s : versions.split("\\,")) {
-          s = s.trim();
-          versionSet.add(s);
-=======
 
     Matcher matcher = pattern.matcher(query);
 
@@ -501,7 +458,6 @@
                              "adding the  query " + fileName +
                              " to the set of tests to skip");
           return true;
->>>>>>> b3dd313d
         }
       }
       else  if(!Shell.WINDOWS){
@@ -512,22 +468,7 @@
         return true;
       }
     }
-<<<<<<< HEAD
-    qMap.put(qf.getName(), qsb.toString());
-
-    if (excludeQuery && versionSet.contains(hadoopVer)) {
-      System.out.println("QTestUtil: " + qf.getName()
-        + " EXCLUDE list contains Hadoop Version " + hadoopVer + ". Skipping...");
-      qSkipSet.add(qf.getName());
-    } else if (includeQuery && !versionSet.contains(hadoopVer)) {
-      System.out.println("QTestUtil: " + qf.getName()
-        + " INCLUDE list does not contain Hadoop Version " + hadoopVer + ". Skipping...");
-      qSkipSet.add(qf.getName());
-    }
-    dis.close();
-=======
     return false;
->>>>>>> b3dd313d
   }
 
 
@@ -1101,18 +1042,6 @@
         ".*USING 'java -cp.*",
         "^Deleted.*",
     };
-<<<<<<< HEAD
-
-    File f = new File(logDir, tname + ".out");
-
-    maskPatterns(patterns, f.getPath());
-
-    cmdArray = new String[] {
-        "diff", "-a",
-        f.getPath(),
-        outFileName
-    };
-=======
 
     File f = new File(logDir, tname + ".out");
 
@@ -1138,7 +1067,6 @@
         getQuotedString(outFileName)
       });
   }
->>>>>>> b3dd313d
 
   private static int executeDiffCommand(String inFileName,
       String outFileName,
@@ -1243,22 +1171,11 @@
 
     int result = executor.waitFor();
 
-<<<<<<< HEAD
-    if (exitVal != 0 && overWrite) {
-      System.out.println("Overwriting results");
-      cmdArray = new String[3];
-      cmdArray[0] = "cp";
-      cmdArray[1] = f.getPath();
-      cmdArray[2] = outFileName;
-      executor = Runtime.getRuntime().exec(cmdArray);
-      exitVal = executor.waitFor();
-=======
     outPrinter.join();
     errPrinter.join();
 
     if (outFile != null) {
       out.close();
->>>>>>> b3dd313d
     }
 
     if (errFile != null) {
