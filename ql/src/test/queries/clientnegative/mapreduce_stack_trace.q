set hive.exec.mode.local.auto=false;
set hive.exec.job.debug.capture.stacktraces=true;
set hive.exec.failure.hooks=org.apache.hadoop.hive.ql.hooks.VerifySessionStateStackTracesHook;

<<<<<<< HEAD
-- EXCLUDE_HADOOP_MAJOR_VERSIONS(0.20)

FROM src SELECT TRANSFORM(key, value) USING 'script_does_not_exist' AS (key, value);
=======
FROM src SELECT TRANSFORM(key, value) USING 'script_does_not_exist' AS (key, value);

-- INCLUDE_HADOOP_MAJOR_VERSIONS(0.23)
-- Hadoop 0.23 changes the getTaskDiagnostics behavior
-- The Error Code of hive failure MapReduce job changes
-- In Hadoop 0.20
-- Hive failure MapReduce job gets 20000 as Error Code
-- In Hadoop 0.23
-- Hive failure MapReduce job gets 2 as Error Code
>>>>>>> b3dd313d
<|MERGE_RESOLUTION|>--- conflicted
+++ resolved
@@ -2,11 +2,8 @@
 set hive.exec.job.debug.capture.stacktraces=true;
 set hive.exec.failure.hooks=org.apache.hadoop.hive.ql.hooks.VerifySessionStateStackTracesHook;
 
-<<<<<<< HEAD
 -- EXCLUDE_HADOOP_MAJOR_VERSIONS(0.20)
 
-FROM src SELECT TRANSFORM(key, value) USING 'script_does_not_exist' AS (key, value);
-=======
 FROM src SELECT TRANSFORM(key, value) USING 'script_does_not_exist' AS (key, value);
 
 -- INCLUDE_HADOOP_MAJOR_VERSIONS(0.23)
@@ -15,5 +12,4 @@
 -- In Hadoop 0.20
 -- Hive failure MapReduce job gets 20000 as Error Code
 -- In Hadoop 0.23
--- Hive failure MapReduce job gets 2 as Error Code
->>>>>>> b3dd313d
+-- Hive failure MapReduce job gets 2 as Error Code