<<<<<<< HEAD
-- EXCLUDE_HADOOP_MAJOR_VERSIONS(0.20)
=======
-- EXCLUDE_HADOOP_MAJOR_VERSIONS(0.20, 0.20S)
>>>>>>> b3dd313d

create table nzhang_Tmp(a int, b string);
select * from nzhang_Tmp;

explain create table nzhang_CTAS1 as select key k, value from src sort by k, value limit 10;

create table nzhang_CTAS1 as select key k, value from src sort by k, value limit 10;

select * from nzhang_CTAS1;

describe formatted nzhang_CTAS1;


explain create table nzhang_ctas2 as select * from src sort by key, value limit 10;

create table nzhang_ctas2 as select * from src sort by key, value limit 10;

select * from nzhang_ctas2;

describe formatted nzhang_CTAS2;


explain create table nzhang_ctas3 row format serde "org.apache.hadoop.hive.serde2.columnar.ColumnarSerDe" stored as RCFile as select key/2 half_key, concat(value, "_con") conb  from src sort by half_key, conb limit 10;

create table nzhang_ctas3 row format serde "org.apache.hadoop.hive.serde2.columnar.ColumnarSerDe" stored as RCFile as select key/2 half_key, concat(value, "_con") conb  from src sort by half_key, conb limit 10;

select * from nzhang_ctas3;

describe formatted nzhang_CTAS3;


explain create table if not exists nzhang_ctas3 as select key, value from src sort by key, value limit 2;

create table if not exists nzhang_ctas3 as select key, value from src sort by key, value limit 2;

select * from nzhang_ctas3;

describe formatted nzhang_CTAS3;


explain create table nzhang_ctas4 row format delimited fields terminated by ',' stored as textfile as select key, value from src sort by key, value limit 10;

create table nzhang_ctas4 row format delimited fields terminated by ',' stored as textfile as select key, value from src sort by key, value limit 10;

select * from nzhang_ctas4;

describe formatted nzhang_CTAS4;

explain extended create table nzhang_ctas5 row format delimited fields terminated by ',' lines terminated by '\012' stored as textfile as select key, value from src sort by key, value limit 10;

set mapreduce.framework.name=yarn;
set mapreduce.jobtracker.address=localhost:58;
set hive.exec.mode.local.auto=true;

create table nzhang_ctas5 row format delimited fields terminated by ',' lines terminated by '\012' stored as textfile as select key, value from src sort by key, value limit 10;

create table nzhang_ctas6 (key string, `to` string);
insert overwrite table nzhang_ctas6 select key, value from src limit 10;
create table nzhang_ctas7 as select key, `to` from nzhang_ctas6;<|MERGE_RESOLUTION|>--- conflicted
+++ resolved
@@ -1,8 +1,4 @@
-<<<<<<< HEAD
--- EXCLUDE_HADOOP_MAJOR_VERSIONS(0.20)
-=======
 -- EXCLUDE_HADOOP_MAJOR_VERSIONS(0.20, 0.20S)
->>>>>>> b3dd313d
 
 create table nzhang_Tmp(a int, b string);
 select * from nzhang_Tmp;
