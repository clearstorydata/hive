--- conflicted
+++ resolved
@@ -1,101 +1,3 @@
-<<<<<<< HEAD
-drop table ss_src1;
-drop table ss_src2;
-drop table ss_src3;
-drop table ss_i_part;
-drop table ss_t3;
-drop table ss_t4;
-drop table ss_t5;
-
-set hive.input.format=org.apache.hadoop.hive.ql.io.CombineHiveInputFormat;
-set mapred.max.split.size=300;
-set mapred.min.split.size=300;
-set mapred.min.split.size.per.node=300;
-set mapred.min.split.size.per.rack=300;
-set hive.merge.smallfiles.avgsize=1;
-set hive.sample.seednumber=7;
-
--- INCLUDE_HADOOP_MAJOR_VERSIONS(0.20)
--- This test sets mapred.max.split.size=300 and hive.merge.smallfiles.avgsize=1
--- in an attempt to force the generation of multiple splits and multiple output files.
--- However, Hadoop 0.20 is incapable of generating splits smaller than the block size
--- when using CombineFileInputFormat, so only one split is generated. This has a
--- significant impact on the results of the TABLESAMPLE(x PERCENT). This issue was
--- fixed in MAPREDUCE-2046 which is included in 0.22.
-
--- create multiple file inputs (two enable multiple splits)
-create table ss_i_part (key int, value string) partitioned by (p string);
-insert overwrite table ss_i_part partition (p='1') select key, value from src;
-insert overwrite table ss_i_part partition (p='2') select key, value from src;
-insert overwrite table ss_i_part partition (p='3') select key, value from src;
-create table ss_src2 as select key, value from ss_i_part;
-select count(1) from ss_src2 tablesample(1 percent);
-
--- sample first split
-desc ss_src2;
-set hive.sample.seednumber=0;
-explain select key, value from ss_src2 tablesample(1 percent) limit 10;
-select key, value from ss_src2 tablesample(1 percent) limit 10;
-
--- verify seed number of sampling
-insert overwrite table ss_i_part partition (p='1') select key+10000, value from src;
-insert overwrite table ss_i_part partition (p='2') select key+20000, value from src;
-insert overwrite table ss_i_part partition (p='3') select key+30000, value from src;
-create table ss_src3 as select key, value from ss_i_part;
-set hive.sample.seednumber=3;
-create table ss_t3 as select sum(key) % 397 as s from ss_src3 tablesample(1 percent) limit 10;
-set hive.sample.seednumber=4;
-create table ss_t4 as select sum(key) % 397 as s from ss_src3 tablesample(1 percent) limit 10;
-set hive.sample.seednumber=5;
-create table ss_t5 as select sum(key) % 397 as s from ss_src3 tablesample(1 percent) limit 10;
-select sum(s) from (select s from ss_t3 union all select s from ss_t4 union all select s from ss_t5) t;
-
-set hive.sample.seednumber=7;
--- sample more than one split
-explain select count(distinct key) from ss_src2 tablesample(70 percent) limit 10;
-select count(distinct key) from ss_src2 tablesample(70 percent) limit 10;
-
--- sample all splits
-select count(1) from ss_src2 tablesample(100 percent);
-
--- subquery
-explain select key from (select key from ss_src2 tablesample(1 percent) limit 10) subq;
-select key from (select key from ss_src2 tablesample(1 percent) limit 10) subq;
-
--- groupby
-select key, count(1) from ss_src2 tablesample(1 percent) group by key order by key;
-
--- sample one of two tables:
-create table ss_src1 as select * from ss_src2;
-select t2.key as k from ss_src1 join ss_src2 tablesample(1 percent) t2 on ss_src1.key=t2.key order by k;
-
--- sample two tables
-explain select * from (
-select t1.key as k1, t2.key as k from ss_src1 tablesample(80 percent) t1 full outer join ss_src2 tablesample(2 percent) t2 on t1.key=t2.key
-) subq where k in (199, 10199, 20199) or k1 in (199, 10199, 20199);
-
-select * from (
-select t1.key as k1, t2.key as k from ss_src1 tablesample(80 percent) t1 full outer join ss_src2 tablesample(2 percent) t2 on t1.key=t2.key
-) subq where k in (199, 10199, 20199) or k1 in (199, 10199, 20199);
-
--- shrink last split
-explain select count(1) from ss_src2 tablesample(1 percent);
-set mapred.max.split.size=300000;
-set mapred.min.split.size=300000;
-set mapred.min.split.size.per.node=300000;
-set mapred.min.split.size.per.rack=300000;
-select count(1) from ss_src2 tablesample(1 percent);
-select count(1) from ss_src2 tablesample(50 percent);
-
-
-drop table ss_src1;
-drop table ss_src2;
-drop table ss_src3;
-drop table ss_i_part;
-drop table ss_t3;
-drop table ss_t4;
-drop table ss_t5;
-=======
 USE default;
 
 set hive.input.format=org.apache.hadoop.hive.ql.io.CombineHiveInputFormat;
@@ -207,5 +109,4 @@
 
 set hive.input.format=org.apache.hadoop.hive.ql.io.HiveInputFormat;
 -- ROW type works with other input formats (others, don't)
-select count(1) from ss_src2 tablesample(10 ROWS);
->>>>>>> b3dd313d
+select count(1) from ss_src2 tablesample(10 ROWS);