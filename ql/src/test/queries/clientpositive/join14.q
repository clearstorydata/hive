--- conflicted
+++ resolved
@@ -1,8 +1,4 @@
-<<<<<<< HEAD
--- EXCLUDE_HADOOP_MAJOR_VERSIONS(0.20)
-=======
 -- EXCLUDE_HADOOP_MAJOR_VERSIONS(0.20, 0.20S)
->>>>>>> b3dd313d
 
 CREATE TABLE dest1(c1 INT, c2 STRING) STORED AS TEXTFILE;
 
