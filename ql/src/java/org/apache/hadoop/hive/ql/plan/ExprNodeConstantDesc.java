--- conflicted
+++ resolved
@@ -107,9 +107,6 @@
       return false;
     }
 
-<<<<<<< HEAD
-    return value!=null ? value.equals(dest.getValue()) : dest.getValue() == null;
-=======
     return value != null ? value.equals(dest.getValue()) : dest.getValue() == null;
   }
 
@@ -120,6 +117,5 @@
     builder.appendSuper(superHashCode);
     builder.append(value);
     return builder.toHashCode();
->>>>>>> b3dd313d
   }
 }