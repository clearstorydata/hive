/**
 * Licensed to the Apache Software Foundation (ASF) under one
 * or more contributor license agreements.  See the NOTICE file
 * distributed with this work for additional information
 * regarding copyright ownership.  The ASF licenses this file
 * to you under the Apache License, Version 2.0 (the
 * "License"); you may not use this file except in compliance
 * with the License.  You may obtain a copy of the License at
 *
 *     http://www.apache.org/licenses/LICENSE-2.0
 *
 * Unless required by applicable law or agreed to in writing, software
 * distributed under the License is distributed on an "AS IS" BASIS,
 * WITHOUT WARRANTIES OR CONDITIONS OF ANY KIND, either express or implied.
 * See the License for the specific language governing permissions and
 * limitations under the License.
 */

package org.apache.hadoop.hive.ql.plan;

import java.util.ArrayList;
import java.util.Collections;
import java.util.Comparator;
import java.util.LinkedHashMap;
import java.util.List;
import java.util.Map;
import java.util.Properties;
import java.util.Set;

import org.apache.commons.logging.Log;
import org.apache.commons.logging.LogFactory;
import org.apache.hadoop.hive.conf.HiveConf;
import org.apache.hadoop.hive.metastore.MetaStoreUtils;
import org.apache.hadoop.hive.metastore.api.FieldSchema;
import org.apache.hadoop.hive.ql.exec.ColumnInfo;
import org.apache.hadoop.hive.ql.exec.Operator;
import org.apache.hadoop.hive.ql.exec.RowSchema;
import org.apache.hadoop.hive.ql.exec.Utilities;
import org.apache.hadoop.hive.ql.hooks.ReadEntity;
import org.apache.hadoop.hive.ql.io.HiveOutputFormat;
import org.apache.hadoop.hive.ql.io.IgnoreKeyTextOutputFormat;
import org.apache.hadoop.hive.ql.io.RCFileInputFormat;
import org.apache.hadoop.hive.ql.io.RCFileOutputFormat;
import org.apache.hadoop.hive.ql.io.orc.OrcInputFormat;
import org.apache.hadoop.hive.ql.io.orc.OrcOutputFormat;
import org.apache.hadoop.hive.ql.io.orc.OrcSerde;
import org.apache.hadoop.hive.ql.metadata.Hive;
import org.apache.hadoop.hive.ql.metadata.HiveException;
import org.apache.hadoop.hive.ql.metadata.HiveStorageHandler;
import org.apache.hadoop.hive.ql.metadata.HiveUtils;
import org.apache.hadoop.hive.ql.parse.SemanticException;
import org.apache.hadoop.hive.ql.parse.TypeCheckProcFactory;
import org.apache.hadoop.hive.ql.session.SessionState;
import org.apache.hadoop.hive.serde.serdeConstants;
import org.apache.hadoop.hive.serde2.DelimitedJSONSerDe;
import org.apache.hadoop.hive.serde2.Deserializer;
import org.apache.hadoop.hive.serde2.MetadataTypedColumnsetSerDe;
import org.apache.hadoop.hive.serde2.binarysortable.BinarySortableSerDe;
import org.apache.hadoop.hive.serde2.columnar.ColumnarSerDe;
import org.apache.hadoop.hive.serde2.lazy.LazySimpleSerDe;
import org.apache.hadoop.hive.serde2.lazybinary.LazyBinarySerDe;
import org.apache.hadoop.hive.serde2.typeinfo.TypeInfo;
import org.apache.hadoop.hive.serde2.typeinfo.TypeInfoFactory;
import org.apache.hadoop.mapred.InputFormat;
import org.apache.hadoop.mapred.SequenceFileInputFormat;
import org.apache.hadoop.mapred.SequenceFileOutputFormat;
import org.apache.hadoop.mapred.TextInputFormat;

/**
 * PlanUtils.
 *
 */
public final class PlanUtils {

  protected static final Log LOG = LogFactory.getLog("org.apache.hadoop.hive.ql.plan.PlanUtils");

  private static long countForMapJoinDumpFilePrefix = 0;

  /**
   * ExpressionTypes.
   *
   */
  public static enum ExpressionTypes {
    FIELD, JEXL
  };

  public static long getCountForMapJoinDumpFilePrefix() {
    return countForMapJoinDumpFilePrefix++;
  }

  @SuppressWarnings("nls")
  public static MapredWork getMapRedWork() {
    try {
      return new MapredWork("", new LinkedHashMap<String, ArrayList<String>>(),
        new LinkedHashMap<String, PartitionDesc>(),
        new LinkedHashMap<String, Operator<? extends OperatorDesc>>(),
        new TableDesc(), new ArrayList<TableDesc>(), null, Integer.valueOf(1),
        null, Hive.get().getConf().getBoolVar(
          HiveConf.ConfVars.HIVE_COMBINE_INPUT_FORMAT_SUPPORTS_SPLITTABLE));
    } catch (HiveException ex) {
      throw new RuntimeException(ex);
    }
  }

  public static TableDesc getDefaultTableDesc(CreateTableDesc localDirectoryDesc,
      String cols, String colTypes ) {
    TableDesc tableDesc = getDefaultTableDesc(Integer.toString(Utilities.ctrlaCode), cols,
        colTypes, false);;
    if (localDirectoryDesc == null) {
      return tableDesc;
    }

    try {
      if (localDirectoryDesc.getFieldDelim() != null) {
        tableDesc.getProperties().setProperty(
            serdeConstants.FIELD_DELIM, localDirectoryDesc.getFieldDelim());
        tableDesc.getProperties().setProperty(
            serdeConstants.SERIALIZATION_FORMAT, localDirectoryDesc.getFieldDelim());
      }
      if (localDirectoryDesc.getLineDelim() != null) {
        tableDesc.getProperties().setProperty(
            serdeConstants.LINE_DELIM, localDirectoryDesc.getLineDelim());
      }
      if (localDirectoryDesc.getCollItemDelim() != null) {
        tableDesc.getProperties().setProperty(
            serdeConstants.COLLECTION_DELIM, localDirectoryDesc.getCollItemDelim());
      }
      if (localDirectoryDesc.getMapKeyDelim() != null) {
        tableDesc.getProperties().setProperty(
            serdeConstants.MAPKEY_DELIM, localDirectoryDesc.getMapKeyDelim());
      }
      if (localDirectoryDesc.getFieldEscape() !=null) {
        tableDesc.getProperties().setProperty(
            serdeConstants.ESCAPE_CHAR, localDirectoryDesc.getFieldEscape());
      }
      if (localDirectoryDesc.getSerName() != null) {
        tableDesc.setSerdeClassName(localDirectoryDesc.getSerName());
        tableDesc.getProperties().setProperty(
            serdeConstants.SERIALIZATION_LIB, localDirectoryDesc.getSerName());
        tableDesc.setDeserializerClass(
            (Class<? extends Deserializer>) Class.forName(localDirectoryDesc.getSerName()));
      }
      if (localDirectoryDesc.getOutputFormat() != null){
          tableDesc.setOutputFileFormatClass(Class.forName(localDirectoryDesc.getOutputFormat()));
      }
    } catch (ClassNotFoundException e) {
      // mimicking behaviour in CreateTableDesc tableDesc creation
      // returning null table description for output.
      e.printStackTrace();
      return null;
    }
    return tableDesc;
  }

  /**
   * Generate the table descriptor of MetadataTypedColumnsetSerDe with the
   * separatorCode and column names (comma separated string).
   */
  public static TableDesc getDefaultTableDesc(String separatorCode,
      String columns) {
    return getDefaultTableDesc(separatorCode, columns, false);
  }

  /**
   * Generate the table descriptor of given serde with the separatorCode and
   * column names (comma separated string).
   */
  public static TableDesc getTableDesc(
      Class<? extends Deserializer> serdeClass, String separatorCode,
      String columns) {
    return getTableDesc(serdeClass, separatorCode, columns, false);
  }

  /**
   * Generate the table descriptor of MetadataTypedColumnsetSerDe with the
   * separatorCode and column names (comma separated string), and whether the
   * last column should take the rest of the line.
   */
  public static TableDesc getDefaultTableDesc(String separatorCode,
      String columns, boolean lastColumnTakesRestOfTheLine) {
    return getDefaultTableDesc(separatorCode, columns, null,
        lastColumnTakesRestOfTheLine);
  }

  /**
   * Generate the table descriptor of the serde specified with the separatorCode
   * and column names (comma separated string), and whether the last column
   * should take the rest of the line.
   */
  public static TableDesc getTableDesc(
      Class<? extends Deserializer> serdeClass, String separatorCode,
      String columns, boolean lastColumnTakesRestOfTheLine) {
    return getTableDesc(serdeClass, separatorCode, columns, null,
        lastColumnTakesRestOfTheLine);
  }

  /**
   * Generate the table descriptor of MetadataTypedColumnsetSerDe with the
   * separatorCode and column names (comma separated string), and whether the
   * last column should take the rest of the line.
   */
  public static TableDesc getDefaultTableDesc(String separatorCode,
      String columns, String columnTypes, boolean lastColumnTakesRestOfTheLine) {
    return getTableDesc(LazySimpleSerDe.class, separatorCode, columns,
        columnTypes, lastColumnTakesRestOfTheLine);
  }

  public static TableDesc getTableDesc(
      Class<? extends Deserializer> serdeClass, String separatorCode,
      String columns, String columnTypes, boolean lastColumnTakesRestOfTheLine) {
    return getTableDesc(serdeClass, separatorCode, columns, columnTypes,
        lastColumnTakesRestOfTheLine, false);
  }

  public static TableDesc getTableDesc(
      Class<? extends Deserializer> serdeClass, String separatorCode,
      String columns, String columnTypes, boolean lastColumnTakesRestOfTheLine,
      boolean useDelimitedJSON) {

    return getTableDesc(serdeClass, separatorCode, columns, columnTypes,
        lastColumnTakesRestOfTheLine, useDelimitedJSON, "TextFile");
 }

  public static TableDesc getTableDesc(
      Class<? extends Deserializer> serdeClass, String separatorCode,
      String columns, String columnTypes, boolean lastColumnTakesRestOfTheLine,
      boolean useDelimitedJSON, String fileFormat) {

    Properties properties = Utilities.makeProperties(
        serdeConstants.SERIALIZATION_FORMAT, separatorCode, serdeConstants.LIST_COLUMNS,
        columns);

    if (!separatorCode.equals(Integer.toString(Utilities.ctrlaCode))) {
      properties.setProperty(serdeConstants.FIELD_DELIM, separatorCode);
    }

    if (columnTypes != null) {
      properties.setProperty(serdeConstants.LIST_COLUMN_TYPES, columnTypes);
    }

    if (lastColumnTakesRestOfTheLine) {
      properties.setProperty(serdeConstants.SERIALIZATION_LAST_COLUMN_TAKES_REST,
          "true");
    }

    // It is not a very clean way, and should be modified later - due to
    // compatiblity reasons,
    // user sees the results as json for custom scripts and has no way for
    // specifying that.
    // Right now, it is hard-coded in the code
    if (useDelimitedJSON) {
      serdeClass = DelimitedJSONSerDe.class;
    }

    Class inputFormat, outputFormat;
    // get the input & output file formats
    if ("SequenceFile".equalsIgnoreCase(fileFormat)) {
      inputFormat = SequenceFileInputFormat.class;
      outputFormat = SequenceFileOutputFormat.class;
    } else if ("RCFile".equalsIgnoreCase(fileFormat)) {
      inputFormat = RCFileInputFormat.class;
      outputFormat = RCFileOutputFormat.class;
      assert serdeClass == ColumnarSerDe.class;
    } else if ("ORC".equalsIgnoreCase(fileFormat)) {
      inputFormat = OrcInputFormat.class;
      outputFormat = OrcOutputFormat.class;
      assert serdeClass == OrcSerde.class;
    } else { // use TextFile by default
      inputFormat = TextInputFormat.class;
      outputFormat = IgnoreKeyTextOutputFormat.class;
    }
    return new TableDesc(serdeClass, inputFormat, outputFormat, properties);
  }

  public static TableDesc getDefaultQueryOutputTableDesc(String cols, String colTypes,
      String fileFormat) {
    TableDesc tblDesc = getTableDesc(LazySimpleSerDe.class, "" + Utilities.ctrlaCode, cols, colTypes,
        false, false, fileFormat);
    tblDesc.getProperties().setProperty(serdeConstants.ESCAPE_CHAR, "\\");
    return tblDesc;
  }

 /**
   * Generate a table descriptor from a createTableDesc.
   */
  public static TableDesc getTableDesc(CreateTableDesc crtTblDesc, String cols,
      String colTypes) {

    Class<? extends Deserializer> serdeClass = LazySimpleSerDe.class;
    String separatorCode = Integer.toString(Utilities.ctrlaCode);
    String columns = cols;
    String columnTypes = colTypes;
    boolean lastColumnTakesRestOfTheLine = false;
    TableDesc ret;

    try {
      if (crtTblDesc.getSerName() != null) {
        Class c = Class.forName(crtTblDesc.getSerName());
        serdeClass = c;
      }

      if (crtTblDesc.getFieldDelim() != null) {
        separatorCode = crtTblDesc.getFieldDelim();
      }

      ret = getTableDesc(serdeClass, separatorCode, columns, columnTypes,
          lastColumnTakesRestOfTheLine, false);

      // set other table properties
      Properties properties = ret.getProperties();

      if (crtTblDesc.getCollItemDelim() != null) {
        properties.setProperty(serdeConstants.COLLECTION_DELIM, crtTblDesc
            .getCollItemDelim());
      }

      if (crtTblDesc.getMapKeyDelim() != null) {
        properties.setProperty(serdeConstants.MAPKEY_DELIM, crtTblDesc
            .getMapKeyDelim());
      }

      if (crtTblDesc.getFieldEscape() != null) {
        properties.setProperty(serdeConstants.ESCAPE_CHAR, crtTblDesc
            .getFieldEscape());
      }

      if (crtTblDesc.getLineDelim() != null) {
        properties.setProperty(serdeConstants.LINE_DELIM, crtTblDesc.getLineDelim());
      }

      if (crtTblDesc.getTableName() != null && crtTblDesc.getDatabaseName() != null) {
        properties.setProperty(org.apache.hadoop.hive.metastore.api.hive_metastoreConstants.META_TABLE_NAME,
            crtTblDesc.getDatabaseName() + "." + crtTblDesc.getTableName());
      }

      // replace the default input & output file format with those found in
      // crtTblDesc
      Class c1 = Class.forName(crtTblDesc.getInputFormat());
      Class c2 = Class.forName(crtTblDesc.getOutputFormat());
      Class<? extends InputFormat> in_class = c1;
      Class<? extends HiveOutputFormat> out_class = c2;

      ret.setInputFileFormatClass(in_class);
      ret.setOutputFileFormatClass(out_class);
    } catch (ClassNotFoundException e) {
      e.printStackTrace();
      return null;
    }
    return ret;
  }

  /**
   * Generate the table descriptor of MetadataTypedColumnsetSerDe with the
   * separatorCode. MetaDataTypedColumnsetSerDe is used because LazySimpleSerDe
   * does not support a table with a single column "col" with type
   * "array<string>".
   */
  public static TableDesc getDefaultTableDesc(String separatorCode) {
    return new TableDesc(MetadataTypedColumnsetSerDe.class,
        TextInputFormat.class, IgnoreKeyTextOutputFormat.class, Utilities
        .makeProperties(
        org.apache.hadoop.hive.serde.serdeConstants.SERIALIZATION_FORMAT,
        separatorCode));
  }

  /**
   * Generate the table descriptor for reduce key.
   */
  public static TableDesc getReduceKeyTableDesc(List<FieldSchema> fieldSchemas,
      String order) {
    return new TableDesc(BinarySortableSerDe.class,
        SequenceFileInputFormat.class, SequenceFileOutputFormat.class,
        Utilities.makeProperties(serdeConstants.LIST_COLUMNS, MetaStoreUtils
        .getColumnNamesFromFieldSchema(fieldSchemas),
        serdeConstants.LIST_COLUMN_TYPES, MetaStoreUtils
        .getColumnTypesFromFieldSchema(fieldSchemas),
        serdeConstants.SERIALIZATION_SORT_ORDER, order));
  }

  /**
   * Generate the table descriptor for Map-side join key.
   */
  public static TableDesc getMapJoinKeyTableDesc(List<FieldSchema> fieldSchemas) {
    return new TableDesc(LazyBinarySerDe.class, SequenceFileInputFormat.class,
        SequenceFileOutputFormat.class, Utilities.makeProperties("columns",
        MetaStoreUtils.getColumnNamesFromFieldSchema(fieldSchemas),
        "columns.types", MetaStoreUtils
        .getColumnTypesFromFieldSchema(fieldSchemas),
        serdeConstants.ESCAPE_CHAR, "\\"));
  }

  /**
   * Generate the table descriptor for Map-side join key.
   */
  public static TableDesc getMapJoinValueTableDesc(
      List<FieldSchema> fieldSchemas) {
    return new TableDesc(LazyBinarySerDe.class, SequenceFileInputFormat.class,
        SequenceFileOutputFormat.class, Utilities.makeProperties("columns",
        MetaStoreUtils.getColumnNamesFromFieldSchema(fieldSchemas),
        "columns.types", MetaStoreUtils
        .getColumnTypesFromFieldSchema(fieldSchemas),
        serdeConstants.ESCAPE_CHAR, "\\"));
  }

  /**
   * Generate the table descriptor for intermediate files.
   */
  public static TableDesc getIntermediateFileTableDesc(
      List<FieldSchema> fieldSchemas) {
    return new TableDesc(LazyBinarySerDe.class, SequenceFileInputFormat.class,
        SequenceFileOutputFormat.class, Utilities.makeProperties(
        serdeConstants.LIST_COLUMNS, MetaStoreUtils
        .getColumnNamesFromFieldSchema(fieldSchemas),
        serdeConstants.LIST_COLUMN_TYPES, MetaStoreUtils
        .getColumnTypesFromFieldSchema(fieldSchemas),
        serdeConstants.ESCAPE_CHAR, "\\"));
  }

  /**
   * Generate the table descriptor for intermediate files.
   */
  public static TableDesc getReduceValueTableDesc(List<FieldSchema> fieldSchemas) {
    return new TableDesc(LazyBinarySerDe.class, SequenceFileInputFormat.class,
        SequenceFileOutputFormat.class, Utilities.makeProperties(
        serdeConstants.LIST_COLUMNS, MetaStoreUtils
        .getColumnNamesFromFieldSchema(fieldSchemas),
        serdeConstants.LIST_COLUMN_TYPES, MetaStoreUtils
        .getColumnTypesFromFieldSchema(fieldSchemas),
        serdeConstants.ESCAPE_CHAR, "\\"));
  }

  /**
   * Convert the ColumnList to FieldSchema list.
   *
   * Adds uniontype for distinctColIndices.
   */
  public static List<FieldSchema> getFieldSchemasFromColumnListWithLength(
      List<ExprNodeDesc> cols, List<List<Integer>> distinctColIndices,
      List<String> outputColumnNames, int length,
      String fieldPrefix) {
    // last one for union column.
    List<FieldSchema> schemas = new ArrayList<FieldSchema>(length + 1);
    for (int i = 0; i < length; i++) {
      schemas.add(MetaStoreUtils.getFieldSchemaFromTypeInfo(
          fieldPrefix + outputColumnNames.get(i), cols.get(i).getTypeInfo()));
    }

    List<TypeInfo> unionTypes = new ArrayList<TypeInfo>();
    for (List<Integer> distinctCols : distinctColIndices) {
      List<String> names = new ArrayList<String>();
      List<TypeInfo> types = new ArrayList<TypeInfo>();
      int numExprs = 0;
      for (int i : distinctCols) {
        names.add(HiveConf.getColumnInternalName(numExprs));
        types.add(cols.get(i).getTypeInfo());
        numExprs++;
      }
      unionTypes.add(TypeInfoFactory.getStructTypeInfo(names, types));
    }
    if (outputColumnNames.size() - length > 0) {
      schemas.add(MetaStoreUtils.getFieldSchemaFromTypeInfo(
          fieldPrefix + outputColumnNames.get(length),
          TypeInfoFactory.getUnionTypeInfo(unionTypes)));
    }

    return schemas;
  }

  /**
   * Convert the ColumnList to FieldSchema list.
   */
  public static List<FieldSchema> getFieldSchemasFromColumnList(
      List<ExprNodeDesc> cols, List<String> outputColumnNames, int start,
      String fieldPrefix) {
    List<FieldSchema> schemas = new ArrayList<FieldSchema>(cols.size());
    for (int i = 0; i < cols.size(); i++) {
      schemas.add(MetaStoreUtils.getFieldSchemaFromTypeInfo(fieldPrefix
          + outputColumnNames.get(i + start), cols.get(i).getTypeInfo()));
    }
    return schemas;
  }

  /**
   * Convert the ColumnList to FieldSchema list.
   */
  public static List<FieldSchema> getFieldSchemasFromColumnList(
      List<ExprNodeDesc> cols, String fieldPrefix) {
    List<FieldSchema> schemas = new ArrayList<FieldSchema>(cols.size());
    for (int i = 0; i < cols.size(); i++) {
      schemas.add(MetaStoreUtils.getFieldSchemaFromTypeInfo(fieldPrefix + i,
          cols.get(i).getTypeInfo()));
    }
    return schemas;
  }

  /**
   * Convert the RowSchema to FieldSchema list.
   */
  public static List<FieldSchema> getFieldSchemasFromRowSchema(RowSchema row,
      String fieldPrefix) {
    ArrayList<ColumnInfo> c = row.getSignature();
    return getFieldSchemasFromColumnInfo(c, fieldPrefix);
  }

  /**
   * Convert the ColumnInfo to FieldSchema.
   */
  public static List<FieldSchema> getFieldSchemasFromColumnInfo(
      ArrayList<ColumnInfo> cols, String fieldPrefix) {
    if ((cols == null) || (cols.size() == 0)) {
      return new ArrayList<FieldSchema>();
    }

    List<FieldSchema> schemas = new ArrayList<FieldSchema>(cols.size());
    for (int i = 0; i < cols.size(); i++) {
      String name = cols.get(i).getInternalName();
      if (name.equals(Integer.valueOf(i).toString())) {
        name = fieldPrefix + name;
      }
      schemas.add(MetaStoreUtils.getFieldSchemaFromTypeInfo(name, cols.get(i)
          .getType()));
    }
    return schemas;
  }

  public static List<FieldSchema> sortFieldSchemas(List<FieldSchema> schema) {
    Collections.sort(schema, new Comparator<FieldSchema>() {

      @Override
      public int compare(FieldSchema o1, FieldSchema o2) {
        return o1.getName().compareTo(o2.getName());
      }

    });
    return schema;
  }

  /**
   * Create the reduce sink descriptor.
   *
   * @param keyCols
   *          The columns to be stored in the key
   * @param valueCols
   *          The columns to be stored in the value
   * @param outputColumnNames
   *          The output columns names
   * @param tag
   *          The tag for this reducesink
   * @param partitionCols
   *          The columns for partitioning.
   * @param numReducers
   *          The number of reducers, set to -1 for automatic inference based on
   *          input data size.
   * @return The reduceSinkDesc object.
   */
  public static ReduceSinkDesc getReduceSinkDesc(
      ArrayList<ExprNodeDesc> keyCols, ArrayList<ExprNodeDesc> valueCols,
      List<String> outputColumnNames, boolean includeKeyCols, int tag,
      ArrayList<ExprNodeDesc> partitionCols, String order, int numReducers) {
    return getReduceSinkDesc(keyCols, keyCols.size(), valueCols,
        new ArrayList<List<Integer>>(),
        includeKeyCols ? outputColumnNames.subList(0, keyCols.size()) :
          new ArrayList<String>(),
        includeKeyCols ? outputColumnNames.subList(keyCols.size(),
            outputColumnNames.size()) : outputColumnNames,
        includeKeyCols, tag, partitionCols, order, numReducers, false);
  }

  /**
   * Create the reduce sink descriptor.
   *
   * @param keyCols
   *          The columns to be stored in the key
   * @param numKeys
   *          number of distribution key numbers. Equals to group-by-key
   *          numbers usually.
   * @param valueCols
   *          The columns to be stored in the value
   * @param distinctColIndices
   *          column indices for distinct aggregate parameters
   * @param outputKeyColumnNames
   *          The output key columns names
   * @param outputValueColumnNames
   *          The output value columns names
   * @param tag
   *          The tag for this reducesink
   * @param partitionCols
   *          The columns for partitioning.
   * @param numReducers
   *          The number of reducers, set to -1 for automatic inference based on
   *          input data size.
   * @return The reduceSinkDesc object.
   */
  public static ReduceSinkDesc getReduceSinkDesc(
      final ArrayList<ExprNodeDesc> keyCols, int numKeys,
      ArrayList<ExprNodeDesc> valueCols,
      List<List<Integer>> distinctColIndices,
      List<String> outputKeyColumnNames,
      List<String> outputValueColumnNames,
      boolean includeKeyCols, int tag,
      ArrayList<ExprNodeDesc> partitionCols, String order, int numReducers,
      boolean optimizeSkew) {
    TableDesc keyTable = null;
    TableDesc valueTable = null;
    ArrayList<String> outputKeyCols = new ArrayList<String>();
    ArrayList<String> outputValCols = new ArrayList<String>();
    if (includeKeyCols) {
      List<FieldSchema> keySchema = getFieldSchemasFromColumnListWithLength(
          keyCols, distinctColIndices, outputKeyColumnNames, numKeys, "");
      if (order.length() < outputKeyColumnNames.size()) {
        order = order + "+";
      }
      keyTable = getReduceKeyTableDesc(keySchema, order);
      outputKeyCols.addAll(outputKeyColumnNames);
    } else {
      keyTable = getReduceKeyTableDesc(getFieldSchemasFromColumnList(
          keyCols, "reducesinkkey"),order);
     for (int i = 0; i < keyCols.size(); i++) {
        outputKeyCols.add("reducesinkkey" + i);
      }
    }
    valueTable = getReduceValueTableDesc(getFieldSchemasFromColumnList(
        valueCols, outputValueColumnNames, 0, ""));
    outputValCols.addAll(outputValueColumnNames);
    return new ReduceSinkDesc(keyCols, numKeys, valueCols, outputKeyCols,
        distinctColIndices, outputValCols,
        tag, partitionCols, numReducers, keyTable,
        valueTable, optimizeSkew);
  }

  /**
   * Create the reduce sink descriptor.
   *
   * @param keyCols
   *          The columns to be stored in the key
   * @param valueCols
   *          The columns to be stored in the value
   * @param outputColumnNames
   *          The output columns names
   * @param tag
   *          The tag for this reducesink
   * @param numPartitionFields
   *          The first numPartitionFields of keyCols will be partition columns.
   *          If numPartitionFields=-1, then partition randomly.
   * @param numReducers
   *          The number of reducers, set to -1 for automatic inference based on
   *          input data size.
   * @return The reduceSinkDesc object.
   */
  public static ReduceSinkDesc getReduceSinkDesc(
      ArrayList<ExprNodeDesc> keyCols, ArrayList<ExprNodeDesc> valueCols,
      List<String> outputColumnNames, boolean includeKey, int tag,
      int numPartitionFields, int numReducers) throws SemanticException {
    return getReduceSinkDesc(keyCols, keyCols.size(), valueCols,
        new ArrayList<List<Integer>>(),
        includeKey ? outputColumnNames.subList(0, keyCols.size()) :
          new ArrayList<String>(),
        includeKey ?
            outputColumnNames.subList(keyCols.size(), outputColumnNames.size())
            : outputColumnNames,
        includeKey, tag, numPartitionFields, numReducers, false);
  }

  /**
   * Create the reduce sink descriptor.
   *
   * @param keyCols
   *          The columns to be stored in the key
   * @param numKeys  number of distribution keys. Equals to group-by-key
   *        numbers usually.
   * @param valueCols
   *          The columns to be stored in the value
   * @param distinctColIndices
   *          column indices for distinct aggregates
   * @param outputKeyColumnNames
   *          The output key columns names
   * @param outputValueColumnNames
   *          The output value columns names
   * @param tag
   *          The tag for this reducesink
   * @param numPartitionFields
   *          The first numPartitionFields of keyCols will be partition columns.
   *          If numPartitionFields=-1, then partition randomly.
   * @param numReducers
   *          The number of reducers, set to -1 for automatic inference based on
   *          input data size.
   * @return The reduceSinkDesc object.
   */
  public static ReduceSinkDesc getReduceSinkDesc(
      ArrayList<ExprNodeDesc> keyCols, int numKeys,
      ArrayList<ExprNodeDesc> valueCols,
      List<List<Integer>> distinctColIndices,
      List<String> outputKeyColumnNames, List<String> outputValueColumnNames,
      boolean includeKey, int tag,
      int numPartitionFields, int numReducers,
      boolean optimizeSkew) throws SemanticException {
    ArrayList<ExprNodeDesc> partitionCols = null;

    if (numPartitionFields >= keyCols.size()) {
      partitionCols = keyCols;
    } else if (numPartitionFields >= 0) {
      partitionCols = new ArrayList<ExprNodeDesc>(numPartitionFields);
      for (int i = 0; i < numPartitionFields; i++) {
        partitionCols.add(keyCols.get(i));
      }
    } else {
      // numPartitionFields = -1 means random partitioning
      partitionCols = new ArrayList<ExprNodeDesc>(1);
      partitionCols.add(TypeCheckProcFactory.DefaultExprProcessor
          .getFuncExprNodeDesc("rand"));
    }

    StringBuilder order = new StringBuilder();
    for (int i = 0; i < keyCols.size(); i++) {
      order.append("+");
    }
    return getReduceSinkDesc(keyCols, numKeys, valueCols, distinctColIndices,
        outputKeyColumnNames, outputValueColumnNames, includeKey, tag,
        partitionCols, order.toString(), numReducers, optimizeSkew);
  }

  /**
   * Loads the storage handler (if one exists) for the given table
   * and invokes {@link HiveStorageHandler#configureInputJobProperties(TableDesc, java.util.Map)}.
   *
   * @param tableDesc table descriptor
   */
  public static void configureInputJobPropertiesForStorageHandler(TableDesc tableDesc) {
      configureJobPropertiesForStorageHandler(true,tableDesc);
  }

  /**
   * Loads the storage handler (if one exists) for the given table
   * and invokes {@link HiveStorageHandler#configureOutputJobProperties(TableDesc, java.util.Map)}.
   *
   * @param tableDesc table descriptor
   */
  public static void configureOutputJobPropertiesForStorageHandler(TableDesc tableDesc) {
      configureJobPropertiesForStorageHandler(false,tableDesc);
  }

  private static void configureJobPropertiesForStorageHandler(boolean input,
    TableDesc tableDesc) {

    if (tableDesc == null) {
      return;
    }

    try {
      HiveStorageHandler storageHandler =
        HiveUtils.getStorageHandler(
          Hive.get().getConf(),
          tableDesc.getProperties().getProperty(
            org.apache.hadoop.hive.metastore.api.hive_metastoreConstants.META_TABLE_STORAGE));
      if (storageHandler != null) {
        Map<String, String> jobProperties = new LinkedHashMap<String, String>();
        if(input) {
            try {
                storageHandler.configureInputJobProperties(
                  tableDesc,
                  jobProperties);
            } catch(AbstractMethodError e) {
                LOG.debug("configureInputJobProperties not found "+
                    "using configureTableJobProperties",e);
                storageHandler.configureTableJobProperties(tableDesc, jobProperties);
            }
        }
        else {
            try {
                storageHandler.configureOutputJobProperties(
                  tableDesc,
                  jobProperties);
            } catch(AbstractMethodError e) {
                LOG.debug("configureOutputJobProperties not found"+
                    "using configureTableJobProperties",e);
                storageHandler.configureTableJobProperties(tableDesc, jobProperties);
            }
        }
        // Job properties are only relevant for non-native tables, so
        // for native tables, leave it null to avoid cluttering up
        // plans.
        if (!jobProperties.isEmpty()) {
          tableDesc.setJobProperties(jobProperties);
        }
      }
    } catch (HiveException ex) {
      throw new RuntimeException(ex);
    }
  }

  public static String stripQuotes(String val) {
    if ((val.charAt(0) == '\'' && val.charAt(val.length() - 1) == '\'')
        || (val.charAt(0) == '\"' && val.charAt(val.length() - 1) == '\"')) {
      val = val.substring(1, val.length() - 1);
    }
    return val;
  }

<<<<<<< HEAD
=======
  /**
   * Remove prefix from "Path -> Alias"
   * This is required for testing.
   * In order to verify that path is right, we need to display it in expected test result.
   * But, mask pattern masks path with some patterns.
   * So, we need to remove prefix from path which triggers mask pattern.
   * @param origiKey
   * @return
   */
  public static String removePrefixFromWarehouseConfig(String origiKey) {
    String prefix = SessionState.get().getConf().getVar(HiveConf.ConfVars.METASTOREWAREHOUSE);
    if ((prefix != null) && (prefix.length() > 0)) {
      //Local file system is using pfile:/// {@link ProxyLocalFileSystem}
      prefix = prefix.replace("pfile:///", "pfile:/");
      int index = origiKey.indexOf(prefix);
      if (index > -1) {
        origiKey = origiKey.substring(index + prefix.length());
      }
    }
    return origiKey;
  }

>>>>>>> b3dd313d
  private PlanUtils() {
    // prevent instantiation
  }

  // Add the input 'newInput' to the set of inputs for the query.
  // The input may or may not be already present.
  // The ReadEntity also contains the parents from it is derived (only populated
  // in case of views). The equals method for ReadEntity does not compare the parents
  // so that the same input with different parents cannot be added twice. If the input
  // is already present, make sure the parents are added.
  // Consider the query:
  // select * from (select * from V2 union all select * from V3) subq;
  // where both V2 and V3 depend on V1
  // addInput would be called twice for V1 (one with parent V2 and the other with parent V3).
  // When addInput is called for the first time for V1, V1 (parent V2) is added to inputs.
  // When addInput is called for the second time for V1, the input V1 from inputs is picked up,
  // and it's parents are enhanced to include V2 and V3
  // The inputs will contain: (V2, no parent), (V3, no parent), (v1, parents(V2, v3))
  public static ReadEntity addInput(Set<ReadEntity> inputs, ReadEntity newInput) {
    // If the input is already present, make sure the new parent is added to the input.
    if (inputs.contains(newInput)) {
      for (ReadEntity input : inputs) {
        if (input.equals(newInput)) {
          if ((newInput.getParents() != null) && (!newInput.getParents().isEmpty())) {
            input.getParents().addAll(newInput.getParents());
          }
          return input;
        }
      }
      assert false;
    } else {
      inputs.add(newInput);
      return newInput;
    }
    // make compile happy
    return null;
  }
}<|MERGE_RESOLUTION|>--- conflicted
+++ resolved
@@ -796,8 +796,6 @@
     return val;
   }
 
-<<<<<<< HEAD
-=======
   /**
    * Remove prefix from "Path -> Alias"
    * This is required for testing.
@@ -820,7 +818,6 @@
     return origiKey;
   }
 
->>>>>>> b3dd313d
   private PlanUtils() {
     // prevent instantiation
   }
