/**
 * Licensed to the Apache Software Foundation (ASF) under one
 * or more contributor license agreements.  See the NOTICE file
 * distributed with this work for additional information
 * regarding copyright ownership.  The ASF licenses this file
 * to you under the Apache License, Version 2.0 (the
 * "License"); you may not use this file except in compliance
 * with the License.  You may obtain a copy of the License at
 *
 *     http://www.apache.org/licenses/LICENSE-2.0
 *
 * Unless required by applicable law or agreed to in writing, software
 * distributed under the License is distributed on an "AS IS" BASIS,
 * WITHOUT WARRANTIES OR CONDITIONS OF ANY KIND, either express or implied.
 * See the License for the specific language governing permissions and
 * limitations under the License.
 */

package org.apache.hadoop.hive.ql.history;

import java.io.BufferedReader;
import java.io.File;
import java.io.FileInputStream;
import java.io.FileNotFoundException;
import java.io.IOException;
import java.io.InputStreamReader;
import java.io.PrintWriter;
import java.io.Serializable;
import java.util.HashMap;
import java.util.Map;
import java.util.Random;
import java.util.concurrent.ConcurrentHashMap;
import java.util.regex.Matcher;
import java.util.regex.Pattern;

import org.apache.commons.logging.Log;
import org.apache.commons.logging.LogFactory;
import org.apache.hadoop.hive.conf.HiveConf;
import org.apache.hadoop.hive.ql.QueryPlan;
import org.apache.hadoop.hive.ql.exec.Task;
import org.apache.hadoop.hive.ql.session.SessionState;
import org.apache.hadoop.hive.ql.session.SessionState.LogHelper;
import org.apache.hadoop.io.IOUtils;
import org.apache.hadoop.mapred.Counters;
import org.apache.hadoop.mapred.Counters.Counter;
import org.apache.hadoop.mapred.Counters.Group;

/**
 * HiveHistory.
 *
 */
public class HiveHistory {

  PrintWriter histStream; // History File stream

  String histFileName; // History file name

  private static final Log LOG = LogFactory.getLog("hive.ql.exec.HiveHistory");

  private LogHelper console;

  private Map<String, String> idToTableMap = null;

  // Job Hash Map
  private final ConcurrentHashMap<String, QueryInfo> queryInfoMap =
<<<<<<< HEAD
  				new ConcurrentHashMap<String, QueryInfo>();
=======
    new ConcurrentHashMap<String, QueryInfo>();
>>>>>>> b3dd313d

  // Task Hash Map
  private final HashMap<String, TaskInfo> taskInfoMap = new HashMap<String, TaskInfo>();

  private static final String DELIMITER = " ";

  /**
   * RecordTypes.
   *
   */
  public static enum RecordTypes {
    QueryStart,
    QueryEnd,
    TaskStart,
    TaskEnd,
    TaskProgress,
    SessionStart,
    SessionEnd,
    Counters
  };

  /**
   * Keys.
   *
   */
  public static enum Keys {
    SESSION_ID,
    QUERY_ID,
    TASK_ID,
    QUERY_RET_CODE,
    QUERY_NUM_TASKS,
    QUERY_STRING,
    TIME,
    TASK_RET_CODE,
    TASK_NAME,
    TASK_HADOOP_ID,
    TASK_HADOOP_PROGRESS,
    TASK_COUNTERS,
    TASK_NUM_MAPPERS,
    TASK_NUM_REDUCERS,
    ROWS_INSERTED
  };

  private static final String KEY = "(\\w+)";
  private static final String VALUE = "[[^\"]?]+"; // anything but a " in ""
  private static final String ROW_COUNT_PATTERN = "TABLE_ID_(\\d+)_ROWCOUNT";

  private static final Pattern pattern = Pattern.compile(KEY + "=" + "\""
      + VALUE + "\"");

  private static final Pattern rowCountPattern = Pattern.compile(ROW_COUNT_PATTERN);

  // temp buffer for parsed dataa
  private static Map<String, String> parseBuffer = new HashMap<String, String>();

  /**
   * Listner interface Parser will call handle function for each record type.
   */
  public static interface Listener {

    void handle(RecordTypes recType, Map<String, String> values) throws IOException;
  }

  /**
   * Parses history file and calls call back functions.
   *
   * @param path
   * @param l
   * @throws IOException
   */
  public static void parseHiveHistory(String path, Listener l) throws IOException {
    FileInputStream fi = new FileInputStream(path);
    BufferedReader reader = new BufferedReader(new InputStreamReader(fi));
    try {
      String line = null;
      StringBuilder buf = new StringBuilder();
      while ((line = reader.readLine()) != null) {
        buf.append(line);
        // if it does not end with " then it is line continuation
        if (!line.trim().endsWith("\"")) {
          continue;
        }
        parseLine(buf.toString(), l);
        buf = new StringBuilder();
      }
    } finally {
      try {
        reader.close();
      } catch (IOException ex) {
      }
    }
  }

  /**
   * Parse a single line of history.
   *
   * @param line
   * @param l
   * @throws IOException
   */
  private static void parseLine(String line, Listener l) throws IOException {
    // extract the record type
    int idx = line.indexOf(' ');
    String recType = line.substring(0, idx);
    String data = line.substring(idx + 1, line.length());

    Matcher matcher = pattern.matcher(data);

    while (matcher.find()) {
      String tuple = matcher.group(0);
      String[] parts = tuple.split("=");

      parseBuffer.put(parts[0], parts[1].substring(1, parts[1].length() - 1));
    }

    l.handle(RecordTypes.valueOf(recType), parseBuffer);

    parseBuffer.clear();
  }

  /**
   * Info.
   *
   */
  public static class Info {

  }

  /**
   * SessionInfo.
   *
   */
  public static class SessionInfo extends Info {
    public String sessionId;
  };

  /**
   * QueryInfo.
   *
   */
  public static class QueryInfo extends Info {
    public Map<String, String> hm = new HashMap<String, String>();
    public Map<String, Long> rowCountMap = new HashMap<String, Long>();
  };

  /**
   * TaskInfo.
   *
   */
  public static class TaskInfo extends Info {
    public Map<String, String> hm = new HashMap<String, String>();

  };

  /**
   * Construct HiveHistory object an open history log file.
   *
   * @param ss
   */
  public HiveHistory(SessionState ss) {

    try {
      console = new LogHelper(LOG);
      String conf_file_loc = ss.getConf().getVar(
          HiveConf.ConfVars.HIVEHISTORYFILELOC);
      if ((conf_file_loc == null) || conf_file_loc.length() == 0) {
        console.printError("No history file location given");
        return;
      }

      // Create directory
      File f = new File(conf_file_loc);
      if (!f.exists()) {
        if (!f.mkdirs()) {
          console.printError("Unable to create log directory " + conf_file_loc);
          return;
        }
      }
      Random randGen = new Random();
      do {
        histFileName = conf_file_loc + "/hive_job_log_" + ss.getSessionId() + "_"
          + Math.abs(randGen.nextInt()) + ".txt";
      } while (new File(histFileName).exists());
      console.printInfo("Hive history file=" + histFileName);
      histStream = new PrintWriter(histFileName);

      HashMap<String, String> hm = new HashMap<String, String>();
      hm.put(Keys.SESSION_ID.name(), ss.getSessionId());
      log(RecordTypes.SessionStart, hm);
    } catch (FileNotFoundException e) {
      console.printError("FAILED: Failed to open Query Log : " + histFileName
          + " " + e.getMessage(), "\n"
          + org.apache.hadoop.util.StringUtils.stringifyException(e));
    }

  }

  /**
   * @return historyFileName
   */
  public String getHistFileName() {
    return histFileName;
  }

  /**
   * Write the a history record to history file.
   *
   * @param rt
   * @param keyValMap
   */
  void log(RecordTypes rt, Map<String, String> keyValMap) {

    if (histStream == null) {
      return;
    }

    StringBuilder sb = new StringBuilder();
    sb.append(rt.name());

    for (Map.Entry<String, String> ent : keyValMap.entrySet()) {

      sb.append(DELIMITER);
      String key = ent.getKey();
      String val = ent.getValue();
      if(val != null) {
        val = val.replace('\n', ' ');
      }
      sb.append(key + "=\"" + val + "\"");

    }
    sb.append(DELIMITER);
    sb.append(Keys.TIME.name() + "=\"" + System.currentTimeMillis() + "\"");
    histStream.println(sb);
    histStream.flush();

  }

  /**
   * Called at the start of job Driver.execute().
   */
  public void startQuery(String cmd, String id) {
    SessionState ss = SessionState.get();
    if (ss == null) {
      return;
    }
    QueryInfo ji = new QueryInfo();

    ji.hm.put(Keys.QUERY_ID.name(), id);
    ji.hm.put(Keys.QUERY_STRING.name(), cmd);

    queryInfoMap.put(id, ji);

    log(RecordTypes.QueryStart, ji.hm);

  }

  /**
   * Used to set job status and other attributes of a job.
   *
   * @param queryId
   * @param propName
   * @param propValue
   */
  public void setQueryProperty(String queryId, Keys propName, String propValue) {
    QueryInfo ji = queryInfoMap.get(queryId);
    if (ji == null) {
      return;
    }
    synchronized(ji) {
<<<<<<< HEAD
    	ji.hm.put(propName.name(), propValue);
=======
      ji.hm.put(propName.name(), propValue);
>>>>>>> b3dd313d
    }
  }

  /**
   * Used to set task properties.
   *
   * @param taskId
   * @param propName
   * @param propValue
   */
  public void setTaskProperty(String queryId, String taskId, Keys propName,
      String propValue) {
    String id = queryId + ":" + taskId;
    TaskInfo ti = taskInfoMap.get(id);
    if (ti == null) {
      return;
    }
    ti.hm.put(propName.name(), propValue);
  }

  /**
   * Serialize the task counters and set as a task property.
   *
   * @param queryId
   * @param taskId
   * @param ctrs
   */
  public void setTaskCounters(String queryId, String taskId, Counters ctrs) {
    String id = queryId + ":" + taskId;
    QueryInfo ji = queryInfoMap.get(queryId);
    StringBuilder sb1 = new StringBuilder("");
    TaskInfo ti = taskInfoMap.get(id);
    if ((ti == null) || (ctrs == null)) {
      return;
    }
    StringBuilder sb = new StringBuilder("");
    try {

      boolean first = true;
      for (Group group : ctrs) {
        for (Counter counter : group) {
          if (first) {
            first = false;
          } else {
            sb.append(',');
          }
          sb.append(group.getDisplayName());
          sb.append('.');
          sb.append(counter.getDisplayName());
          sb.append(':');
          sb.append(counter.getCounter());
          String tab = getRowCountTableName(counter.getDisplayName());
          if (tab != null) {
            if (sb1.length() > 0) {
              sb1.append(",");
            }
            sb1.append(tab);
            sb1.append('~');
            sb1.append(counter.getCounter());
            ji.rowCountMap.put(tab, counter.getCounter());

          }
        }
      }

    } catch (Exception e) {
      LOG.warn(org.apache.hadoop.util.StringUtils.stringifyException(e));
    }
    if (sb1.length() > 0) {
      taskInfoMap.get(id).hm.put(Keys.ROWS_INSERTED.name(), sb1.toString());
      QueryInfo qi = queryInfoMap.get(queryId);
      synchronized(qi) {
<<<<<<< HEAD
      	qi.hm.put(Keys.ROWS_INSERTED.name(), sb1.toString());
=======
        qi.hm.put(Keys.ROWS_INSERTED.name(), sb1.toString());
>>>>>>> b3dd313d
      }
    }
    if (sb.length() > 0) {
      taskInfoMap.get(id).hm.put(Keys.TASK_COUNTERS.name(), sb.toString());
    }
  }

  public void printRowCount(String queryId) {
    QueryInfo ji = queryInfoMap.get(queryId);
    if (ji == null) {
      return;
    }
    synchronized(ji) {
<<<<<<< HEAD
	    for (String tab : ji.rowCountMap.keySet()) {
	      console.printInfo(ji.rowCountMap.get(tab) + " Rows loaded to " + tab);
	    }
=======
      for (String tab : ji.rowCountMap.keySet()) {
        console.printInfo(ji.rowCountMap.get(tab) + " Rows loaded to " + tab);
      }
>>>>>>> b3dd313d
    }
  }

  /**
   * Called at the end of Job. A Job is sql query.
   *
   * @param queryId
   */
  public void endQuery(String queryId) {
    QueryInfo ji = queryInfoMap.get(queryId);
    synchronized(ji) {
      if (ji == null) {
        return;
      }
      log(RecordTypes.QueryEnd, ji.hm);
    }
<<<<<<< HEAD
    synchronized(ji) {
	    log(RecordTypes.QueryEnd, ji.hm);
    }
=======
>>>>>>> b3dd313d
    queryInfoMap.remove(queryId);
  }

  /**
   * Called at the start of a task. Called by Driver.run() A Job can have
   * multiple tasks. Tasks will have multiple operator.
   *
   * @param task
   */
  public void startTask(String queryId, Task<? extends Serializable> task,
      String taskName) {
    SessionState ss = SessionState.get();
    if (ss == null) {
      return;
    }
    TaskInfo ti = new TaskInfo();

    ti.hm.put(Keys.QUERY_ID.name(), ss.getQueryId());
    ti.hm.put(Keys.TASK_ID.name(), task.getId());
    ti.hm.put(Keys.TASK_NAME.name(), taskName);

    String id = queryId + ":" + task.getId();
    taskInfoMap.put(id, ti);

    log(RecordTypes.TaskStart, ti.hm);

  }

  /**
   * Called at the end of a task.
   *
   * @param task
   */
  public void endTask(String queryId, Task<? extends Serializable> task) {
    String id = queryId + ":" + task.getId();
    TaskInfo ti = taskInfoMap.get(id);

    if (ti == null) {
      return;
    }
    log(RecordTypes.TaskEnd, ti.hm);
    taskInfoMap.remove(id);
  }

  /**
   * Called at the end of a task.
   *
   * @param task
   */
  public void progressTask(String queryId, Task<? extends Serializable> task) {
    String id = queryId + ":" + task.getId();
    TaskInfo ti = taskInfoMap.get(id);
    if (ti == null) {
      return;
    }
    log(RecordTypes.TaskProgress, ti.hm);

  }

  /**
   * write out counters.
   */
  static ThreadLocal<Map<String,String>> ctrMapFactory =
      new ThreadLocal<Map<String, String>>() {
        @Override
        protected Map<String,String> initialValue() {
          return new HashMap<String,String>();
        }
      };

  public void logPlanProgress(QueryPlan plan) throws IOException {
    Map<String,String> ctrmap = ctrMapFactory.get();
    ctrmap.put("plan", plan.toString());
    log(RecordTypes.Counters, ctrmap);
  }

  /**
   * Set the table to id map.
   *
   * @param map
   */
  public void setIdToTableMap(Map<String, String> map) {
    idToTableMap = map;
  }

  /**
   * Returns table name for the counter name.
   *
   * @param name
   * @return tableName
   */
  String getRowCountTableName(String name) {
    if (idToTableMap == null) {
      return null;
    }
    Matcher m = rowCountPattern.matcher(name);

    if (m.find()) {
      String tuple = m.group(1);
      return idToTableMap.get(tuple);
    }
    return null;

  }

  public void closeStream() {
    IOUtils.cleanup(LOG, histStream);
  }

  @Override
  public void finalize() throws Throwable {
    closeStream();
    super.finalize();
  }
}<|MERGE_RESOLUTION|>--- conflicted
+++ resolved
@@ -63,11 +63,7 @@
 
   // Job Hash Map
   private final ConcurrentHashMap<String, QueryInfo> queryInfoMap =
-<<<<<<< HEAD
-  				new ConcurrentHashMap<String, QueryInfo>();
-=======
     new ConcurrentHashMap<String, QueryInfo>();
->>>>>>> b3dd313d
 
   // Task Hash Map
   private final HashMap<String, TaskInfo> taskInfoMap = new HashMap<String, TaskInfo>();
@@ -337,11 +333,7 @@
       return;
     }
     synchronized(ji) {
-<<<<<<< HEAD
-    	ji.hm.put(propName.name(), propValue);
-=======
       ji.hm.put(propName.name(), propValue);
->>>>>>> b3dd313d
     }
   }
 
@@ -414,11 +406,7 @@
       taskInfoMap.get(id).hm.put(Keys.ROWS_INSERTED.name(), sb1.toString());
       QueryInfo qi = queryInfoMap.get(queryId);
       synchronized(qi) {
-<<<<<<< HEAD
-      	qi.hm.put(Keys.ROWS_INSERTED.name(), sb1.toString());
-=======
         qi.hm.put(Keys.ROWS_INSERTED.name(), sb1.toString());
->>>>>>> b3dd313d
       }
     }
     if (sb.length() > 0) {
@@ -432,15 +420,9 @@
       return;
     }
     synchronized(ji) {
-<<<<<<< HEAD
-	    for (String tab : ji.rowCountMap.keySet()) {
-	      console.printInfo(ji.rowCountMap.get(tab) + " Rows loaded to " + tab);
-	    }
-=======
       for (String tab : ji.rowCountMap.keySet()) {
         console.printInfo(ji.rowCountMap.get(tab) + " Rows loaded to " + tab);
       }
->>>>>>> b3dd313d
     }
   }
 
@@ -457,12 +439,6 @@
       }
       log(RecordTypes.QueryEnd, ji.hm);
     }
-<<<<<<< HEAD
-    synchronized(ji) {
-	    log(RecordTypes.QueryEnd, ji.hm);
-    }
-=======
->>>>>>> b3dd313d
     queryInfoMap.remove(queryId);
   }
 
