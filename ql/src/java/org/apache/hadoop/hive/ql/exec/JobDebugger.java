/**
 * Licensed to the Apache Software Foundation (ASF) under one
 * or more contributor license agreements.  See the NOTICE file
 * distributed with this work for additional information
 * regarding copyright ownership.  The ASF licenses this file
 * to you under the Apache License, Version 2.0 (the
 * "License"); you may not use this file except in compliance
 * with the License.  You may obtain a copy of the License at
 *
 *     http://www.apache.org/licenses/LICENSE-2.0
 *
 * Unless required by applicable law or agreed to in writing, software
 * distributed under the License is distributed on an "AS IS" BASIS,
 * WITHOUT WARRANTIES OR CONDITIONS OF ANY KIND, either express or implied.
 * See the License for the specific language governing permissions and
 * limitations under the License.
 */

package org.apache.hadoop.hive.ql.exec;

import java.io.IOException;
import java.lang.Exception;
import java.net.MalformedURLException;
import java.util.ArrayList;
import java.util.HashMap;
import java.util.HashSet;
import java.util.List;
import java.util.Map;
import java.util.Set;
import java.util.regex.Matcher;
import java.util.regex.Pattern;

import org.apache.hadoop.hive.conf.HiveConf;
import org.apache.hadoop.hive.ql.ErrorMsg;
import org.apache.hadoop.hive.ql.exec.errors.ErrorAndSolution;
import org.apache.hadoop.hive.ql.exec.errors.TaskLogProcessor;
import org.apache.hadoop.hive.ql.session.SessionState.LogHelper;
import org.apache.hadoop.hive.shims.ShimLoader;
import org.apache.hadoop.mapred.JobConf;
import org.apache.hadoop.mapred.RunningJob;
import org.apache.hadoop.mapred.TaskCompletionEvent;

/**
 * JobDebugger takes a RunningJob that has failed and grabs the top 4 failing
 * tasks and outputs this information to the Hive CLI.
 */
public class JobDebugger implements Runnable {
  private final JobConf conf;
  private final RunningJob rj;
  private final LogHelper console;
  private final Map<String, List<List<String>>> stackTraces;
  // Mapping from task ID to the number of failures
  private final Map<String, Integer> failures = new HashMap<String, Integer>();
  private final Set<String> successes = new HashSet<String>(); // Successful task ID's
  private final Map<String, TaskInfo> taskIdToInfo = new HashMap<String, TaskInfo>();
  private int maxFailures = 0;

  // Used for showJobFailDebugInfo
  private static class TaskInfo {
    String jobId;
    Set<String> logUrls;
    int errorCode;  // Obtained from the HiveException thrown
    String[] diagnosticMesgs;

    public TaskInfo(String jobId) {
      this.jobId = jobId;
      logUrls = new HashSet<String>();
      errorCode = 0;
      diagnosticMesgs = null;
    }

    public void addLogUrl(String logUrl) {
      logUrls.add(logUrl);
    }

    public void setErrorCode(int errorCode) {
      this.errorCode = errorCode;
    }

    public void setDiagnosticMesgs(String[] diagnosticMesgs) {
      this.diagnosticMesgs = diagnosticMesgs;
    }

    public Set<String> getLogUrls() {
      return logUrls;
    }

    public String getJobId() {
      return jobId;
    }

    public int getErrorCode() {
      return errorCode;
    }

    public String[] getDiagnosticMesgs() {
      return diagnosticMesgs;
    }
  }

  public JobDebugger(JobConf conf, RunningJob rj, LogHelper console) {
    this.conf = conf;
    this.rj = rj;
    this.console = console;
    this.stackTraces = null;
  }

  public JobDebugger(JobConf conf, RunningJob rj, LogHelper console,
      Map<String, List<List<String>>> stackTraces) {
    this.conf = conf;
    this.rj = rj;
    this.console = console;
    this.stackTraces = stackTraces;
  }

  public void run() {
    try {
      showJobFailDebugInfo();
    } catch (IOException e) {
      console.printError(e.getMessage());
    }
  }

  public static int extractErrorCode(String[] diagnostics) {
    int result = 0;
    Pattern errorCodeRegex = ErrorMsg.getErrorCodePattern();
    for (String mesg : diagnostics) {
      Matcher matcher = errorCodeRegex.matcher(mesg);
      if (matcher.find()) {
        result = Integer.parseInt(matcher.group(1));
        // We don't exit the loop early because we want to extract the error code
        // corresponding to the bottommost error coded exception.
      }
    }
    return result;
  }

  class TaskInfoGrabber implements Runnable {

    public void run() {
      try {
        getTaskInfos();
      } catch (Exception e) {
        console.printError(e.getMessage());
      }
    }

    private void getTaskInfos() throws IOException, MalformedURLException {
      int startIndex = 0;
      while (true) {
        TaskCompletionEvent[] taskCompletions = rj.getTaskCompletionEvents(startIndex);

        if (taskCompletions == null || taskCompletions.length == 0) {
          break;
        }

        boolean more = true;
        boolean firstError = true;
        for (TaskCompletionEvent t : taskCompletions) {
          // getTaskJobIDs returns Strings for compatibility with Hadoop versions
          // without TaskID or TaskAttemptID
          String[] taskJobIds = ShimLoader.getHadoopShims().getTaskJobIDs(t);

          if (taskJobIds == null) {
            console.printError("Task attempt info is unavailable in this Hadoop version");
            more = false;
            break;
          }

          // For each task completion event, get the associated task id, job id
          // and the logs
          String taskId = taskJobIds[0];
          String jobId = taskJobIds[1];
          if (firstError) {
            console.printError("Examining task ID: " + taskId + " (and more) from job " + jobId);
            firstError = false;
          }

          TaskInfo ti = taskIdToInfo.get(taskId);
          if (ti == null) {
            ti = new TaskInfo(jobId);
            taskIdToInfo.put(taskId, ti);
          }
          // These tasks should have come from the same job.
          assert (ti.getJobId() != null &&  ti.getJobId().equals(jobId));
          String taskAttemptLogUrl = ShimLoader.getHadoopShims().getTaskAttemptLogUrl(
<<<<<<< HEAD
                  conf, t.getTaskTrackerHttp(), t.getTaskId());
          if (taskAttemptLogUrl != null) {
              ti.getLogUrls().add(taskAttemptLogUrl);
          }

          // If a task failed, then keep track of the total number of failures
          // for that task (typically, a task gets re-run up to 4 times if it
          // fails
=======
            conf, t.getTaskTrackerHttp(), t.getTaskId());
          if (taskAttemptLogUrl != null) {
            ti.getLogUrls().add(taskAttemptLogUrl);
          }
>>>>>>> b3dd313d

          // If a task failed, fetch its error code (if available).
          // Also keep track of the total number of failures for that
          // task (typically, a task gets re-run up to 4 times if it fails.
          if (t.getTaskStatus() != TaskCompletionEvent.Status.SUCCEEDED) {
            String[] diags = rj.getTaskDiagnostics(t.getTaskAttemptId());
            ti.setDiagnosticMesgs(diags);
            if (ti.getErrorCode() == 0) {
              ti.setErrorCode(extractErrorCode(diags));
            }

            Integer failAttempts = failures.get(taskId);
            if (failAttempts == null) {
              failAttempts = Integer.valueOf(0);
            }
            failAttempts = Integer.valueOf(failAttempts.intValue() + 1);
            failures.put(taskId, failAttempts);
          } else {
            successes.add(taskId);
          }
        }
        if (!more) {
          break;
        }
        startIndex += taskCompletions.length;
      }
    }
  }

  private void computeMaxFailures() {
    maxFailures = 0;
    for (Integer failCount : failures.values()) {
      if (maxFailures < failCount.intValue()) {
        maxFailures = failCount.intValue();
      }
    }
  }

  @SuppressWarnings("deprecation")
  private void showJobFailDebugInfo() throws IOException {
    console.printError("Error during job, obtaining debugging information...");
    if (!conf.get("mapred.job.tracker", "local").equals("local")) {
      // Show Tracking URL for remotely running jobs.
      console.printError("Job Tracking URL: " + rj.getTrackingURL());
    }
    // Loop to get all task completion events because getTaskCompletionEvents
    // only returns a subset per call
    TaskInfoGrabber tlg = new TaskInfoGrabber();
    Thread t = new Thread(tlg);
    try {
      t.start();
      t.join(HiveConf.getIntVar(conf, HiveConf.ConfVars.TASKLOG_DEBUG_TIMEOUT));
    } catch (InterruptedException e) {
      console.printError("Timed out trying to finish grabbing task log URLs, "
          + "some task info may be missing");
    }

    // Remove failures for tasks that succeeded
    for (String task : successes) {
      failures.remove(task);
    }

    if (failures.keySet().size() == 0) {
      return;
    }
    // Find the highest failure count
    computeMaxFailures() ;

    // Display Error Message for tasks with the highest failure count
    String jtUrl = null;
    try {
      jtUrl = JobTrackerURLResolver.getURL(conf);
    } catch (Exception e) {
      console.printError("Unable to retrieve URL for Hadoop Task logs. "
          + e.getMessage());
    }

    for (String task : failures.keySet()) {
      if (failures.get(task).intValue() == maxFailures) {
        TaskInfo ti = taskIdToInfo.get(task);
        String jobId = ti.getJobId();
        String taskUrl = (jtUrl == null) ? null :
          jtUrl + "/taskdetails.jsp?jobid=" + jobId + "&tipid=" + task.toString();

        TaskLogProcessor tlp = new TaskLogProcessor(conf);
        for (String logUrl : ti.getLogUrls()) {
          tlp.addTaskAttemptLogUrl(logUrl);
        }

        if (HiveConf.getBoolVar(conf, HiveConf.ConfVars.JOB_DEBUG_CAPTURE_STACKTRACES) &&
            stackTraces != null) {
          if (!stackTraces.containsKey(jobId)) {
            stackTraces.put(jobId, new ArrayList<List<String>>());
          }
          stackTraces.get(jobId).addAll(tlp.getStackTraces());
        }

        if (HiveConf.getBoolVar(conf, HiveConf.ConfVars.SHOW_JOB_FAIL_DEBUG_INFO)) {
          List<ErrorAndSolution> errors = tlp.getErrors();

          StringBuilder sb = new StringBuilder();
          // We use a StringBuilder and then call printError only once as
          // printError will write to both stderr and the error log file. In
          // situations where both the stderr and the log file output is
          // simultaneously output to a single stream, this will look cleaner.
          sb.append("\n");
          sb.append("Task with the most failures(" + maxFailures + "): \n");
          sb.append("-----\n");
          sb.append("Task ID:\n  " + task + "\n\n");
          if (taskUrl != null) {
            sb.append("URL:\n  " + taskUrl + "\n");
          }

          for (ErrorAndSolution e : errors) {
            sb.append("\n");
            sb.append("Possible error:\n  " + e.getError() + "\n\n");
            sb.append("Solution:\n  " + e.getSolution() + "\n");
          }
          sb.append("-----\n");

          sb.append("Diagnostic Messages for this Task:\n");
          String[] diagMesgs = ti.getDiagnosticMesgs();
          for (String mesg : diagMesgs) {
            sb.append(mesg + "\n");
          }
          console.printError(sb.toString());
        }

        // Only print out one task because that's good enough for debugging.
        break;
      }
    }
    return;
  }

  public int getErrorCode() {
    for (String task : failures.keySet()) {
      if (failures.get(task).intValue() == maxFailures) {
        TaskInfo ti = taskIdToInfo.get(task);
        return ti.getErrorCode();
      }
    }
    // Should never reach here unless there were no failed tasks.
    return 0;
  }
}<|MERGE_RESOLUTION|>--- conflicted
+++ resolved
@@ -184,21 +184,10 @@
           // These tasks should have come from the same job.
           assert (ti.getJobId() != null &&  ti.getJobId().equals(jobId));
           String taskAttemptLogUrl = ShimLoader.getHadoopShims().getTaskAttemptLogUrl(
-<<<<<<< HEAD
-                  conf, t.getTaskTrackerHttp(), t.getTaskId());
-          if (taskAttemptLogUrl != null) {
-              ti.getLogUrls().add(taskAttemptLogUrl);
-          }
-
-          // If a task failed, then keep track of the total number of failures
-          // for that task (typically, a task gets re-run up to 4 times if it
-          // fails
-=======
             conf, t.getTaskTrackerHttp(), t.getTaskId());
           if (taskAttemptLogUrl != null) {
             ti.getLogUrls().add(taskAttemptLogUrl);
           }
->>>>>>> b3dd313d
 
           // If a task failed, fetch its error code (if available).
           // Also keep track of the total number of failures for that
