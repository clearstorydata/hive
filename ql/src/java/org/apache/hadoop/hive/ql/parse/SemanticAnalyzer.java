/**
 * Licensed to the Apache Software Foundation (ASF) under one
 * or more contributor license agreements.  See the NOTICE file
 * distributed with this work for additional information
 * regarding copyright ownership.  The ASF licenses this file
 * to you under the Apache License, Version 2.0 (the
 * "License"); you may not use this file except in compliance
 * with the License.  You may obtain a copy of the License at
 *
 *     http://www.apache.org/licenses/LICENSE-2.0
 *
 * Unless required by applicable law or agreed to in writing, software
 * distributed under the License is distributed on an "AS IS" BASIS,
 * WITHOUT WARRANTIES OR CONDITIONS OF ANY KIND, either express or implied.
 * See the License for the specific language governing permissions and
 * limitations under the License.
 */

package org.apache.hadoop.hive.ql.parse;

import java.io.IOException;
import java.io.Serializable;
import java.util.ArrayList;
import java.util.HashMap;
import java.util.HashSet;
import java.util.Iterator;
import java.util.LinkedHashMap;
import java.util.List;
import java.util.Map;
import java.util.Map.Entry;
import java.util.Set;
import java.util.TreeSet;
import java.util.regex.Pattern;
import java.util.regex.PatternSyntaxException;

import org.antlr.runtime.tree.BaseTree;
import org.antlr.runtime.tree.Tree;
import org.antlr.runtime.tree.TreeWizard;
import org.antlr.runtime.tree.TreeWizard.ContextVisitor;
import org.apache.commons.lang.StringUtils;
import org.apache.hadoop.fs.ContentSummary;
import org.apache.hadoop.fs.Path;
import org.apache.hadoop.fs.PathFilter;
import org.apache.hadoop.hive.common.FileUtils;
import org.apache.hadoop.hive.common.JavaUtils;
import org.apache.hadoop.hive.common.ObjectPair;
import org.apache.hadoop.hive.conf.HiveConf;
import org.apache.hadoop.hive.conf.HiveConf.ConfVars;
import org.apache.hadoop.hive.metastore.TableType;
import org.apache.hadoop.hive.metastore.Warehouse;
import org.apache.hadoop.hive.metastore.api.FieldSchema;
import org.apache.hadoop.hive.metastore.api.MetaException;
import org.apache.hadoop.hive.metastore.api.Order;
import org.apache.hadoop.hive.ql.Context;
import org.apache.hadoop.hive.ql.ErrorMsg;
import org.apache.hadoop.hive.ql.QueryProperties;
import org.apache.hadoop.hive.ql.exec.AbstractMapJoinOperator;
import org.apache.hadoop.hive.ql.exec.ArchiveUtils;
import org.apache.hadoop.hive.ql.exec.ColumnInfo;
import org.apache.hadoop.hive.ql.exec.ColumnStatsTask;
import org.apache.hadoop.hive.ql.exec.ConditionalTask;
import org.apache.hadoop.hive.ql.exec.ExecDriver;
import org.apache.hadoop.hive.ql.exec.FetchTask;
import org.apache.hadoop.hive.ql.exec.FileSinkOperator;
import org.apache.hadoop.hive.ql.exec.FunctionInfo;
import org.apache.hadoop.hive.ql.exec.FunctionRegistry;
import org.apache.hadoop.hive.ql.exec.GroupByOperator;
import org.apache.hadoop.hive.ql.exec.JoinOperator;
import org.apache.hadoop.hive.ql.exec.MapJoinOperator;
import org.apache.hadoop.hive.ql.exec.MapRedTask;
import org.apache.hadoop.hive.ql.exec.Operator;
import org.apache.hadoop.hive.ql.exec.OperatorFactory;
import org.apache.hadoop.hive.ql.exec.RecordReader;
import org.apache.hadoop.hive.ql.exec.RecordWriter;
import org.apache.hadoop.hive.ql.exec.ReduceSinkOperator;
import org.apache.hadoop.hive.ql.exec.RowSchema;
import org.apache.hadoop.hive.ql.exec.SMBMapJoinOperator;
import org.apache.hadoop.hive.ql.exec.StatsTask;
import org.apache.hadoop.hive.ql.exec.TableScanOperator;
import org.apache.hadoop.hive.ql.exec.Task;
import org.apache.hadoop.hive.ql.exec.TaskFactory;
import org.apache.hadoop.hive.ql.exec.UDFArgumentException;
import org.apache.hadoop.hive.ql.exec.UnionOperator;
import org.apache.hadoop.hive.ql.exec.Utilities;
import org.apache.hadoop.hive.ql.exec.WindowFunctionInfo;
import org.apache.hadoop.hive.ql.hooks.ReadEntity;
import org.apache.hadoop.hive.ql.hooks.WriteEntity;
import org.apache.hadoop.hive.ql.io.CombineHiveInputFormat;
import org.apache.hadoop.hive.ql.io.HiveOutputFormat;
import org.apache.hadoop.hive.ql.io.RCFileInputFormat;
import org.apache.hadoop.hive.ql.lib.DefaultGraphWalker;
import org.apache.hadoop.hive.ql.lib.DefaultRuleDispatcher;
import org.apache.hadoop.hive.ql.lib.Dispatcher;
import org.apache.hadoop.hive.ql.lib.GraphWalker;
import org.apache.hadoop.hive.ql.lib.Node;
import org.apache.hadoop.hive.ql.lib.NodeProcessor;
import org.apache.hadoop.hive.ql.lib.Rule;
import org.apache.hadoop.hive.ql.lib.RuleRegExp;
import org.apache.hadoop.hive.ql.metadata.DummyPartition;
import org.apache.hadoop.hive.ql.metadata.Hive;
import org.apache.hadoop.hive.ql.metadata.HiveException;
import org.apache.hadoop.hive.ql.metadata.HiveUtils;
import org.apache.hadoop.hive.ql.metadata.InvalidTableException;
import org.apache.hadoop.hive.ql.metadata.Partition;
import org.apache.hadoop.hive.ql.metadata.Table;
import org.apache.hadoop.hive.ql.metadata.VirtualColumn;
import org.apache.hadoop.hive.ql.optimizer.GenMRFileSink1;
import org.apache.hadoop.hive.ql.optimizer.GenMROperator;
import org.apache.hadoop.hive.ql.optimizer.GenMRProcContext;
import org.apache.hadoop.hive.ql.optimizer.GenMRProcContext.GenMapRedCtx;
import org.apache.hadoop.hive.ql.optimizer.GenMRRedSink1;
import org.apache.hadoop.hive.ql.optimizer.GenMRRedSink2;
import org.apache.hadoop.hive.ql.optimizer.GenMRRedSink3;
import org.apache.hadoop.hive.ql.optimizer.GenMRTableScan1;
import org.apache.hadoop.hive.ql.optimizer.GenMRUnion1;
import org.apache.hadoop.hive.ql.optimizer.GenMapRedUtils;
import org.apache.hadoop.hive.ql.optimizer.MapJoinFactory;
import org.apache.hadoop.hive.ql.optimizer.Optimizer;
import org.apache.hadoop.hive.ql.optimizer.physical.PhysicalContext;
import org.apache.hadoop.hive.ql.optimizer.physical.PhysicalOptimizer;
import org.apache.hadoop.hive.ql.optimizer.unionproc.UnionProcContext;
import org.apache.hadoop.hive.ql.parse.BaseSemanticAnalyzer.tableSpec.SpecType;
import org.apache.hadoop.hive.ql.parse.PTFInvocationSpec.OrderExpression;
import org.apache.hadoop.hive.ql.parse.PTFInvocationSpec.OrderSpec;
import org.apache.hadoop.hive.ql.parse.PTFInvocationSpec.PTFInputSpec;
import org.apache.hadoop.hive.ql.parse.PTFInvocationSpec.PTFQueryInputSpec;
import org.apache.hadoop.hive.ql.parse.PTFInvocationSpec.PTFQueryInputType;
import org.apache.hadoop.hive.ql.parse.PTFInvocationSpec.PartitionExpression;
import org.apache.hadoop.hive.ql.parse.PTFInvocationSpec.PartitionSpec;
import org.apache.hadoop.hive.ql.parse.PTFInvocationSpec.PartitionedTableFunctionSpec;
import org.apache.hadoop.hive.ql.parse.PTFInvocationSpec.PartitioningSpec;
import org.apache.hadoop.hive.ql.parse.WindowingSpec.BoundarySpec;
import org.apache.hadoop.hive.ql.parse.WindowingSpec.CurrentRowSpec;
import org.apache.hadoop.hive.ql.parse.WindowingSpec.Direction;
import org.apache.hadoop.hive.ql.parse.WindowingSpec.RangeBoundarySpec;
import org.apache.hadoop.hive.ql.parse.WindowingSpec.ValueBoundarySpec;
import org.apache.hadoop.hive.ql.parse.WindowingSpec.WindowExpressionSpec;
import org.apache.hadoop.hive.ql.parse.WindowingSpec.WindowFrameSpec;
import org.apache.hadoop.hive.ql.parse.WindowingSpec.WindowFunctionSpec;
import org.apache.hadoop.hive.ql.parse.WindowingSpec.WindowSpec;
import org.apache.hadoop.hive.ql.plan.AggregationDesc;
import org.apache.hadoop.hive.ql.plan.ColumnStatsDesc;
import org.apache.hadoop.hive.ql.plan.ColumnStatsWork;
import org.apache.hadoop.hive.ql.plan.CreateTableDesc;
import org.apache.hadoop.hive.ql.plan.CreateTableLikeDesc;
import org.apache.hadoop.hive.ql.plan.CreateViewDesc;
import org.apache.hadoop.hive.ql.plan.DDLWork;
import org.apache.hadoop.hive.ql.plan.DynamicPartitionCtx;
import org.apache.hadoop.hive.ql.plan.ExprNodeColumnDesc;
import org.apache.hadoop.hive.ql.plan.ExprNodeColumnListDesc;
import org.apache.hadoop.hive.ql.plan.ExprNodeConstantDesc;
import org.apache.hadoop.hive.ql.plan.ExprNodeDesc;
import org.apache.hadoop.hive.ql.plan.ExprNodeDescUtils;
import org.apache.hadoop.hive.ql.plan.ExprNodeGenericFuncDesc;
import org.apache.hadoop.hive.ql.plan.ExprNodeNullDesc;
import org.apache.hadoop.hive.ql.plan.ExtractDesc;
import org.apache.hadoop.hive.ql.plan.FetchWork;
import org.apache.hadoop.hive.ql.plan.FileSinkDesc;
import org.apache.hadoop.hive.ql.plan.FilterDesc;
import org.apache.hadoop.hive.ql.plan.FilterDesc.sampleDesc;
import org.apache.hadoop.hive.ql.plan.ForwardDesc;
import org.apache.hadoop.hive.ql.plan.GroupByDesc;
import org.apache.hadoop.hive.ql.plan.HiveOperation;
import org.apache.hadoop.hive.ql.plan.JoinCondDesc;
import org.apache.hadoop.hive.ql.plan.JoinDesc;
import org.apache.hadoop.hive.ql.plan.LateralViewForwardDesc;
import org.apache.hadoop.hive.ql.plan.LateralViewJoinDesc;
import org.apache.hadoop.hive.ql.plan.LimitDesc;
import org.apache.hadoop.hive.ql.plan.ListBucketingCtx;
import org.apache.hadoop.hive.ql.plan.LoadFileDesc;
import org.apache.hadoop.hive.ql.plan.LoadTableDesc;
import org.apache.hadoop.hive.ql.plan.MapJoinDesc;
import org.apache.hadoop.hive.ql.plan.MapredWork;
import org.apache.hadoop.hive.ql.plan.MoveWork;
import org.apache.hadoop.hive.ql.plan.OperatorDesc;
import org.apache.hadoop.hive.ql.plan.PTFDesc;
import org.apache.hadoop.hive.ql.plan.PTFDesc.OrderExpressionDef;
import org.apache.hadoop.hive.ql.plan.PTFDesc.PTFExpressionDef;
import org.apache.hadoop.hive.ql.plan.PTFDesc.PartitionedTableFunctionDef;
import org.apache.hadoop.hive.ql.plan.PlanUtils;
import org.apache.hadoop.hive.ql.plan.ReduceSinkDesc;
import org.apache.hadoop.hive.ql.plan.ScriptDesc;
import org.apache.hadoop.hive.ql.plan.SelectDesc;
import org.apache.hadoop.hive.ql.plan.TableDesc;
import org.apache.hadoop.hive.ql.plan.TableScanDesc;
import org.apache.hadoop.hive.ql.plan.UDTFDesc;
import org.apache.hadoop.hive.ql.plan.UnionDesc;
import org.apache.hadoop.hive.ql.session.SessionState;
import org.apache.hadoop.hive.ql.session.SessionState.ResourceType;
import org.apache.hadoop.hive.ql.udf.generic.GenericUDAFEvaluator;
import org.apache.hadoop.hive.ql.udf.generic.GenericUDAFEvaluator.Mode;
import org.apache.hadoop.hive.ql.udf.generic.GenericUDFHash;
import org.apache.hadoop.hive.ql.udf.generic.GenericUDFOPOr;
import org.apache.hadoop.hive.ql.udf.generic.GenericUDTF;
import org.apache.hadoop.hive.serde.serdeConstants;
import org.apache.hadoop.hive.serde2.Deserializer;
import org.apache.hadoop.hive.serde2.MetadataTypedColumnsetSerDe;
import org.apache.hadoop.hive.serde2.SerDeException;
import org.apache.hadoop.hive.serde2.lazy.LazySimpleSerDe;
import org.apache.hadoop.hive.serde2.objectinspector.ConstantObjectInspector;
import org.apache.hadoop.hive.serde2.objectinspector.ObjectInspector;
import org.apache.hadoop.hive.serde2.objectinspector.ObjectInspector.Category;
import org.apache.hadoop.hive.serde2.objectinspector.StructField;
import org.apache.hadoop.hive.serde2.objectinspector.StructObjectInspector;
import org.apache.hadoop.hive.serde2.typeinfo.TypeInfo;
import org.apache.hadoop.hive.serde2.typeinfo.TypeInfoFactory;
import org.apache.hadoop.hive.serde2.typeinfo.TypeInfoUtils;
import org.apache.hadoop.hive.shims.ShimLoader;
import org.apache.hadoop.mapred.InputFormat;

/**
 * Implementation of the semantic analyzer.
 */

public class SemanticAnalyzer extends BaseSemanticAnalyzer {
  private HashMap<TableScanOperator, ExprNodeDesc> opToPartPruner;
  private HashMap<TableScanOperator, PrunedPartitionList> opToPartList;
  private HashMap<String, Operator<? extends OperatorDesc>> topOps;
  private HashMap<String, Operator<? extends OperatorDesc>> topSelOps;
  private LinkedHashMap<Operator<? extends OperatorDesc>, OpParseContext> opParseCtx;
  private List<LoadTableDesc> loadTableWork;
  private List<LoadFileDesc> loadFileWork;
  private Map<JoinOperator, QBJoinTree> joinContext;
  private Map<SMBMapJoinOperator, QBJoinTree> smbMapJoinContext;
  private final HashMap<TableScanOperator, Table> topToTable;
  private final Map<FileSinkOperator, Table> fsopToTable;
  private final List<ReduceSinkOperator> reduceSinkOperatorsAddedByEnforceBucketingSorting;
  private QB qb;
  private ASTNode ast;
  private int destTableId;
  private UnionProcContext uCtx;
  List<AbstractMapJoinOperator<? extends MapJoinDesc>> listMapJoinOpsNoReducer;
  private HashMap<TableScanOperator, sampleDesc> opToSamplePruner;
  private final Map<TableScanOperator, Map<String, ExprNodeDesc>> opToPartToSkewedPruner;
  /**
   * a map for the split sampling, from ailias to an instance of SplitSample
   * that describes percentage and number.
   */
  private final HashMap<String, SplitSample> nameToSplitSample;
  Map<GroupByOperator, Set<String>> groupOpToInputTables;
  Map<String, PrunedPartitionList> prunedPartitions;
  private List<FieldSchema> resultSchema;
  private CreateViewDesc createVwDesc;
  private ArrayList<String> viewsExpanded;
  private ASTNode viewSelect;
  private final UnparseTranslator unparseTranslator;
  private final GlobalLimitCtx globalLimitCtx = new GlobalLimitCtx();

  // prefix for column names auto generated by hive
  private final String autogenColAliasPrfxLbl;
  private final boolean autogenColAliasPrfxIncludeFuncName;

  // Keep track of view alias to read entity corresponding to the view
  // For eg: for a query like 'select * from V3', where V3 -> V2, V2 -> V1, V1 -> T
  // keeps track of aliases for V3, V3:V2, V3:V2:V1.
  // This is used when T is added as an input for the query, the parents of T is
  // derived from the alias V3:V2:V1:T
  private final Map<String, ReadEntity> viewAliasToInput = new HashMap<String, ReadEntity>();

  // Max characters when auto generating the column name with func name
  private static final int AUTOGEN_COLALIAS_PRFX_MAXLENGTH = 20;

  // flag for no scan during analyze ... compute statistics
  protected boolean noscan = false;

  //flag for partial scan during analyze ... compute statistics
  protected boolean partialscan = false;

  private static class Phase1Ctx {
    String dest;
    int nextNum;
  }

  public SemanticAnalyzer(HiveConf conf) throws SemanticException {

    super(conf);
    opToPartPruner = new HashMap<TableScanOperator, ExprNodeDesc>();
    opToPartList = new HashMap<TableScanOperator, PrunedPartitionList>();
    opToSamplePruner = new HashMap<TableScanOperator, sampleDesc>();
    nameToSplitSample = new HashMap<String, SplitSample>();
    topOps = new HashMap<String, Operator<? extends OperatorDesc>>();
    topSelOps = new HashMap<String, Operator<? extends OperatorDesc>>();
    loadTableWork = new ArrayList<LoadTableDesc>();
    loadFileWork = new ArrayList<LoadFileDesc>();
    opParseCtx = new LinkedHashMap<Operator<? extends OperatorDesc>, OpParseContext>();
    joinContext = new HashMap<JoinOperator, QBJoinTree>();
    smbMapJoinContext = new HashMap<SMBMapJoinOperator, QBJoinTree>();
    topToTable = new HashMap<TableScanOperator, Table>();
    fsopToTable = new HashMap<FileSinkOperator, Table>();
    reduceSinkOperatorsAddedByEnforceBucketingSorting = new ArrayList<ReduceSinkOperator>();
    destTableId = 1;
    uCtx = null;
    listMapJoinOpsNoReducer = new ArrayList<AbstractMapJoinOperator<? extends MapJoinDesc>>();
    groupOpToInputTables = new HashMap<GroupByOperator, Set<String>>();
    prunedPartitions = new HashMap<String, PrunedPartitionList>();
    unparseTranslator = new UnparseTranslator();
    autogenColAliasPrfxLbl = HiveConf.getVar(conf,
        HiveConf.ConfVars.HIVE_AUTOGEN_COLUMNALIAS_PREFIX_LABEL);
    autogenColAliasPrfxIncludeFuncName = HiveConf.getBoolVar(conf,
        HiveConf.ConfVars.HIVE_AUTOGEN_COLUMNALIAS_PREFIX_INCLUDEFUNCNAME);
    queryProperties = new QueryProperties();
    opToPartToSkewedPruner = new HashMap<TableScanOperator, Map<String, ExprNodeDesc>>();
  }

  @Override
  protected void reset() {
    super.reset();
    loadTableWork.clear();
    loadFileWork.clear();
    topOps.clear();
    topSelOps.clear();
    destTableId = 1;
    idToTableNameMap.clear();
    qb = null;
    ast = null;
    uCtx = null;
    joinContext.clear();
    smbMapJoinContext.clear();
    opParseCtx.clear();
    groupOpToInputTables.clear();
    prunedPartitions.clear();
  }

  public void initParseCtx(ParseContext pctx) {
    opToPartPruner = pctx.getOpToPartPruner();
    opToPartList = pctx.getOpToPartList();
    opToSamplePruner = pctx.getOpToSamplePruner();
    topOps = pctx.getTopOps();
    topSelOps = pctx.getTopSelOps();
    opParseCtx = pctx.getOpParseCtx();
    loadTableWork = pctx.getLoadTableWork();
    loadFileWork = pctx.getLoadFileWork();
    joinContext = pctx.getJoinContext();
    smbMapJoinContext = pctx.getSmbMapJoinContext();
    ctx = pctx.getContext();
    destTableId = pctx.getDestTableId();
    idToTableNameMap = pctx.getIdToTableNameMap();
    uCtx = pctx.getUCtx();
    listMapJoinOpsNoReducer = pctx.getListMapJoinOpsNoReducer();
    qb = pctx.getQB();
    groupOpToInputTables = pctx.getGroupOpToInputTables();
    prunedPartitions = pctx.getPrunedPartitions();
    fetchTask = pctx.getFetchTask();
    setLineageInfo(pctx.getLineageInfo());
  }

  public ParseContext getParseContext() {
    return new ParseContext(conf, qb, ast, opToPartPruner, opToPartList, topOps,
        topSelOps, opParseCtx, joinContext, smbMapJoinContext, topToTable,
        fsopToTable, loadTableWork,
        loadFileWork, ctx, idToTableNameMap, destTableId, uCtx,
        listMapJoinOpsNoReducer, groupOpToInputTables, prunedPartitions,
        opToSamplePruner, globalLimitCtx, nameToSplitSample, inputs, rootTasks,
        opToPartToSkewedPruner, viewAliasToInput,
        reduceSinkOperatorsAddedByEnforceBucketingSorting,
        queryProperties);
  }

  @SuppressWarnings("nls")
  public void doPhase1QBExpr(ASTNode ast, QBExpr qbexpr, String id, String alias)
      throws SemanticException {

    assert (ast.getToken() != null);
    switch (ast.getToken().getType()) {
    case HiveParser.TOK_QUERY: {
      QB qb = new QB(id, alias, true);
      Phase1Ctx ctx_1 = initPhase1Ctx();
      doPhase1(ast, qb, ctx_1);

      qbexpr.setOpcode(QBExpr.Opcode.NULLOP);
      qbexpr.setQB(qb);
    }
      break;
    case HiveParser.TOK_UNION: {
      qbexpr.setOpcode(QBExpr.Opcode.UNION);
      // query 1
      assert (ast.getChild(0) != null);
      QBExpr qbexpr1 = new QBExpr(alias + "-subquery1");
      doPhase1QBExpr((ASTNode) ast.getChild(0), qbexpr1, id + "-subquery1",
          alias + "-subquery1");
      qbexpr.setQBExpr1(qbexpr1);

      // query 2
      assert (ast.getChild(0) != null);
      QBExpr qbexpr2 = new QBExpr(alias + "-subquery2");
      doPhase1QBExpr((ASTNode) ast.getChild(1), qbexpr2, id + "-subquery2",
          alias + "-subquery2");
      qbexpr.setQBExpr2(qbexpr2);
    }
      break;
    }
  }

  private LinkedHashMap<String, ASTNode> doPhase1GetAggregationsFromSelect(
      ASTNode selExpr, QB qb, String dest) {

    // Iterate over the selects search for aggregation Trees.
    // Use String as keys to eliminate duplicate trees.
    LinkedHashMap<String, ASTNode> aggregationTrees = new LinkedHashMap<String, ASTNode>();
    for (int i = 0; i < selExpr.getChildCount(); ++i) {
      ASTNode sel = (ASTNode) selExpr.getChild(i);
      doPhase1GetAllAggregations((ASTNode) sel.getChild(0), aggregationTrees);
    }

    /*
     * remove any aggregation to be handled by Windowing.
     */
    if ( queryProperties.hasWindowing() && qb.getWindowingSpec(dest) != null ) {
      HashMap<String, ASTNode> aliasToWdwExprs = qb.getParseInfo().getWindowingExprsForClause(dest);
      LinkedHashMap<String, ASTNode> aggTreesMinusWindowing = new LinkedHashMap<String, ASTNode>();
      for(Map.Entry<String,ASTNode> entry : aggregationTrees.entrySet()) {
        if ( !aliasToWdwExprs.containsKey(entry.getKey())) {
          aggTreesMinusWindowing.put(entry.getKey(), entry.getValue());
        }
      }
      aggregationTrees = aggTreesMinusWindowing;
    }
    return aggregationTrees;
  }

  private void doPhase1GetColumnAliasesFromSelect(
      ASTNode selectExpr, QBParseInfo qbp) {
    for (int i = 0; i < selectExpr.getChildCount(); ++i) {
      ASTNode selExpr = (ASTNode) selectExpr.getChild(i);
      if ((selExpr.getToken().getType() == HiveParser.TOK_SELEXPR)
          && (selExpr.getChildCount() == 2)) {
        String columnAlias = unescapeIdentifier(selExpr.getChild(1).getText());
        qbp.setExprToColumnAlias((ASTNode) selExpr.getChild(0), columnAlias);
      }
    }
  }

  /**
   * DFS-scan the expressionTree to find all aggregation subtrees and put them
   * in aggregations.
   *
   * @param expressionTree
   * @param aggregations
   *          the key to the HashTable is the toStringTree() representation of
   *          the aggregation subtree.
   */
  private void doPhase1GetAllAggregations(ASTNode expressionTree,
      HashMap<String, ASTNode> aggregations) {
    int exprTokenType = expressionTree.getToken().getType();
    if (exprTokenType == HiveParser.TOK_FUNCTION
        || exprTokenType == HiveParser.TOK_FUNCTIONDI
        || exprTokenType == HiveParser.TOK_FUNCTIONSTAR) {
      assert (expressionTree.getChildCount() != 0);
      if (expressionTree.getChild(0).getType() == HiveParser.Identifier) {
        String functionName = unescapeIdentifier(expressionTree.getChild(0)
            .getText());
        if (FunctionRegistry.getGenericUDAFResolver(functionName) != null) {
          aggregations.put(expressionTree.toStringTree(), expressionTree);
          FunctionInfo fi = FunctionRegistry.getFunctionInfo(functionName);
          if (!fi.isNative()) {
            unparseTranslator.addIdentifierTranslation((ASTNode) expressionTree
                .getChild(0));
          }
          return;
        }
      }
    }
    for (int i = 0; i < expressionTree.getChildCount(); i++) {
      doPhase1GetAllAggregations((ASTNode) expressionTree.getChild(i),
          aggregations);
    }
  }

  private List<ASTNode> doPhase1GetDistinctFuncExprs(
      HashMap<String, ASTNode> aggregationTrees) throws SemanticException {
    List<ASTNode> exprs = new ArrayList<ASTNode>();
    for (Map.Entry<String, ASTNode> entry : aggregationTrees.entrySet()) {
      ASTNode value = entry.getValue();
      assert (value != null);
      if (value.getToken().getType() == HiveParser.TOK_FUNCTIONDI) {
        exprs.add(value);
      }
    }
    return exprs;
  }

  public static String generateErrorMessage(ASTNode ast, String message) {
    StringBuilder sb = new StringBuilder();
    sb.append(ast.getLine());
    sb.append(":");
    sb.append(ast.getCharPositionInLine());
    sb.append(" ");
    sb.append(message);
    sb.append(". Error encountered near token '");
    sb.append(ErrorMsg.getText(ast));
    sb.append("'");
    return sb.toString();
  }

  /**
   * Goes though the tabref tree and finds the alias for the table. Once found,
   * it records the table name-> alias association in aliasToTabs. It also makes
   * an association from the alias to the table AST in parse info.
   *
   * @return the alias of the table
   */
  private String processTable(QB qb, ASTNode tabref) throws SemanticException {
    // For each table reference get the table name
    // and the alias (if alias is not present, the table name
    // is used as an alias)
    boolean tableSamplePresent = false;
    boolean splitSamplePresent = false;

    int aliasIndex = 0;
    if (tabref.getChildCount() == 2) {
      // tablename tablesample
      // OR
      // tablename alias
      ASTNode ct = (ASTNode) tabref.getChild(1);
      if (ct.getToken().getType() == HiveParser.TOK_TABLEBUCKETSAMPLE) {
        tableSamplePresent = true;
      } else if (ct.getToken().getType() == HiveParser.TOK_TABLESPLITSAMPLE) {
        splitSamplePresent = true;
      } else {
        aliasIndex = 1;
      }
    } else if (tabref.getChildCount() == 3) {
      // table name table sample alias
      aliasIndex = 2;
      ASTNode ct = (ASTNode) tabref.getChild(1);
      if (ct.getToken().getType() == HiveParser.TOK_TABLEBUCKETSAMPLE) {
        tableSamplePresent = true;
      } else if (ct.getToken().getType() == HiveParser.TOK_TABLESPLITSAMPLE) {
        splitSamplePresent = true;
      }
    }
    ASTNode tableTree = (ASTNode) (tabref.getChild(0));

    String tabIdName = getUnescapedName(tableTree);

    String alias;
    if (aliasIndex != 0) {
      alias = unescapeIdentifier(tabref.getChild(aliasIndex).getText());
    }
    else {
      alias = getUnescapedUnqualifiedTableName(tableTree);
    }

    // If the alias is already there then we have a conflict
    if (qb.exists(alias)) {
      throw new SemanticException(ErrorMsg.AMBIGUOUS_TABLE_ALIAS.getMsg(tabref
          .getChild(aliasIndex)));
    }
    if (tableSamplePresent) {
      ASTNode sampleClause = (ASTNode) tabref.getChild(1);
      ArrayList<ASTNode> sampleCols = new ArrayList<ASTNode>();
      if (sampleClause.getChildCount() > 2) {
        for (int i = 2; i < sampleClause.getChildCount(); i++) {
          sampleCols.add((ASTNode) sampleClause.getChild(i));
        }
      }
      // TODO: For now only support sampling on up to two columns
      // Need to change it to list of columns
      if (sampleCols.size() > 2) {
        throw new SemanticException(generateErrorMessage(
            (ASTNode) tabref.getChild(0),
            ErrorMsg.SAMPLE_RESTRICTION.getMsg()));
      }
      qb.getParseInfo().setTabSample(
          alias,
          new TableSample(
              unescapeIdentifier(sampleClause.getChild(0).getText()),
              unescapeIdentifier(sampleClause.getChild(1).getText()),
              sampleCols));
      if (unparseTranslator.isEnabled()) {
        for (ASTNode sampleCol : sampleCols) {
          unparseTranslator.addIdentifierTranslation((ASTNode) sampleCol
              .getChild(0));
        }
      }
    } else if (splitSamplePresent) {
      ASTNode sampleClause = (ASTNode) tabref.getChild(1);

      Tree type = sampleClause.getChild(0);
      Tree numerator = sampleClause.getChild(1);
      String value = unescapeIdentifier(numerator.getText());


      SplitSample sample;
      if (type.getType() == HiveParser.TOK_PERCENT) {
        assertCombineInputFormat(numerator, "Percentage");
        Double percent = Double.valueOf(value).doubleValue();
        if (percent < 0  || percent > 100) {
          throw new SemanticException(generateErrorMessage((ASTNode) numerator,
              "Sampling percentage should be between 0 and 100"));
        }
        int seedNum = conf.getIntVar(ConfVars.HIVESAMPLERANDOMNUM);
        sample = new SplitSample(percent, seedNum);
      } else if (type.getType() == HiveParser.TOK_ROWCOUNT) {
        sample = new SplitSample(Integer.valueOf(value));
      } else {
        assert type.getType() == HiveParser.TOK_LENGTH;
        assertCombineInputFormat(numerator, "Total Length");
        long length = Integer.valueOf(value.substring(0, value.length() - 1));
        char last = value.charAt(value.length() - 1);
        if (last == 'k' || last == 'K') {
          length <<= 10;
        } else if (last == 'm' || last == 'M') {
          length <<= 20;
        } else if (last == 'g' || last == 'G') {
          length <<= 30;
        }
        int seedNum = conf.getIntVar(ConfVars.HIVESAMPLERANDOMNUM);
        sample = new SplitSample(length, seedNum);
      }
      String alias_id = getAliasId(alias, qb);
      nameToSplitSample.put(alias_id, sample);
    }
    // Insert this map into the stats
    qb.setTabAlias(alias, tabIdName);
    qb.addAlias(alias);

    qb.getParseInfo().setSrcForAlias(alias, tableTree);

    unparseTranslator.addTableNameTranslation(tableTree, db.getCurrentDatabase());
    if (aliasIndex != 0) {
      unparseTranslator.addIdentifierTranslation((ASTNode) tabref
          .getChild(aliasIndex));
    }

    return alias;
  }

  private void assertCombineInputFormat(Tree numerator, String message) throws SemanticException {
    String inputFormat = HiveConf.getVar(conf, HiveConf.ConfVars.HIVEINPUTFORMAT);
    if (!inputFormat.equals(CombineHiveInputFormat.class.getName())) {
      throw new SemanticException(generateErrorMessage((ASTNode) numerator,
          message + " sampling is not supported in " + inputFormat));
    }
  }

  private String processSubQuery(QB qb, ASTNode subq) throws SemanticException {

    // This is a subquery and must have an alias
    if (subq.getChildCount() != 2) {
      throw new SemanticException(ErrorMsg.NO_SUBQUERY_ALIAS.getMsg(subq));
    }
    ASTNode subqref = (ASTNode) subq.getChild(0);
    String alias = unescapeIdentifier(subq.getChild(1).getText());

    // Recursively do the first phase of semantic analysis for the subquery
    QBExpr qbexpr = new QBExpr(alias);

    doPhase1QBExpr(subqref, qbexpr, qb.getId(), alias);

    // If the alias is already there then we have a conflict
    if (qb.exists(alias)) {
      throw new SemanticException(ErrorMsg.AMBIGUOUS_TABLE_ALIAS.getMsg(subq
          .getChild(1)));
    }
    // Insert this map into the stats
    qb.setSubqAlias(alias, qbexpr);
    qb.addAlias(alias);

    unparseTranslator.addIdentifierTranslation((ASTNode) subq.getChild(1));

    return alias;
  }

  private boolean isJoinToken(ASTNode node) {
    if ((node.getToken().getType() == HiveParser.TOK_JOIN)
        || (node.getToken().getType() == HiveParser.TOK_CROSSJOIN)
        || (node.getToken().getType() == HiveParser.TOK_LEFTOUTERJOIN)
        || (node.getToken().getType() == HiveParser.TOK_RIGHTOUTERJOIN)
        || (node.getToken().getType() == HiveParser.TOK_FULLOUTERJOIN)
        || (node.getToken().getType() == HiveParser.TOK_LEFTSEMIJOIN)
        || (node.getToken().getType() == HiveParser.TOK_UNIQUEJOIN)) {
      return true;
    }

    return false;
  }

  /**
   * Given the AST with TOK_JOIN as the root, get all the aliases for the tables
   * or subqueries in the join.
   *
   * @param qb
   * @param join
   * @throws SemanticException
   */
  @SuppressWarnings("nls")
  private void processJoin(QB qb, ASTNode join) throws SemanticException {
    int numChildren = join.getChildCount();
    if ((numChildren != 2) && (numChildren != 3)
        && join.getToken().getType() != HiveParser.TOK_UNIQUEJOIN) {
      throw new SemanticException(generateErrorMessage(join,
          "Join with multiple children"));
    }

    for (int num = 0; num < numChildren; num++) {
      ASTNode child = (ASTNode) join.getChild(num);
      if (child.getToken().getType() == HiveParser.TOK_TABREF) {
        processTable(qb, child);
      } else if (child.getToken().getType() == HiveParser.TOK_SUBQUERY) {
        processSubQuery(qb, child);
      } else if (child.getToken().getType() == HiveParser.TOK_PTBLFUNCTION) {
        queryProperties.setHasPTF(true);
        processPTF(qb, child);
        PTFInvocationSpec ptfInvocationSpec = qb.getPTFInvocationSpec(child);
        String inputAlias = ptfInvocationSpec == null ? null :
          ((PartitionedTableFunctionSpec)ptfInvocationSpec.getFunction()).getAlias();;
        if ( inputAlias == null ) {
          throw new SemanticException(generateErrorMessage(child,
              "PTF invocation in a Join must have an alias"));
        }

      } else if (child.getToken().getType() == HiveParser.TOK_LATERAL_VIEW) {
        // SELECT * FROM src1 LATERAL VIEW udtf() AS myTable JOIN src2 ...
        // is not supported. Instead, the lateral view must be in a subquery
        // SELECT * FROM (SELECT * FROM src1 LATERAL VIEW udtf() AS myTable) a
        // JOIN src2 ...
        throw new SemanticException(ErrorMsg.LATERAL_VIEW_WITH_JOIN
            .getMsg(join));
      } else if (isJoinToken(child)) {
        processJoin(qb, child);
      }
    }
  }

  /**
   * Given the AST with TOK_LATERAL_VIEW as the root, get the alias for the
   * table or subquery in the lateral view and also make a mapping from the
   * alias to all the lateral view AST's.
   *
   * @param qb
   * @param lateralView
   * @return the alias for the table/subquery
   * @throws SemanticException
   */

  private String processLateralView(QB qb, ASTNode lateralView)
      throws SemanticException {
    int numChildren = lateralView.getChildCount();

    assert (numChildren == 2);
    ASTNode next = (ASTNode) lateralView.getChild(1);

    String alias = null;

    switch (next.getToken().getType()) {
    case HiveParser.TOK_TABREF:
      alias = processTable(qb, next);
      break;
    case HiveParser.TOK_SUBQUERY:
      alias = processSubQuery(qb, next);
      break;
    case HiveParser.TOK_LATERAL_VIEW:
      alias = processLateralView(qb, next);
      break;
    default:
      throw new SemanticException(ErrorMsg.LATERAL_VIEW_INVALID_CHILD
          .getMsg(lateralView));
    }
    alias = alias.toLowerCase();
    qb.getParseInfo().addLateralViewForAlias(alias, lateralView);
    qb.addAlias(alias);
    return alias;
  }

  /**
   * Phase 1: (including, but not limited to):
   *
   * 1. Gets all the aliases for all the tables / subqueries and makes the
   * appropriate mapping in aliasToTabs, aliasToSubq 2. Gets the location of the
   * destination and names the clase "inclause" + i 3. Creates a map from a
   * string representation of an aggregation tree to the actual aggregation AST
   * 4. Creates a mapping from the clause name to the select expression AST in
   * destToSelExpr 5. Creates a mapping from a table alias to the lateral view
   * AST's in aliasToLateralViews
   *
   * @param ast
   * @param qb
   * @param ctx_1
   * @throws SemanticException
   */
  @SuppressWarnings({"fallthrough", "nls"})
  public boolean doPhase1(ASTNode ast, QB qb, Phase1Ctx ctx_1)
      throws SemanticException {

    boolean phase1Result = true;
    QBParseInfo qbp = qb.getParseInfo();
    boolean skipRecursion = false;

    if (ast.getToken() != null) {
      skipRecursion = true;
      switch (ast.getToken().getType()) {
      case HiveParser.TOK_SELECTDI:
        qb.countSelDi();
        // fall through
      case HiveParser.TOK_SELECT:
        qb.countSel();
        qbp.setSelExprForClause(ctx_1.dest, ast);

        if (((ASTNode) ast.getChild(0)).getToken().getType() == HiveParser.TOK_HINTLIST) {
          qbp.setHints((ASTNode) ast.getChild(0));
        }

        handleWindowingExprsInSelectList(qb, ctx_1.dest, ast);

        LinkedHashMap<String, ASTNode> aggregations = doPhase1GetAggregationsFromSelect(ast,
            qb, ctx_1.dest);
        doPhase1GetColumnAliasesFromSelect(ast, qbp);
        qbp.setAggregationExprsForClause(ctx_1.dest, aggregations);
        qbp.setDistinctFuncExprsForClause(ctx_1.dest,
        doPhase1GetDistinctFuncExprs(aggregations));
        break;

      case HiveParser.TOK_WHERE:
        qbp.setWhrExprForClause(ctx_1.dest, ast);
        break;

      case HiveParser.TOK_INSERT_INTO:
        String currentDatabase = db.getCurrentDatabase();
        String tab_name = getUnescapedName((ASTNode) ast.getChild(0).getChild(0), currentDatabase);
        qbp.addInsertIntoTable(tab_name);

      case HiveParser.TOK_DESTINATION:
        ctx_1.dest = "insclause-" + ctx_1.nextNum;
        ctx_1.nextNum++;

        // is there a insert in the subquery
        if (qbp.getIsSubQ()) {
          ASTNode ch = (ASTNode) ast.getChild(0);
          if ((ch.getToken().getType() != HiveParser.TOK_DIR)
              || (((ASTNode) ch.getChild(0)).getToken().getType() != HiveParser.TOK_TMP_FILE)) {
            throw new SemanticException(ErrorMsg.NO_INSERT_INSUBQUERY
                .getMsg(ast));
          }
        }
        qbp.setDestForClause(ctx_1.dest, (ASTNode) ast.getChild(0));
        break;

      case HiveParser.TOK_FROM:
        int child_count = ast.getChildCount();
        if (child_count != 1) {
          throw new SemanticException(generateErrorMessage(ast,
              "Multiple Children " + child_count));
        }

        // Check if this is a subquery / lateral view
        ASTNode frm = (ASTNode) ast.getChild(0);
        if (frm.getToken().getType() == HiveParser.TOK_TABREF) {
          processTable(qb, frm);
        } else if (frm.getToken().getType() == HiveParser.TOK_SUBQUERY) {
          processSubQuery(qb, frm);
        } else if (frm.getToken().getType() == HiveParser.TOK_LATERAL_VIEW) {
          processLateralView(qb, frm);
        } else if (isJoinToken(frm)) {
          queryProperties.setHasJoin(true);
          processJoin(qb, frm);
          qbp.setJoinExpr(frm);
        }else if(frm.getToken().getType() == HiveParser.TOK_PTBLFUNCTION){
          queryProperties.setHasPTF(true);
          processPTF(qb, frm);
        }
        break;

      case HiveParser.TOK_CLUSTERBY:
        // Get the clusterby aliases - these are aliased to the entries in the
        // select list
        queryProperties.setHasClusterBy(true);
        qbp.setClusterByExprForClause(ctx_1.dest, ast);
        break;

      case HiveParser.TOK_DISTRIBUTEBY:
        // Get the distribute by aliases - these are aliased to the entries in
        // the
        // select list
        queryProperties.setHasDistributeBy(true);
        qbp.setDistributeByExprForClause(ctx_1.dest, ast);
        if (qbp.getClusterByForClause(ctx_1.dest) != null) {
          throw new SemanticException(generateErrorMessage(ast,
              ErrorMsg.CLUSTERBY_DISTRIBUTEBY_CONFLICT.getMsg()));
        } else if (qbp.getOrderByForClause(ctx_1.dest) != null) {
          throw new SemanticException(generateErrorMessage(ast,
              ErrorMsg.ORDERBY_DISTRIBUTEBY_CONFLICT.getMsg()));
        }
        break;

      case HiveParser.TOK_SORTBY:
     // Get the sort by aliases - these are aliased to the entries in the
        // select list
        queryProperties.setHasSortBy(true);
        qbp.setSortByExprForClause(ctx_1.dest, ast);
        if (qbp.getClusterByForClause(ctx_1.dest) != null) {
          throw new SemanticException(generateErrorMessage(ast,
              ErrorMsg.CLUSTERBY_SORTBY_CONFLICT.getMsg()));
        } else if (qbp.getOrderByForClause(ctx_1.dest) != null) {
          throw new SemanticException(generateErrorMessage(ast,
              ErrorMsg.ORDERBY_SORTBY_CONFLICT.getMsg()));
        }

        break;

      case HiveParser.TOK_ORDERBY:
        // Get the order by aliases - these are aliased to the entries in the
        // select list
        queryProperties.setHasOrderBy(true);
        qbp.setOrderByExprForClause(ctx_1.dest, ast);
        if (qbp.getClusterByForClause(ctx_1.dest) != null) {
          throw new SemanticException(generateErrorMessage(ast,
              ErrorMsg.CLUSTERBY_ORDERBY_CONFLICT.getMsg()));
        }
        break;

      case HiveParser.TOK_GROUPBY:
      case HiveParser.TOK_ROLLUP_GROUPBY:
      case HiveParser.TOK_CUBE_GROUPBY:
      case HiveParser.TOK_GROUPING_SETS:
        // Get the groupby aliases - these are aliased to the entries in the
        // select list
        queryProperties.setHasGroupBy(true);
        if (qbp.getJoinExpr() != null) {
          queryProperties.setHasJoinFollowedByGroupBy(true);
        }
        if (qbp.getSelForClause(ctx_1.dest).getToken().getType() == HiveParser.TOK_SELECTDI) {
          throw new SemanticException(generateErrorMessage(ast,
              ErrorMsg.SELECT_DISTINCT_WITH_GROUPBY.getMsg()));
        }
        qbp.setGroupByExprForClause(ctx_1.dest, ast);
        skipRecursion = true;

        // Rollup and Cubes are syntactic sugar on top of grouping sets
        if (ast.getToken().getType() == HiveParser.TOK_ROLLUP_GROUPBY) {
          qbp.getDestRollups().add(ctx_1.dest);
        } else if (ast.getToken().getType() == HiveParser.TOK_CUBE_GROUPBY) {
          qbp.getDestCubes().add(ctx_1.dest);
        } else if (ast.getToken().getType() == HiveParser.TOK_GROUPING_SETS) {
          qbp.getDestGroupingSets().add(ctx_1.dest);
        }
        break;

      case HiveParser.TOK_HAVING:
        qbp.setHavingExprForClause(ctx_1.dest, ast);
        qbp.addAggregationExprsForClause(ctx_1.dest,
            doPhase1GetAggregationsFromSelect(ast, qb, ctx_1.dest));
        break;

      case HiveParser.KW_WINDOW:
        if (!qb.hasWindowingSpec(ctx_1.dest) ) {
          throw new SemanticException(generateErrorMessage(ast,
              "Query has no Cluster/Distribute By; but has a Window definition"));
        }
        handleQueryWindowClauses(qb, ctx_1, ast);
        break;

      case HiveParser.TOK_LIMIT:
        qbp.setDestLimit(ctx_1.dest, new Integer(ast.getChild(0).getText()));
        break;

      case HiveParser.TOK_ANALYZE:
        // Case of analyze command

        String table_name = getUnescapedName((ASTNode) ast.getChild(0).getChild(0));


        qb.setTabAlias(table_name, table_name);
        qb.addAlias(table_name);
        qb.getParseInfo().setIsAnalyzeCommand(true);
        qb.getParseInfo().setNoScanAnalyzeCommand(this.noscan);
        qb.getParseInfo().setPartialScanAnalyzeCommand(this.partialscan);
        // Allow analyze the whole table and dynamic partitions
        HiveConf.setVar(conf, HiveConf.ConfVars.DYNAMICPARTITIONINGMODE, "nonstrict");
        HiveConf.setVar(conf, HiveConf.ConfVars.HIVEMAPREDMODE, "nonstrict");

        break;

      case HiveParser.TOK_UNION:
        // currently, we dont support subq1 union subq2 - the user has to
        // explicitly say:
        // select * from (subq1 union subq2) subqalias
        if (!qbp.getIsSubQ()) {
          throw new SemanticException(generateErrorMessage(ast,
              ErrorMsg.UNION_NOTIN_SUBQ.getMsg()));
        }

      case HiveParser.TOK_INSERT:
        ASTNode destination = (ASTNode) ast.getChild(0);
        Tree tab = destination.getChild(0);

        // Proceed if AST contains partition & If Not Exists
        if (destination.getChildCount() == 2 &&
            tab.getChildCount() == 2 &&
            destination.getChild(1).getType() == HiveParser.TOK_IFNOTEXISTS) {
          String tableName = tab.getChild(0).getChild(0).getText();

          Tree partitions = tab.getChild(1);
          int childCount = partitions.getChildCount();
          HashMap<String, String> partition = new HashMap<String, String>();
          for (int i = 0; i < childCount; i++) {
            String partitionName = partitions.getChild(i).getChild(0).getText();
            Tree pvalue = partitions.getChild(i).getChild(1);
            if (pvalue == null) {
              break;
            }
            String partitionVal = stripQuotes(pvalue.getText());
            partition.put(partitionName, partitionVal);
          }
          // if it is a dynamic partition throw the exception
          if (childCount == partition.size()) {
            try {
              Table table = db.getTable(tableName);
              Partition parMetaData = db.getPartition(table, partition, false);
              // Check partition exists if it exists skip the overwrite
              if (parMetaData != null) {
                phase1Result = false;
                skipRecursion = true;
                LOG.info("Partition already exists so insert into overwrite " +
                    "skipped for partition : " + parMetaData.toString());
                break;
              }
            } catch (HiveException e) {
              LOG.info("Error while getting metadata : ", e);
            }
          } else {
            throw new SemanticException(ErrorMsg.INSERT_INTO_DYNAMICPARTITION_IFNOTEXISTS
                .getMsg(partition.toString()));
          }
        }

      default:
        skipRecursion = false;
        break;
      }
    }

    if (!skipRecursion) {
      // Iterate over the rest of the children
      int child_count = ast.getChildCount();
      for (int child_pos = 0; child_pos < child_count && phase1Result; ++child_pos) {
        // Recurse
        phase1Result = phase1Result && doPhase1((ASTNode) ast.getChild(child_pos), qb, ctx_1);
      }
    }
    return phase1Result;
  }

  private void getMetaData(QBExpr qbexpr) throws SemanticException {
    getMetaData(qbexpr, null);
  }

  private void getMetaData(QBExpr qbexpr, ReadEntity parentInput)
      throws SemanticException {
    if (qbexpr.getOpcode() == QBExpr.Opcode.NULLOP) {
      getMetaData(qbexpr.getQB(), parentInput);
    } else {
      getMetaData(qbexpr.getQBExpr1(), parentInput);
      getMetaData(qbexpr.getQBExpr2(), parentInput);
    }
  }

  public void getMetaData(QB qb) throws SemanticException {
    getMetaData(qb, null);
  }

  @SuppressWarnings("nls")
  public void getMetaData(QB qb, ReadEntity parentInput) throws SemanticException {
    try {

      LOG.info("Get metadata for source tables");

      // Go over the tables and populate the related structures.
      // We have to materialize the table alias list since we might
      // modify it in the middle for view rewrite.
      List<String> tabAliases = new ArrayList<String>(qb.getTabAliases());

      // Keep track of view alias to view name and read entity
      // For eg: for a query like 'select * from V3', where V3 -> V2, V2 -> V1, V1 -> T
      // keeps track of full view name and read entity corresponding to alias V3, V3:V2, V3:V2:V1.
      // This is needed for tracking the dependencies for inputs, along with their parents.
      Map<String, ObjectPair<String, ReadEntity>> aliasToViewInfo =
          new HashMap<String, ObjectPair<String, ReadEntity>>();
      for (String alias : tabAliases) {
        String tab_name = qb.getTabNameForAlias(alias);
        Table tab = null;
        try {
          tab = db.getTable(tab_name);
        } catch (InvalidTableException ite) {
          throw new SemanticException(ErrorMsg.INVALID_TABLE.getMsg(qb
              .getParseInfo().getSrcForAlias(alias)));
        }

        // Disallow INSERT INTO on bucketized tables
        if (qb.getParseInfo().isInsertIntoTable(tab.getDbName(), tab.getTableName()) &&
            tab.getNumBuckets() > 0) {
          throw new SemanticException(ErrorMsg.INSERT_INTO_BUCKETIZED_TABLE.
              getMsg("Table: " + tab_name));
        }

        // We check offline of the table, as if people only select from an
        // non-existing partition of an offline table, the partition won't
        // be added to inputs and validate() won't have the information to
        // check the table's offline status.
        // TODO: Modify the code to remove the checking here and consolidate
        // it in validate()
        //
        if (tab.isOffline()) {
          throw new SemanticException(ErrorMsg.OFFLINE_TABLE_OR_PARTITION.
              getMsg("Table " + getUnescapedName(qb.getParseInfo().getSrcForAlias(alias))));
        }

        if (tab.isView()) {
          if (qb.getParseInfo().isAnalyzeCommand()) {
            throw new SemanticException(ErrorMsg.ANALYZE_VIEW.getMsg());
          }
          String fullViewName = tab.getDbName() + "." + tab.getTableName();
          // Prevent view cycles
          if (viewsExpanded.contains(fullViewName)) {
            throw new SemanticException("Recursive view " + fullViewName +
                " detected (cycle: " + StringUtils.join(viewsExpanded, " -> ") +
                " -> " + fullViewName + ").");
          }
          replaceViewReferenceWithDefinition(qb, tab, tab_name, alias);
          // This is the last time we'll see the Table objects for views, so add it to the inputs
          // now
          ReadEntity viewInput = new ReadEntity(tab, parentInput);
          viewInput = PlanUtils.addInput(inputs, viewInput);
          aliasToViewInfo.put(alias, new ObjectPair<String, ReadEntity>(fullViewName, viewInput));
          viewAliasToInput.put(getAliasId(alias, qb), viewInput);
          continue;
        }

        if (!InputFormat.class.isAssignableFrom(tab.getInputFormatClass())) {
          throw new SemanticException(generateErrorMessage(
              qb.getParseInfo().getSrcForAlias(alias),
              ErrorMsg.INVALID_INPUT_FORMAT_TYPE.getMsg()));
        }

        qb.getMetaData().setSrcForAlias(alias, tab);

        if (qb.getParseInfo().isAnalyzeCommand()) {
          // allow partial partition specification for nonscan since noscan is fast.
          tableSpec ts = new tableSpec(db, conf, (ASTNode) ast.getChild(0), true, this.noscan);
          if (ts.specType == SpecType.DYNAMIC_PARTITION) { // dynamic partitions
            try {
              ts.partitions = db.getPartitionsByNames(ts.tableHandle, ts.partSpec);
            } catch (HiveException e) {
              throw new SemanticException(generateErrorMessage(
                  qb.getParseInfo().getSrcForAlias(alias),
                  "Cannot get partitions for " + ts.partSpec), e);
            }
          }
          // validate partial scan command
          QBParseInfo qbpi = qb.getParseInfo();
          if (qbpi.isPartialScanAnalyzeCommand()) {
            Class<? extends InputFormat> inputFormatClass = null;
            switch (ts.specType) {
            case TABLE_ONLY:
              inputFormatClass = ts.tableHandle.getInputFormatClass();
              break;
            case STATIC_PARTITION:
              inputFormatClass = ts.partHandle.getInputFormatClass();
              break;
            default:
              assert false;
            }
            // throw a HiveException for non-rcfile.
            if (!inputFormatClass.equals(RCFileInputFormat.class)) {
              throw new SemanticException(ErrorMsg.ANALYZE_TABLE_PARTIALSCAN_NON_RCFILE.getMsg());
            }
          }

          qb.getParseInfo().addTableSpec(alias, ts);
        }
      }

      LOG.info("Get metadata for subqueries");
      // Go over the subqueries and getMetaData for these
      for (String alias : qb.getSubqAliases()) {
        boolean wasView = aliasToViewInfo.containsKey(alias);
        ReadEntity newParentInput = null;
        if (wasView) {
          viewsExpanded.add(aliasToViewInfo.get(alias).getFirst());
          newParentInput = aliasToViewInfo.get(alias).getSecond();
        }
        QBExpr qbexpr = qb.getSubqForAlias(alias);
        getMetaData(qbexpr, newParentInput);
        if (wasView) {
          viewsExpanded.remove(viewsExpanded.size() - 1);
        }
      }

      RowFormatParams rowFormatParams = new RowFormatParams();
      AnalyzeCreateCommonVars shared = new AnalyzeCreateCommonVars();
      StorageFormat storageFormat = new StorageFormat();

      LOG.info("Get metadata for destination tables");
      // Go over all the destination structures and populate the related
      // metadata
      QBParseInfo qbp = qb.getParseInfo();

      for (String name : qbp.getClauseNamesForDest()) {
        ASTNode ast = qbp.getDestForClause(name);
        switch (ast.getToken().getType()) {
        case HiveParser.TOK_TAB: {
          tableSpec ts = new tableSpec(db, conf, ast);
          if (ts.tableHandle.isView()) {
            throw new SemanticException(ErrorMsg.DML_AGAINST_VIEW.getMsg());
          }

          Class<?> outputFormatClass = ts.tableHandle.getOutputFormatClass();
          if (!HiveOutputFormat.class.isAssignableFrom(outputFormatClass)) {
            throw new SemanticException(ErrorMsg.INVALID_OUTPUT_FORMAT_TYPE
                .getMsg(ast, "The class is " + outputFormatClass.toString()));
          }

          // tableSpec ts is got from the query (user specified),
          // which means the user didn't specify partitions in their query,
          // but whether the table itself is partitioned is not know.
          if (ts.specType != SpecType.STATIC_PARTITION) {
            // This is a table or dynamic partition
            qb.getMetaData().setDestForAlias(name, ts.tableHandle);
            // has dynamic as well as static partitions
            if (ts.partSpec != null && ts.partSpec.size() > 0) {
              qb.getMetaData().setPartSpecForAlias(name, ts.partSpec);
            }
          } else {
            // This is a partition
            qb.getMetaData().setDestForAlias(name, ts.partHandle);
          }
          if (HiveConf.getBoolVar(conf, HiveConf.ConfVars.HIVESTATSAUTOGATHER)) {
            // Set that variable to automatically collect stats during the MapReduce job
            qb.getParseInfo().setIsInsertToTable(true);
            // Add the table spec for the destination table.
            qb.getParseInfo().addTableSpec(ts.tableName.toLowerCase(), ts);
          }
          break;
        }

        case HiveParser.TOK_LOCAL_DIR:
        case HiveParser.TOK_DIR: {
          // This is a dfs file
          String fname = stripQuotes(ast.getChild(0).getText());
          if ((!qb.getParseInfo().getIsSubQ())
              && (((ASTNode) ast.getChild(0)).getToken().getType() == HiveParser.TOK_TMP_FILE)) {

            if (qb.isCTAS()) {
              qb.setIsQuery(false);
              ctx.setResDir(null);
              ctx.setResFile(null);

              // allocate a temporary output dir on the location of the table
              String tableName = getUnescapedName((ASTNode) ast.getChild(0));
              Table newTable = db.newTable(tableName);
              Path location;
              try {
                Warehouse wh = new Warehouse(conf);
                location = wh.getDatabasePath(db.getDatabase(newTable.getDbName()));
              } catch (MetaException e) {
                throw new SemanticException(e);
              }
              try {
                fname = ctx.getExternalTmpFileURI(
                    FileUtils.makeQualified(location, conf).toUri());
              } catch (Exception e) {
                throw new SemanticException(generateErrorMessage(ast,
                    "Error creating temporary folder on: " + location.toString()), e);
              }
              if (HiveConf.getBoolVar(conf, HiveConf.ConfVars.HIVESTATSAUTOGATHER)) {
                tableSpec ts = new tableSpec(db, conf, this.ast);
                // Set that variable to automatically collect stats during the MapReduce job
                qb.getParseInfo().setIsInsertToTable(true);
                // Add the table spec for the destination table.
                qb.getParseInfo().addTableSpec(ts.tableName.toLowerCase(), ts);
              }
            } else {
              qb.setIsQuery(true);
              fname = ctx.getMRTmpFileURI();
              ctx.setResDir(new Path(fname));
            }
          }
          qb.getMetaData().setDestForAlias(name, fname,
              (ast.getToken().getType() == HiveParser.TOK_DIR));

          CreateTableDesc localDirectoryDesc = new CreateTableDesc();
          boolean localDirectoryDescIsSet = false;
          int numCh = ast.getChildCount();
          for (int num = 1; num < numCh ; num++){
            ASTNode child = (ASTNode) ast.getChild(num);
            if (ast.getChild(num) != null){
              switch (child.getToken().getType()) {
                case HiveParser.TOK_TABLEROWFORMAT:
                  rowFormatParams.analyzeRowFormat(shared, child);
                  localDirectoryDesc.setFieldDelim(rowFormatParams.fieldDelim);
                  localDirectoryDesc.setLineDelim(rowFormatParams.lineDelim);
                  localDirectoryDesc.setCollItemDelim(rowFormatParams.collItemDelim);
                  localDirectoryDesc.setMapKeyDelim(rowFormatParams.mapKeyDelim);
                  localDirectoryDesc.setFieldEscape(rowFormatParams.fieldEscape);
                  localDirectoryDescIsSet=true;
                  break;
                case HiveParser.TOK_TABLESERIALIZER:
                  ASTNode serdeChild = (ASTNode) child.getChild(0);
                  shared.serde = unescapeSQLString(serdeChild.getChild(0).getText());
                  localDirectoryDesc.setSerName(shared.serde);
                  localDirectoryDescIsSet=true;
                  break;
                case HiveParser.TOK_TBLSEQUENCEFILE:
                case HiveParser.TOK_TBLTEXTFILE:
                case HiveParser.TOK_TBLRCFILE:
                case HiveParser.TOK_TBLORCFILE:
                case HiveParser.TOK_TABLEFILEFORMAT:
                  storageFormat.fillStorageFormat(child, shared);
                  localDirectoryDesc.setOutputFormat(storageFormat.outputFormat);
                  localDirectoryDesc.setSerName(shared.serde);
                  localDirectoryDescIsSet=true;
                  break;
              }
            }
          }
          if (localDirectoryDescIsSet){
            qb.setLocalDirectoryDesc(localDirectoryDesc);
          }
          break;
        }
        default:
          throw new SemanticException(generateErrorMessage(ast,
              "Unknown Token Type " + ast.getToken().getType()));
        }
      }
    } catch (HiveException e) {
      // Has to use full name to make sure it does not conflict with
      // org.apache.commons.lang.StringUtils
      LOG.error(org.apache.hadoop.util.StringUtils.stringifyException(e));
      throw new SemanticException(e.getMessage(), e);
    }
  }

  private void replaceViewReferenceWithDefinition(QB qb, Table tab,
      String tab_name, String alias) throws SemanticException {

    ParseDriver pd = new ParseDriver();
    ASTNode viewTree;
    final ASTNodeOrigin viewOrigin = new ASTNodeOrigin("VIEW", tab.getTableName(),
        tab.getViewExpandedText(), alias, qb.getParseInfo().getSrcForAlias(
            alias));
    try {
      String viewText = tab.getViewExpandedText();
      // Reparse text, passing null for context to avoid clobbering
      // the top-level token stream.
      ASTNode tree = pd.parse(viewText, null);
      tree = ParseUtils.findRootNonNullToken(tree);
      viewTree = tree;
      Dispatcher nodeOriginDispatcher = new Dispatcher() {
        public Object dispatch(Node nd, java.util.Stack<Node> stack,
            Object... nodeOutputs) {
          ((ASTNode) nd).setOrigin(viewOrigin);
          return null;
        }
      };
      GraphWalker nodeOriginTagger = new DefaultGraphWalker(
          nodeOriginDispatcher);
      nodeOriginTagger.startWalking(java.util.Collections
          .<Node> singleton(viewTree), null);
    } catch (ParseException e) {
      // A user could encounter this if a stored view definition contains
      // an old SQL construct which has been eliminated in a later Hive
      // version, so we need to provide full debugging info to help
      // with fixing the view definition.
      LOG.error(org.apache.hadoop.util.StringUtils.stringifyException(e));
      StringBuilder sb = new StringBuilder();
      sb.append(e.getMessage());
      ErrorMsg.renderOrigin(sb, viewOrigin);
      throw new SemanticException(sb.toString(), e);
    }
    QBExpr qbexpr = new QBExpr(alias);
    doPhase1QBExpr(viewTree, qbexpr, qb.getId(), alias);
    qb.rewriteViewToSubq(alias, tab_name, qbexpr);
  }

  private boolean isPresent(String[] list, String elem) {
    for (String s : list) {
      if (s.toLowerCase().equals(elem)) {
        return true;
      }
    }

    return false;
  }

  @SuppressWarnings("nls")
  private void parseJoinCondPopulateAlias(QBJoinTree joinTree, ASTNode condn,
      ArrayList<String> leftAliases, ArrayList<String> rightAliases,
      ArrayList<String> fields) throws SemanticException {
    // String[] allAliases = joinTree.getAllAliases();
    switch (condn.getToken().getType()) {
    case HiveParser.TOK_TABLE_OR_COL:
      String tableOrCol = unescapeIdentifier(condn.getChild(0).getText()
          .toLowerCase());
      unparseTranslator.addIdentifierTranslation((ASTNode) condn.getChild(0));
      if (isPresent(joinTree.getLeftAliases(), tableOrCol)) {
        if (!leftAliases.contains(tableOrCol)) {
          leftAliases.add(tableOrCol);
        }
      } else if (isPresent(joinTree.getRightAliases(), tableOrCol)) {
        if (!rightAliases.contains(tableOrCol)) {
          rightAliases.add(tableOrCol);
        }
      } else {
        // We don't support columns without table prefix in JOIN condition right
        // now.
        // We need to pass Metadata here to know which table the column belongs
        // to.
        throw new SemanticException(ErrorMsg.INVALID_TABLE_ALIAS.getMsg(condn
            .getChild(0)));
      }
      break;

    case HiveParser.Identifier:
      // it may be a field name, return the identifier and let the caller decide
      // whether it is or not
      if (fields != null) {
        fields
            .add(unescapeIdentifier(condn.getToken().getText().toLowerCase()));
      }
      unparseTranslator.addIdentifierTranslation(condn);
      break;
    case HiveParser.Number:
    case HiveParser.StringLiteral:
    case HiveParser.TOK_STRINGLITERALSEQUENCE:
    case HiveParser.TOK_CHARSETLITERAL:
    case HiveParser.KW_TRUE:
    case HiveParser.KW_FALSE:
      break;

    case HiveParser.TOK_FUNCTION:
      // check all the arguments
      for (int i = 1; i < condn.getChildCount(); i++) {
        parseJoinCondPopulateAlias(joinTree, (ASTNode) condn.getChild(i),
            leftAliases, rightAliases, null);
      }
      break;

    default:
      // This is an operator - so check whether it is unary or binary operator
      if (condn.getChildCount() == 1) {
        parseJoinCondPopulateAlias(joinTree, (ASTNode) condn.getChild(0),
            leftAliases, rightAliases, null);
      } else if (condn.getChildCount() == 2) {

        ArrayList<String> fields1 = null;
        // if it is a dot operator, remember the field name of the rhs of the
        // left semijoin
        if (joinTree.getNoSemiJoin() == false
            && condn.getToken().getType() == HiveParser.DOT) {
          // get the semijoin rhs table name and field name
          fields1 = new ArrayList<String>();
          int rhssize = rightAliases.size();
          parseJoinCondPopulateAlias(joinTree, (ASTNode) condn.getChild(0),
              leftAliases, rightAliases, null);
          String rhsAlias = null;

          if (rightAliases.size() > rhssize) { // the new table is rhs table
            rhsAlias = rightAliases.get(rightAliases.size() - 1);
          }

          parseJoinCondPopulateAlias(joinTree, (ASTNode) condn.getChild(1),
              leftAliases, rightAliases, fields1);
          if (rhsAlias != null && fields1.size() > 0) {
            joinTree.addRHSSemijoinColumns(rhsAlias, condn);
          }
        } else {
          parseJoinCondPopulateAlias(joinTree, (ASTNode) condn.getChild(0),
              leftAliases, rightAliases, null);
          parseJoinCondPopulateAlias(joinTree, (ASTNode) condn.getChild(1),
              leftAliases, rightAliases, fields1);
        }
      } else {
        throw new SemanticException(condn.toStringTree() + " encountered with "
            + condn.getChildCount() + " children");
      }
      break;
    }
  }

  private void populateAliases(List<String> leftAliases,
      List<String> rightAliases, ASTNode condn, QBJoinTree joinTree,
      List<String> leftSrc) throws SemanticException {
    if ((leftAliases.size() != 0) && (rightAliases.size() != 0)) {
      throw new SemanticException(ErrorMsg.INVALID_JOIN_CONDITION_1
          .getMsg(condn));
    }

    if (rightAliases.size() != 0) {
      assert rightAliases.size() == 1;
      joinTree.getExpressions().get(1).add(condn);
    } else if (leftAliases.size() != 0) {
      joinTree.getExpressions().get(0).add(condn);
      for (String s : leftAliases) {
        if (!leftSrc.contains(s)) {
          leftSrc.add(s);
        }
      }
    } else {
      throw new SemanticException(ErrorMsg.INVALID_JOIN_CONDITION_2
          .getMsg(condn));
    }
  }

  private void parseJoinCondition(QBJoinTree joinTree, ASTNode joinCond, List<String> leftSrc)
      throws SemanticException {
    if (joinCond == null) {
      return;
    }
    JoinCond cond = joinTree.getJoinCond()[0];

    JoinType type = cond.getJoinType();
    parseJoinCondition(joinTree, joinCond, leftSrc, type);

    List<ArrayList<ASTNode>> filters = joinTree.getFilters();
    if (type == JoinType.LEFTOUTER || type == JoinType.FULLOUTER) {
      joinTree.addFilterMapping(cond.getLeft(), cond.getRight(), filters.get(0).size());
    }
    if (type == JoinType.RIGHTOUTER || type == JoinType.FULLOUTER) {
      joinTree.addFilterMapping(cond.getRight(), cond.getLeft(), filters.get(1).size());
    }
  }

  /**
   * Parse the join condition. If the condition is a join condition, throw an
   * error if it is not an equality. Otherwise, break it into left and right
   * expressions and store in the join tree. If the condition is a join filter,
   * add it to the filter list of join tree. The join condition can contains
   * conditions on both the left and tree trees and filters on either.
   * Currently, we only support equi-joins, so we throw an error if the
   * condition involves both subtrees and is not a equality. Also, we only
   * support AND i.e ORs are not supported currently as their semantics are not
   * very clear, may lead to data explosion and there is no usecase.
   *
   * @param joinTree
   *          jointree to be populated
   * @param joinCond
   *          join condition
   * @param leftSrc
   *          left sources
   * @throws SemanticException
   */
  private void parseJoinCondition(QBJoinTree joinTree, ASTNode joinCond,
      List<String> leftSrc, JoinType type) throws SemanticException {
    if (joinCond == null) {
      return;
    }

    switch (joinCond.getToken().getType()) {
    case HiveParser.KW_OR:
      throw new SemanticException(ErrorMsg.INVALID_JOIN_CONDITION_3
          .getMsg(joinCond));

    case HiveParser.KW_AND:
      parseJoinCondition(joinTree, (ASTNode) joinCond.getChild(0), leftSrc, type);
      parseJoinCondition(joinTree, (ASTNode) joinCond.getChild(1), leftSrc, type);
      break;

    case HiveParser.EQUAL_NS:
    case HiveParser.EQUAL:
      ASTNode leftCondn = (ASTNode) joinCond.getChild(0);
      ArrayList<String> leftCondAl1 = new ArrayList<String>();
      ArrayList<String> leftCondAl2 = new ArrayList<String>();
      parseJoinCondPopulateAlias(joinTree, leftCondn, leftCondAl1, leftCondAl2,
          null);

      ASTNode rightCondn = (ASTNode) joinCond.getChild(1);
      ArrayList<String> rightCondAl1 = new ArrayList<String>();
      ArrayList<String> rightCondAl2 = new ArrayList<String>();
      parseJoinCondPopulateAlias(joinTree, rightCondn, rightCondAl1,
          rightCondAl2, null);

      // is it a filter or a join condition
      // if it is filter see if it can be pushed above the join
      // filter cannot be pushed if
      // * join is full outer or
      // * join is left outer and filter is on left alias or
      // * join is right outer and filter is on right alias
      if (((leftCondAl1.size() != 0) && (leftCondAl2.size() != 0))
          || ((rightCondAl1.size() != 0) && (rightCondAl2.size() != 0))) {
        throw new SemanticException(ErrorMsg.INVALID_JOIN_CONDITION_1
            .getMsg(joinCond));
      }

      if (leftCondAl1.size() != 0) {
        if ((rightCondAl1.size() != 0)
            || ((rightCondAl1.size() == 0) && (rightCondAl2.size() == 0))) {
          if (type.equals(JoinType.LEFTOUTER) ||
              type.equals(JoinType.FULLOUTER)) {
            if (conf.getBoolVar(HiveConf.ConfVars.HIVEOUTERJOINSUPPORTSFILTERS)) {
              joinTree.getFilters().get(0).add(joinCond);
            } else {
              LOG.warn(ErrorMsg.OUTERJOIN_USES_FILTERS);
              joinTree.getFiltersForPushing().get(0).add(joinCond);
            }
          } else {
            joinTree.getFiltersForPushing().get(0).add(joinCond);
          }
        } else if (rightCondAl2.size() != 0) {
          populateAliases(leftCondAl1, leftCondAl2, leftCondn, joinTree,
              leftSrc);
          populateAliases(rightCondAl1, rightCondAl2, rightCondn, joinTree,
              leftSrc);
          boolean nullsafe = joinCond.getToken().getType() == HiveParser.EQUAL_NS;
          joinTree.getNullSafes().add(nullsafe);
        }
      } else if (leftCondAl2.size() != 0) {
        if ((rightCondAl2.size() != 0)
            || ((rightCondAl1.size() == 0) && (rightCondAl2.size() == 0))) {
          if (type.equals(JoinType.RIGHTOUTER)
              || type.equals(JoinType.FULLOUTER)) {
            if (conf.getBoolVar(HiveConf.ConfVars.HIVEOUTERJOINSUPPORTSFILTERS)) {
              joinTree.getFilters().get(1).add(joinCond);
            } else {
              LOG.warn(ErrorMsg.OUTERJOIN_USES_FILTERS);
              joinTree.getFiltersForPushing().get(1).add(joinCond);
            }
          } else {
            joinTree.getFiltersForPushing().get(1).add(joinCond);
          }
        } else if (rightCondAl1.size() != 0) {
          populateAliases(leftCondAl1, leftCondAl2, leftCondn, joinTree,
              leftSrc);
          populateAliases(rightCondAl1, rightCondAl2, rightCondn, joinTree,
              leftSrc);
          boolean nullsafe = joinCond.getToken().getType() == HiveParser.EQUAL_NS;
          joinTree.getNullSafes().add(nullsafe);
        }
      } else if (rightCondAl1.size() != 0) {
        if (type.equals(JoinType.LEFTOUTER)
            || type.equals(JoinType.FULLOUTER)) {
          if (conf.getBoolVar(HiveConf.ConfVars.HIVEOUTERJOINSUPPORTSFILTERS)) {
            joinTree.getFilters().get(0).add(joinCond);
          } else {
            LOG.warn(ErrorMsg.OUTERJOIN_USES_FILTERS);
            joinTree.getFiltersForPushing().get(0).add(joinCond);
          }
        } else {
          joinTree.getFiltersForPushing().get(0).add(joinCond);
        }
      } else {
        if (type.equals(JoinType.RIGHTOUTER)
            || type.equals(JoinType.FULLOUTER)) {
          if (conf.getBoolVar(HiveConf.ConfVars.HIVEOUTERJOINSUPPORTSFILTERS)) {
            joinTree.getFilters().get(1).add(joinCond);
          } else {
            LOG.warn(ErrorMsg.OUTERJOIN_USES_FILTERS);
            joinTree.getFiltersForPushing().get(1).add(joinCond);
          }
        } else {
          joinTree.getFiltersForPushing().get(1).add(joinCond);
        }
      }

      break;

    default:
      boolean isFunction = (joinCond.getType() == HiveParser.TOK_FUNCTION);

      // Create all children
      int childrenBegin = (isFunction ? 1 : 0);
      ArrayList<ArrayList<String>> leftAlias = new ArrayList<ArrayList<String>>(
          joinCond.getChildCount() - childrenBegin);
      ArrayList<ArrayList<String>> rightAlias = new ArrayList<ArrayList<String>>(
          joinCond.getChildCount() - childrenBegin);
      for (int ci = 0; ci < joinCond.getChildCount() - childrenBegin; ci++) {
        ArrayList<String> left = new ArrayList<String>();
        ArrayList<String> right = new ArrayList<String>();
        leftAlias.add(left);
        rightAlias.add(right);
      }

      for (int ci = childrenBegin; ci < joinCond.getChildCount(); ci++) {
        parseJoinCondPopulateAlias(joinTree, (ASTNode) joinCond.getChild(ci),
            leftAlias.get(ci - childrenBegin), rightAlias.get(ci
                - childrenBegin), null);
      }

      boolean leftAliasNull = true;
      for (ArrayList<String> left : leftAlias) {
        if (left.size() != 0) {
          leftAliasNull = false;
          break;
        }
      }

      boolean rightAliasNull = true;
      for (ArrayList<String> right : rightAlias) {
        if (right.size() != 0) {
          rightAliasNull = false;
          break;
        }
      }

      if (!leftAliasNull && !rightAliasNull) {
        throw new SemanticException(ErrorMsg.INVALID_JOIN_CONDITION_1
            .getMsg(joinCond));
      }

      if (!leftAliasNull) {
        if (type.equals(JoinType.LEFTOUTER)
            || type.equals(JoinType.FULLOUTER)) {
          if (conf.getBoolVar(HiveConf.ConfVars.HIVEOUTERJOINSUPPORTSFILTERS)) {
            joinTree.getFilters().get(0).add(joinCond);
          } else {
            LOG.warn(ErrorMsg.OUTERJOIN_USES_FILTERS);
            joinTree.getFiltersForPushing().get(0).add(joinCond);
          }
        } else {
          joinTree.getFiltersForPushing().get(0).add(joinCond);
        }
      } else {
        if (type.equals(JoinType.RIGHTOUTER)
            || type.equals(JoinType.FULLOUTER)) {
          if (conf.getBoolVar(HiveConf.ConfVars.HIVEOUTERJOINSUPPORTSFILTERS)) {
            joinTree.getFilters().get(1).add(joinCond);
          } else {
            LOG.warn(ErrorMsg.OUTERJOIN_USES_FILTERS);
            joinTree.getFiltersForPushing().get(1).add(joinCond);
          }
        } else {
          joinTree.getFiltersForPushing().get(1).add(joinCond);
        }
      }

      break;
    }
  }

  @SuppressWarnings("nls")
  public <T extends OperatorDesc> Operator<T> putOpInsertMap(Operator<T> op,
      RowResolver rr) {
    OpParseContext ctx = new OpParseContext(rr);
    opParseCtx.put(op, ctx);
    op.augmentPlan();
    return op;
  }

  @SuppressWarnings("nls")
  private Operator genHavingPlan(String dest, QB qb, Operator input)
      throws SemanticException {

    ASTNode havingExpr = qb.getParseInfo().getHavingForClause(dest);

    OpParseContext inputCtx = opParseCtx.get(input);
    RowResolver inputRR = inputCtx.getRowResolver();
    Map<ASTNode, String> exprToColumnAlias = qb.getParseInfo().getAllExprToColumnAlias();
    for (ASTNode astNode : exprToColumnAlias.keySet()) {
      if (inputRR.getExpression(astNode) != null) {
        inputRR.put("", exprToColumnAlias.get(astNode), inputRR.getExpression(astNode));
      }
    }
    ASTNode condn = (ASTNode) havingExpr.getChild(0);

    Operator output = putOpInsertMap(OperatorFactory.getAndMakeChild(
        new FilterDesc(genExprNodeDesc(condn, inputRR), false), new RowSchema(
            inputRR.getColumnInfos()), input), inputRR);

    return output;
  }

  @SuppressWarnings("nls")
  private Operator genFilterPlan(String dest, QB qb, Operator input)
      throws SemanticException {

    ASTNode whereExpr = qb.getParseInfo().getWhrForClause(dest);
    return genFilterPlan(qb, (ASTNode) whereExpr.getChild(0), input);
  }

  /**
   * create a filter plan. The condition and the inputs are specified.
   *
   * @param qb
   *          current query block
   * @param condn
   *          The condition to be resolved
   * @param input
   *          the input operator
   */
  @SuppressWarnings("nls")
  private Operator genFilterPlan(QB qb, ASTNode condn, Operator input)
      throws SemanticException {

    OpParseContext inputCtx = opParseCtx.get(input);
    RowResolver inputRR = inputCtx.getRowResolver();
    Operator output = putOpInsertMap(OperatorFactory.getAndMakeChild(
        new FilterDesc(genExprNodeDesc(condn, inputRR), false), new RowSchema(
            inputRR.getColumnInfos()), input), inputRR);

    if (LOG.isDebugEnabled()) {
      LOG.debug("Created Filter Plan for " + qb.getId() + " row schema: "
          + inputRR.toString());
    }
    return output;
  }

  @SuppressWarnings("nls")
  private Integer genColListRegex(String colRegex, String tabAlias,
      ASTNode sel, ArrayList<ExprNodeDesc> col_list,
      RowResolver input, Integer pos, RowResolver output, List<String> aliases, boolean subQuery)
      throws SemanticException {

    // The table alias should exist
    if (tabAlias != null && !input.hasTableAlias(tabAlias)) {
      throw new SemanticException(ErrorMsg.INVALID_TABLE_ALIAS.getMsg(sel));
    }

    // TODO: Have to put in the support for AS clause
    Pattern regex = null;
    try {
      regex = Pattern.compile(colRegex, Pattern.CASE_INSENSITIVE);
    } catch (PatternSyntaxException e) {
      throw new SemanticException(ErrorMsg.INVALID_COLUMN.getMsg(sel, e
          .getMessage()));
    }

    StringBuilder replacementText = new StringBuilder();
    int matched = 0;
    // add empty string to the list of aliases. Some operators (ex. GroupBy) add
    // ColumnInfos for table alias "".
    if (!aliases.contains("")) {
      aliases.add("");
    }
    // For expr "*", aliases should be iterated in the order they are specified
    // in the query.
    for (String alias : aliases) {
      HashMap<String, ColumnInfo> fMap = input.getFieldMap(alias);
      if (fMap == null) {
        continue;
      }
      // For the tab.* case, add all the columns to the fieldList
      // from the input schema
      for (Map.Entry<String, ColumnInfo> entry : fMap.entrySet()) {
        ColumnInfo colInfo = entry.getValue();
        String name = colInfo.getInternalName();
        String[] tmp = input.reverseLookup(name);

        // Skip the colinfos which are not for this particular alias
        if (tabAlias != null && !tmp[0].equalsIgnoreCase(tabAlias)) {
          continue;
        }

        if (colInfo.getIsVirtualCol() && colInfo.isHiddenVirtualCol()) {
          continue;
        }

        // Not matching the regex?
        if (!regex.matcher(tmp[1]).matches()) {
          continue;
        }

        ExprNodeColumnDesc expr = new ExprNodeColumnDesc(colInfo.getType(),
            name, colInfo.getTabAlias(), colInfo.getIsVirtualCol(), colInfo.isSkewedCol());
        if (subQuery) {
          output.checkColumn(tmp[0], tmp[1]);
        }
        col_list.add(expr);
        output.put(tmp[0], tmp[1],
            new ColumnInfo(getColumnInternalName(pos), colInfo.getType(),
                colInfo.getTabAlias(), colInfo.getIsVirtualCol(),
                colInfo.isHiddenVirtualCol()));
        pos = Integer.valueOf(pos.intValue() + 1);
        matched++;

        if (unparseTranslator.isEnabled()) {
          if (replacementText.length() > 0) {
            replacementText.append(", ");
          }
          replacementText.append(HiveUtils.unparseIdentifier(tmp[0]));
          replacementText.append(".");
          replacementText.append(HiveUtils.unparseIdentifier(tmp[1]));
        }
      }
    }
    if (matched == 0) {
      throw new SemanticException(ErrorMsg.INVALID_COLUMN.getMsg(sel));
    }

    if (unparseTranslator.isEnabled()) {
      unparseTranslator.addTranslation(sel, replacementText.toString());
    }
    return pos;
  }

  public static String getColumnInternalName(int pos) {
    return HiveConf.getColumnInternalName(pos);
  }

  private String getScriptProgName(String cmd) {
    int end = cmd.indexOf(" ");
    return (end == -1) ? cmd : cmd.substring(0, end);
  }

  private String getScriptArgs(String cmd) {
    int end = cmd.indexOf(" ");
    return (end == -1) ? "" : cmd.substring(end, cmd.length());
  }

  private static int getPositionFromInternalName(String internalName) {
    return HiveConf.getPositionFromInternalName(internalName);
  }

  private String fetchFilesNotInLocalFilesystem(String cmd) {
    SessionState ss = SessionState.get();
    String progName = getScriptProgName(cmd);

    if (SessionState.canDownloadResource(progName)) {
      String filePath = ss.add_resource(ResourceType.FILE, progName, true);
      if (filePath == null) {
        throw new RuntimeException("Could not download the resource: " + progName);
      }
      Path p = new Path(filePath);
      String fileName = p.getName();
      String scriptArgs = getScriptArgs(cmd);
      String finalCmd = fileName + scriptArgs;
      return finalCmd;
    }

    return cmd;
  }

  private TableDesc getTableDescFromSerDe(ASTNode child, String cols,
      String colTypes, boolean defaultCols) throws SemanticException {
    if (child.getType() == HiveParser.TOK_SERDENAME) {
      String serdeName = unescapeSQLString(child.getChild(0).getText());
      Class<? extends Deserializer> serdeClass = null;

      try {
        serdeClass = (Class<? extends Deserializer>) Class.forName(serdeName,
            true, JavaUtils.getClassLoader());
      } catch (ClassNotFoundException e) {
        throw new SemanticException(e);
      }

      TableDesc tblDesc = PlanUtils.getTableDesc(serdeClass, Integer
          .toString(Utilities.tabCode), cols, colTypes, defaultCols);
      // copy all the properties
      if (child.getChildCount() == 2) {
        ASTNode prop = (ASTNode) ((ASTNode) child.getChild(1)).getChild(0);
        for (int propChild = 0; propChild < prop.getChildCount(); propChild++) {
          String key = unescapeSQLString(prop.getChild(propChild).getChild(0)
              .getText());
          String value = unescapeSQLString(prop.getChild(propChild).getChild(1)
              .getText());
          tblDesc.getProperties().setProperty(key, value);
        }
      }
      return tblDesc;
    } else if (child.getType() == HiveParser.TOK_SERDEPROPS) {
      TableDesc tblDesc = PlanUtils.getDefaultTableDesc(Integer
          .toString(Utilities.ctrlaCode), cols, colTypes, defaultCols);
      int numChildRowFormat = child.getChildCount();
      for (int numC = 0; numC < numChildRowFormat; numC++) {
        ASTNode rowChild = (ASTNode) child.getChild(numC);
        switch (rowChild.getToken().getType()) {
        case HiveParser.TOK_TABLEROWFORMATFIELD:
          String fieldDelim = unescapeSQLString(rowChild.getChild(0).getText());
          tblDesc.getProperties()
              .setProperty(serdeConstants.FIELD_DELIM, fieldDelim);
          tblDesc.getProperties().setProperty(serdeConstants.SERIALIZATION_FORMAT,
              fieldDelim);

          if (rowChild.getChildCount() >= 2) {
            String fieldEscape = unescapeSQLString(rowChild.getChild(1)
                .getText());
            tblDesc.getProperties().setProperty(serdeConstants.ESCAPE_CHAR,
                fieldEscape);
          }
          break;
        case HiveParser.TOK_TABLEROWFORMATCOLLITEMS:
          tblDesc.getProperties().setProperty(serdeConstants.COLLECTION_DELIM,
              unescapeSQLString(rowChild.getChild(0).getText()));
          break;
        case HiveParser.TOK_TABLEROWFORMATMAPKEYS:
          tblDesc.getProperties().setProperty(serdeConstants.MAPKEY_DELIM,
              unescapeSQLString(rowChild.getChild(0).getText()));
          break;
        case HiveParser.TOK_TABLEROWFORMATLINES:
          String lineDelim = unescapeSQLString(rowChild.getChild(0).getText());
          tblDesc.getProperties().setProperty(serdeConstants.LINE_DELIM, lineDelim);
          if (!lineDelim.equals("\n") && !lineDelim.equals("10")) {
            throw new SemanticException(generateErrorMessage(rowChild,
                ErrorMsg.LINES_TERMINATED_BY_NON_NEWLINE.getMsg()));
          }
          break;
        default:
          assert false;
        }
      }

      return tblDesc;
    }

    // should never come here
    return null;
  }

  private void failIfColAliasExists(Set<String> nameSet, String name)
      throws SemanticException {
    if (nameSet.contains(name)) {
      throw new SemanticException(ErrorMsg.COLUMN_ALIAS_ALREADY_EXISTS
          .getMsg(name));
    }
    nameSet.add(name);
  }

  @SuppressWarnings("nls")
  private Operator genScriptPlan(ASTNode trfm, QB qb, Operator input)
      throws SemanticException {
    // If there is no "AS" clause, the output schema will be "key,value"
    ArrayList<ColumnInfo> outputCols = new ArrayList<ColumnInfo>();
    int inputSerDeNum = 1, inputRecordWriterNum = 2;
    int outputSerDeNum = 4, outputRecordReaderNum = 5;
    int outputColsNum = 6;
    boolean outputColNames = false, outputColSchemas = false;
    int execPos = 3;
    boolean defaultOutputCols = false;

    // Go over all the children
    if (trfm.getChildCount() > outputColsNum) {
      ASTNode outCols = (ASTNode) trfm.getChild(outputColsNum);
      if (outCols.getType() == HiveParser.TOK_ALIASLIST) {
        outputColNames = true;
      } else if (outCols.getType() == HiveParser.TOK_TABCOLLIST) {
        outputColSchemas = true;
      }
    }

    // If column type is not specified, use a string
    if (!outputColNames && !outputColSchemas) {
      String intName = getColumnInternalName(0);
      ColumnInfo colInfo = new ColumnInfo(intName,
          TypeInfoFactory.stringTypeInfo, null, false);
      colInfo.setAlias("key");
      outputCols.add(colInfo);
      intName = getColumnInternalName(1);
      colInfo = new ColumnInfo(intName, TypeInfoFactory.stringTypeInfo, null,
          false);
      colInfo.setAlias("value");
      outputCols.add(colInfo);
      defaultOutputCols = true;
    } else {
      ASTNode collist = (ASTNode) trfm.getChild(outputColsNum);
      int ccount = collist.getChildCount();

      Set<String> colAliasNamesDuplicateCheck = new HashSet<String>();
      if (outputColNames) {
        for (int i = 0; i < ccount; ++i) {
          String colAlias = unescapeIdentifier(((ASTNode) collist.getChild(i))
              .getText());
          failIfColAliasExists(colAliasNamesDuplicateCheck, colAlias);
          String intName = getColumnInternalName(i);
          ColumnInfo colInfo = new ColumnInfo(intName,
              TypeInfoFactory.stringTypeInfo, null, false);
          colInfo.setAlias(colAlias);
          outputCols.add(colInfo);
        }
      } else {
        for (int i = 0; i < ccount; ++i) {
          ASTNode child = (ASTNode) collist.getChild(i);
          assert child.getType() == HiveParser.TOK_TABCOL;
          String colAlias = unescapeIdentifier(((ASTNode) child.getChild(0))
              .getText());
          failIfColAliasExists(colAliasNamesDuplicateCheck, colAlias);
          String intName = getColumnInternalName(i);
          ColumnInfo colInfo = new ColumnInfo(intName, TypeInfoUtils
              .getTypeInfoFromTypeString(getTypeStringFromAST((ASTNode) child
                  .getChild(1))), null, false);
          colInfo.setAlias(colAlias);
          outputCols.add(colInfo);
        }
      }
    }

    RowResolver out_rwsch = new RowResolver();
    StringBuilder columns = new StringBuilder();
    StringBuilder columnTypes = new StringBuilder();

    for (int i = 0; i < outputCols.size(); ++i) {
      if (i != 0) {
        columns.append(",");
        columnTypes.append(",");
      }

      columns.append(outputCols.get(i).getInternalName());
      columnTypes.append(outputCols.get(i).getType().getTypeName());

      out_rwsch.put(qb.getParseInfo().getAlias(), outputCols.get(i).getAlias(),
          outputCols.get(i));
    }

    StringBuilder inpColumns = new StringBuilder();
    StringBuilder inpColumnTypes = new StringBuilder();
    ArrayList<ColumnInfo> inputSchema = opParseCtx.get(input).getRowResolver()
        .getColumnInfos();
    for (int i = 0; i < inputSchema.size(); ++i) {
      if (i != 0) {
        inpColumns.append(",");
        inpColumnTypes.append(",");
      }

      inpColumns.append(inputSchema.get(i).getInternalName());
      inpColumnTypes.append(inputSchema.get(i).getType().getTypeName());
    }

    TableDesc outInfo;
    TableDesc errInfo;
    TableDesc inInfo;
    String defaultSerdeName = conf.getVar(HiveConf.ConfVars.HIVESCRIPTSERDE);
    Class<? extends Deserializer> serde;

    try {
      serde = (Class<? extends Deserializer>) Class.forName(defaultSerdeName,
          true, JavaUtils.getClassLoader());
    } catch (ClassNotFoundException e) {
      throw new SemanticException(e);
    }

    int fieldSeparator = Utilities.tabCode;
    if (HiveConf.getBoolVar(conf, HiveConf.ConfVars.HIVESCRIPTESCAPE)) {
      fieldSeparator = Utilities.ctrlaCode;
    }

    // Input and Output Serdes
    if (trfm.getChild(inputSerDeNum).getChildCount() > 0) {
      inInfo = getTableDescFromSerDe((ASTNode) (((ASTNode) trfm
          .getChild(inputSerDeNum))).getChild(0), inpColumns.toString(),
          inpColumnTypes.toString(), false);
    } else {
      inInfo = PlanUtils.getTableDesc(serde, Integer
          .toString(fieldSeparator), inpColumns.toString(), inpColumnTypes
          .toString(), false, true);
    }

    if (trfm.getChild(outputSerDeNum).getChildCount() > 0) {
      outInfo = getTableDescFromSerDe((ASTNode) (((ASTNode) trfm
          .getChild(outputSerDeNum))).getChild(0), columns.toString(),
          columnTypes.toString(), false);
      // This is for backward compatibility. If the user did not specify the
      // output column list, we assume that there are 2 columns: key and value.
      // However, if the script outputs: col1, col2, col3 seperated by TAB, the
      // requirement is: key is col and value is (col2 TAB col3)
    } else {
      outInfo = PlanUtils.getTableDesc(serde, Integer
          .toString(fieldSeparator), columns.toString(), columnTypes
          .toString(), defaultOutputCols);
    }

    // Error stream always uses the default serde with a single column
    errInfo = PlanUtils.getTableDesc(serde, Integer.toString(Utilities.tabCode), "KEY");

    // Output record readers
    Class<? extends RecordReader> outRecordReader = getRecordReader((ASTNode) trfm
        .getChild(outputRecordReaderNum));
    Class<? extends RecordWriter> inRecordWriter = getRecordWriter((ASTNode) trfm
        .getChild(inputRecordWriterNum));
    Class<? extends RecordReader> errRecordReader = getDefaultRecordReader();

    Operator output = putOpInsertMap(OperatorFactory.getAndMakeChild(
        new ScriptDesc(
            fetchFilesNotInLocalFilesystem(stripQuotes(trfm.getChild(execPos).getText())),
            inInfo, inRecordWriter, outInfo, outRecordReader, errRecordReader, errInfo),
        new RowSchema(out_rwsch.getColumnInfos()), input), out_rwsch);

    return output;
  }

  private Class<? extends RecordReader> getRecordReader(ASTNode node)
      throws SemanticException {
    String name;

    if (node.getChildCount() == 0) {
      name = conf.getVar(HiveConf.ConfVars.HIVESCRIPTRECORDREADER);
    } else {
      name = unescapeSQLString(node.getChild(0).getText());
    }

    try {
      return (Class<? extends RecordReader>) Class.forName(name, true,
          JavaUtils.getClassLoader());
    } catch (ClassNotFoundException e) {
      throw new SemanticException(e);
    }
  }

  private Class<? extends RecordReader> getDefaultRecordReader()
      throws SemanticException {
    String name;

    name = conf.getVar(HiveConf.ConfVars.HIVESCRIPTRECORDREADER);

    try {
      return (Class<? extends RecordReader>) Class.forName(name, true,
          JavaUtils.getClassLoader());
    } catch (ClassNotFoundException e) {
      throw new SemanticException(e);
    }
  }

  private Class<? extends RecordWriter> getRecordWriter(ASTNode node)
      throws SemanticException {
    String name;

    if (node.getChildCount() == 0) {
      name = conf.getVar(HiveConf.ConfVars.HIVESCRIPTRECORDWRITER);
    } else {
      name = unescapeSQLString(node.getChild(0).getText());
    }

    try {
      return (Class<? extends RecordWriter>) Class.forName(name, true,
          JavaUtils.getClassLoader());
    } catch (ClassNotFoundException e) {
      throw new SemanticException(e);
    }
  }

  private List<Integer> getGroupingSetsForRollup(int size) {
    List<Integer> groupingSetKeys = new ArrayList<Integer>();
    for (int i = 0; i <= size; i++) {
      groupingSetKeys.add((1 << i) - 1);
    }
    return groupingSetKeys;
  }

  private List<Integer> getGroupingSetsForCube(int size) {
    int count = 1 << size;
    List<Integer> results = new ArrayList<Integer>(count);
    for (int i = 0; i < count; ++i) {
      results.add(i);
    }
    return results;
  }

  // This function returns the grouping sets along with the grouping expressions
  // Even if rollups and cubes are present in the query, they are converted to
  // grouping sets at this point
  private ObjectPair<List<ASTNode>, List<Integer>> getGroupByGroupingSetsForClause(
      QBParseInfo parseInfo, String dest) throws SemanticException {
    List<Integer> groupingSets = new ArrayList<Integer>();
    List<ASTNode> groupByExprs = getGroupByForClause(parseInfo, dest);
    if (parseInfo.getDestRollups().contains(dest)) {
      groupingSets = getGroupingSetsForRollup(groupByExprs.size());
    } else if (parseInfo.getDestCubes().contains(dest)) {
      groupingSets = getGroupingSetsForCube(groupByExprs.size());
    } else if (parseInfo.getDestGroupingSets().contains(dest)) {
      groupingSets = getGroupingSets(groupByExprs, parseInfo, dest);
    }

    return new ObjectPair<List<ASTNode>, List<Integer>>(groupByExprs, groupingSets);
  }

  private List<Integer> getGroupingSets(List<ASTNode> groupByExpr, QBParseInfo parseInfo,
      String dest) throws SemanticException {
    Map<String, Integer> exprPos = new HashMap<String, Integer>();
    for (int i = 0; i < groupByExpr.size(); ++i) {
      ASTNode node = groupByExpr.get(i);
      exprPos.put(node.toStringTree(), i);
    }

    ASTNode root = parseInfo.getGroupByForClause(dest);
    List<Integer> result = new ArrayList<Integer>(root == null ? 0 : root.getChildCount());
    if (root != null) {
      for (int i = 0; i < root.getChildCount(); ++i) {
        ASTNode child = (ASTNode) root.getChild(i);
        if (child.getType() != HiveParser.TOK_GROUPING_SETS_EXPRESSION) {
          continue;
        }
        int bitmap = 0;
        for (int j = 0; j < child.getChildCount(); ++j) {
          String treeAsString = child.getChild(j).toStringTree();
          Integer pos = exprPos.get(treeAsString);
          if (pos == null) {
            throw new SemanticException(
                generateErrorMessage((ASTNode) child.getChild(j),
                    ErrorMsg.HIVE_GROUPING_SETS_EXPR_NOT_IN_GROUPBY.getErrorCodedMsg()));
          }
          bitmap = setBit(bitmap, pos);
        }
        result.add(bitmap);
      }
    }
    if (checkForNoAggr(result)) {
      throw new SemanticException(
          ErrorMsg.HIVE_GROUPING_SETS_AGGR_NOFUNC.getMsg());
    }
    return result;
  }

  private boolean checkForNoAggr(List<Integer> bitmaps) {
    boolean ret = true;
    for (int mask : bitmaps) {
      ret &= mask == 0;
    }
    return ret;
  }

  private int setBit(int bitmap, int bitIdx) {
    return bitmap | (1 << bitIdx);
  }

  /**
   * This function is a wrapper of parseInfo.getGroupByForClause which
   * automatically translates SELECT DISTINCT a,b,c to SELECT a,b,c GROUP BY
   * a,b,c.
   */
  static List<ASTNode> getGroupByForClause(QBParseInfo parseInfo, String dest) {
    if (parseInfo.getSelForClause(dest).getToken().getType() == HiveParser.TOK_SELECTDI) {
      ASTNode selectExprs = parseInfo.getSelForClause(dest);
      List<ASTNode> result = new ArrayList<ASTNode>(selectExprs == null ? 0
          : selectExprs.getChildCount());
      if (selectExprs != null) {
        HashMap<String, ASTNode> windowingExprs = parseInfo.getWindowingExprsForClause(dest);

        for (int i = 0; i < selectExprs.getChildCount(); ++i) {
          if (((ASTNode) selectExprs.getChild(i)).getToken().getType() == HiveParser.TOK_HINTLIST) {
            continue;
          }
          // table.column AS alias
          ASTNode grpbyExpr = (ASTNode) selectExprs.getChild(i).getChild(0);
          /*
           * If this is handled by Windowing then ignore it.
           */
          if (windowingExprs != null && windowingExprs.containsKey(grpbyExpr.toStringTree())) {
            continue;
          }
          result.add(grpbyExpr);
        }
      }
      return result;
    } else {
      ASTNode grpByExprs = parseInfo.getGroupByForClause(dest);
      List<ASTNode> result = new ArrayList<ASTNode>(grpByExprs == null ? 0
          : grpByExprs.getChildCount());
      if (grpByExprs != null) {
        for (int i = 0; i < grpByExprs.getChildCount(); ++i) {
          ASTNode grpbyExpr = (ASTNode) grpByExprs.getChild(i);
          if (grpbyExpr.getType() != HiveParser.TOK_GROUPING_SETS_EXPRESSION) {
            result.add(grpbyExpr);
          }
        }
      }
      return result;
    }
  }

  private static String[] getColAlias(ASTNode selExpr, String defaultName,
      RowResolver inputRR, boolean includeFuncName, int colNum) {
    String colAlias = null;
    String tabAlias = null;
    String[] colRef = new String[2];

    //for queries with a windowing expressions, the selexpr may have a third child
    if (selExpr.getChildCount() == 2 ||
        (selExpr.getChildCount() == 3 &&
        selExpr.getChild(2).getType() == HiveParser.TOK_WINDOWSPEC)) {
      // return zz for "xx + yy AS zz"
      colAlias = unescapeIdentifier(selExpr.getChild(1).getText());
      colRef[0] = tabAlias;
      colRef[1] = colAlias;
      return colRef;
    }

    ASTNode root = (ASTNode) selExpr.getChild(0);
    if (root.getType() == HiveParser.TOK_TABLE_OR_COL) {
      colAlias =
          BaseSemanticAnalyzer.unescapeIdentifier(root.getChild(0).getText());
      colRef[0] = tabAlias;
      colRef[1] = colAlias;
      return colRef;
    }

    if (root.getType() == HiveParser.DOT) {
      ASTNode tab = (ASTNode) root.getChild(0);
      if (tab.getType() == HiveParser.TOK_TABLE_OR_COL) {
        String t = unescapeIdentifier(tab.getChild(0).getText());
        if (inputRR.hasTableAlias(t)) {
          tabAlias = t;
        }
      }

      // Return zz for "xx.zz" and "xx.yy.zz"
      ASTNode col = (ASTNode) root.getChild(1);
      if (col.getType() == HiveParser.Identifier) {
        colAlias = unescapeIdentifier(col.getText());
      }
    }

    // if specified generate alias using func name
    if (includeFuncName && (root.getType() == HiveParser.TOK_FUNCTION)) {

      String expr_flattened = root.toStringTree();

      // remove all TOK tokens
      String expr_no_tok = expr_flattened.replaceAll("TOK_\\S+", "");

      // remove all non alphanumeric letters, replace whitespace spans with underscore
      String expr_formatted = expr_no_tok.replaceAll("\\W", " ").trim().replaceAll("\\s+", "_");

      // limit length to 20 chars
      if (expr_formatted.length() > AUTOGEN_COLALIAS_PRFX_MAXLENGTH) {
        expr_formatted = expr_formatted.substring(0, AUTOGEN_COLALIAS_PRFX_MAXLENGTH);
      }

      // append colnum to make it unique
      colAlias = expr_formatted.concat("_" + colNum);
    }

    if (colAlias == null) {
      // Return defaultName if selExpr is not a simple xx.yy.zz
      colAlias = defaultName + colNum;
    }

    colRef[0] = tabAlias;
    colRef[1] = colAlias;
    return colRef;
  }

  /**
   * Returns whether the pattern is a regex expression (instead of a normal
   * string). Normal string is a string with all alphabets/digits and "_".
   */
  private static boolean isRegex(String pattern) {
    for (int i = 0; i < pattern.length(); i++) {
      if (!Character.isLetterOrDigit(pattern.charAt(i))
          && pattern.charAt(i) != '_') {
        return true;
      }
    }
    return false;
  }


  private Operator<?> genSelectPlan(String dest, QB qb, Operator<?> input)
      throws SemanticException {
    ASTNode selExprList = qb.getParseInfo().getSelForClause(dest);

    Operator<?> op = genSelectPlan(selExprList, qb, input);

    if (LOG.isDebugEnabled()) {
      LOG.debug("Created Select Plan for clause: " + dest);
    }

    return op;
  }

  @SuppressWarnings("nls")
  private Operator<?> genSelectPlan(ASTNode selExprList, QB qb,
      Operator<?> input) throws SemanticException {

    if (LOG.isDebugEnabled()) {
      LOG.debug("tree: " + selExprList.toStringTree());
    }

    ArrayList<ExprNodeDesc> col_list = new ArrayList<ExprNodeDesc>();
    RowResolver out_rwsch = new RowResolver();
    ASTNode trfm = null;
    Integer pos = Integer.valueOf(0);
    RowResolver inputRR = opParseCtx.get(input).getRowResolver();
    // SELECT * or SELECT TRANSFORM(*)
    boolean selectStar = false;
    int posn = 0;
    boolean hintPresent = (selExprList.getChild(0).getType() == HiveParser.TOK_HINTLIST);
    if (hintPresent) {
      posn++;
    }

    boolean isInTransform = (selExprList.getChild(posn).getChild(0).getType() ==
        HiveParser.TOK_TRANSFORM);
    if (isInTransform) {
      queryProperties.setUsesScript(true);
      globalLimitCtx.setHasTransformOrUDTF(true);
      trfm = (ASTNode) selExprList.getChild(posn).getChild(0);
    }

    // Detect queries of the form SELECT udtf(col) AS ...
    // by looking for a function as the first child, and then checking to see
    // if the function is a Generic UDTF. It's not as clean as TRANSFORM due to
    // the lack of a special token.
    boolean isUDTF = false;
    String udtfTableAlias = null;
    ArrayList<String> udtfColAliases = new ArrayList<String>();
    ASTNode udtfExpr = (ASTNode) selExprList.getChild(posn).getChild(0);
    GenericUDTF genericUDTF = null;

    int udtfExprType = udtfExpr.getType();
    if (udtfExprType == HiveParser.TOK_FUNCTION
        || udtfExprType == HiveParser.TOK_FUNCTIONSTAR) {
      String funcName = TypeCheckProcFactory.DefaultExprProcessor
          .getFunctionText(udtfExpr, true);
      FunctionInfo fi = FunctionRegistry.getFunctionInfo(funcName);
      if (fi != null) {
        genericUDTF = fi.getGenericUDTF();
      }
      isUDTF = (genericUDTF != null);
      if (isUDTF) {
        globalLimitCtx.setHasTransformOrUDTF(true);
      }
      if (isUDTF && !fi.isNative()) {
        unparseTranslator.addIdentifierTranslation((ASTNode) udtfExpr
            .getChild(0));
      }
    }

    if (isUDTF) {
      // Only support a single expression when it's a UDTF
      if (selExprList.getChildCount() > 1) {
        throw new SemanticException(generateErrorMessage(
            (ASTNode) selExprList.getChild(1),
            ErrorMsg.UDTF_MULTIPLE_EXPR.getMsg()));
      }
      // Require an AS for UDTFs for column aliases
      ASTNode selExpr = (ASTNode) selExprList.getChild(posn);
      if (selExpr.getChildCount() < 2) {
        throw new SemanticException(generateErrorMessage(udtfExpr,
            ErrorMsg.UDTF_REQUIRE_AS.getMsg()));
      }
      // Get the column / table aliases from the expression. Start from 1 as
      // 0 is the TOK_FUNCTION
      for (int i = 1; i < selExpr.getChildCount(); i++) {
        ASTNode selExprChild = (ASTNode) selExpr.getChild(i);
        switch (selExprChild.getType()) {
        case HiveParser.Identifier:
          udtfColAliases.add(unescapeIdentifier(selExprChild.getText()));
          unparseTranslator.addIdentifierTranslation(selExprChild);
          break;
        case HiveParser.TOK_TABALIAS:
          assert (selExprChild.getChildCount() == 1);
          udtfTableAlias = unescapeIdentifier(selExprChild.getChild(0)
              .getText());
          qb.addAlias(udtfTableAlias);
          unparseTranslator.addIdentifierTranslation((ASTNode) selExprChild
              .getChild(0));
          break;
        default:
          assert (false);
        }
      }
      if (LOG.isDebugEnabled()) {
        LOG.debug("UDTF table alias is " + udtfTableAlias);
        LOG.debug("UDTF col aliases are " + udtfColAliases);
      }
    }

    // The list of expressions after SELECT or SELECT TRANSFORM.
    ASTNode exprList;
    if (isInTransform) {
      exprList = (ASTNode) trfm.getChild(0);
    } else if (isUDTF) {
      exprList = udtfExpr;
    } else {
      exprList = selExprList;
    }

    if (LOG.isDebugEnabled()) {
      LOG.debug("genSelectPlan: input = " + inputRR.toString());
    }

    // For UDTF's, skip the function name to get the expressions
    int startPosn = isUDTF ? posn + 1 : posn;
    if (isInTransform) {
      startPosn = 0;
    }

    // Iterate over all expression (either after SELECT, or in SELECT TRANSFORM)
    for (int i = startPosn; i < exprList.getChildCount(); ++i) {

      // child can be EXPR AS ALIAS, or EXPR.
      ASTNode child = (ASTNode) exprList.getChild(i);
      boolean hasAsClause = (!isInTransform) && (child.getChildCount() == 2);
      boolean isWindowSpec = child.getChildCount() == 3 ?
          (child.getChild(2).getType() == HiveParser.TOK_WINDOWSPEC) :
            false;

      // EXPR AS (ALIAS,...) parses, but is only allowed for UDTF's
      // This check is not needed and invalid when there is a transform b/c the
      // AST's are slightly different.
      if (!isWindowSpec && !isInTransform && !isUDTF && child.getChildCount() > 2) {
        throw new SemanticException(generateErrorMessage(
            (ASTNode) child.getChild(2),
            ErrorMsg.INVALID_AS.getMsg()));
      }

      // The real expression
      ASTNode expr;
      String tabAlias;
      String colAlias;

      if (isInTransform || isUDTF) {
        tabAlias = null;
        colAlias = autogenColAliasPrfxLbl + i;
        expr = child;
      } else {
        // Get rid of TOK_SELEXPR
        expr = (ASTNode) child.getChild(0);
        String[] colRef = getColAlias(child, autogenColAliasPrfxLbl, inputRR,
            autogenColAliasPrfxIncludeFuncName, i);
        tabAlias = colRef[0];
        colAlias = colRef[1];
        if (hasAsClause) {
          unparseTranslator.addIdentifierTranslation((ASTNode) child
              .getChild(1));
        }

      }

      boolean subQuery = qb.getParseInfo().getIsSubQ();
      if (expr.getType() == HiveParser.TOK_ALLCOLREF) {
        pos = genColListRegex(".*", expr.getChildCount() == 0 ? null
            : getUnescapedName((ASTNode) expr.getChild(0)).toLowerCase(),
            expr, col_list, inputRR, pos, out_rwsch, qb.getAliases(), subQuery);
        selectStar = true;
      } else if (expr.getType() == HiveParser.TOK_TABLE_OR_COL && !hasAsClause
          && !inputRR.getIsExprResolver()
          && isRegex(unescapeIdentifier(expr.getChild(0).getText()))) {
        // In case the expression is a regex COL.
        // This can only happen without AS clause
        // We don't allow this for ExprResolver - the Group By case
        pos = genColListRegex(unescapeIdentifier(expr.getChild(0).getText()),
            null, expr, col_list, inputRR, pos, out_rwsch, qb.getAliases(), subQuery);
      } else if (expr.getType() == HiveParser.DOT
          && expr.getChild(0).getType() == HiveParser.TOK_TABLE_OR_COL
          && inputRR.hasTableAlias(unescapeIdentifier(expr.getChild(0)
              .getChild(0).getText().toLowerCase())) && !hasAsClause
          && !inputRR.getIsExprResolver()
          && isRegex(unescapeIdentifier(expr.getChild(1).getText()))) {
        // In case the expression is TABLE.COL (col can be regex).
        // This can only happen without AS clause
        // We don't allow this for ExprResolver - the Group By case
        pos = genColListRegex(unescapeIdentifier(expr.getChild(1).getText()),
            unescapeIdentifier(expr.getChild(0).getChild(0).getText()
                .toLowerCase()), expr, col_list, inputRR, pos, out_rwsch,
            qb.getAliases(), subQuery);
      } else {
        // Case when this is an expression
        TypeCheckCtx tcCtx = new TypeCheckCtx(inputRR);
        // We allow stateful functions in the SELECT list (but nowhere else)
        tcCtx.setAllowStatefulFunctions(true);
        ExprNodeDesc exp = genExprNodeDesc(expr, inputRR, tcCtx);
        String recommended = recommendName(exp, colAlias);
        if (recommended != null && out_rwsch.get(null, recommended) == null) {
          colAlias = recommended;
        }
        col_list.add(exp);
        if (subQuery) {
          out_rwsch.checkColumn(tabAlias, colAlias);
        }

        ColumnInfo colInfo = new ColumnInfo(getColumnInternalName(pos),
            exp.getWritableObjectInspector(), tabAlias, false);
        colInfo.setSkewedCol((exp instanceof ExprNodeColumnDesc) ? ((ExprNodeColumnDesc) exp)
            .isSkewedCol() : false);
        out_rwsch.put(tabAlias, colAlias, colInfo);

        pos = Integer.valueOf(pos.intValue() + 1);
      }
    }
    selectStar = selectStar && exprList.getChildCount() == posn + 1;

    ArrayList<String> columnNames = new ArrayList<String>();
    Map<String, ExprNodeDesc> colExprMap = new HashMap<String, ExprNodeDesc>();
    for (int i = 0; i < col_list.size(); i++) {
      // Replace NULL with CAST(NULL AS STRING)
      if (col_list.get(i) instanceof ExprNodeNullDesc) {
        col_list.set(i, new ExprNodeConstantDesc(
            TypeInfoFactory.stringTypeInfo, null));
      }
      String outputCol = getColumnInternalName(i);
      colExprMap.put(outputCol, col_list.get(i));
      columnNames.add(outputCol);
    }

    Operator output = putOpInsertMap(OperatorFactory.getAndMakeChild(
        new SelectDesc(col_list, columnNames, selectStar), new RowSchema(
            out_rwsch.getColumnInfos()), input), out_rwsch);

    output.setColumnExprMap(colExprMap);
    if (isInTransform) {
      output = genScriptPlan(trfm, qb, output);
    }

    if (isUDTF) {
      output = genUDTFPlan(genericUDTF, udtfTableAlias, udtfColAliases, qb,
          output);
    }
    if (LOG.isDebugEnabled()) {
      LOG.debug("Created Select Plan row schema: " + out_rwsch.toString());
    }
    return output;
  }

  private String recommendName(ExprNodeDesc exp, String colAlias) {
    if (!colAlias.startsWith(autogenColAliasPrfxLbl)) {
      return null;
    }
    String column = ExprNodeDescUtils.recommendInputName(exp);
    if (column != null && !column.startsWith(autogenColAliasPrfxLbl)) {
      return column;
    }
    return null;
  }

  /**
   * Class to store GenericUDAF related information.
   */
  static class GenericUDAFInfo {
    ArrayList<ExprNodeDesc> convertedParameters;
    GenericUDAFEvaluator genericUDAFEvaluator;
    TypeInfo returnType;
  }

  /**
   * Convert exprNodeDesc array to Typeinfo array.
   */
  static ArrayList<TypeInfo> getTypeInfo(ArrayList<ExprNodeDesc> exprs) {
    ArrayList<TypeInfo> result = new ArrayList<TypeInfo>();
    for (ExprNodeDesc expr : exprs) {
      result.add(expr.getTypeInfo());
    }
    return result;
  }

  /**
   * Convert exprNodeDesc array to ObjectInspector array.
   */
  static ArrayList<ObjectInspector> getWritableObjectInspector(ArrayList<ExprNodeDesc> exprs) {
    ArrayList<ObjectInspector> result = new ArrayList<ObjectInspector>();
    for (ExprNodeDesc expr : exprs) {
      result.add(expr.getWritableObjectInspector());
    }
    return result;
  }

  /**
   * Convert exprNodeDesc array to Typeinfo array.
   */
  static ObjectInspector[] getStandardObjectInspector(ArrayList<TypeInfo> exprs) {
    ObjectInspector[] result = new ObjectInspector[exprs.size()];
    for (int i = 0; i < exprs.size(); i++) {
      result[i] = TypeInfoUtils
          .getStandardWritableObjectInspectorFromTypeInfo(exprs.get(i));
    }
    return result;
  }

  /**
   * Returns the GenericUDAFEvaluator for the aggregation. This is called once
   * for each GroupBy aggregation.
   */
  static GenericUDAFEvaluator getGenericUDAFEvaluator(String aggName,
      ArrayList<ExprNodeDesc> aggParameters, ASTNode aggTree,
      boolean isDistinct, boolean isAllColumns)
      throws SemanticException {
    ArrayList<ObjectInspector> originalParameterTypeInfos =
        getWritableObjectInspector(aggParameters);
    GenericUDAFEvaluator result = FunctionRegistry.getGenericUDAFEvaluator(
        aggName, originalParameterTypeInfos, isDistinct, isAllColumns);
    if (null == result) {
      String reason = "Looking for UDAF Evaluator\"" + aggName
          + "\" with parameters " + originalParameterTypeInfos;
      throw new SemanticException(ErrorMsg.INVALID_FUNCTION_SIGNATURE.getMsg(
          (ASTNode) aggTree.getChild(0), reason));
    }
    return result;
  }

  /**
   * Returns the GenericUDAFInfo struct for the aggregation.
   *
   * @param aggName
   *          The name of the UDAF.
   * @param aggParameters
   *          The exprNodeDesc of the original parameters
   * @param aggTree
   *          The ASTNode node of the UDAF in the query.
   * @return GenericUDAFInfo
   * @throws SemanticException
   *           when the UDAF is not found or has problems.
   */
  static GenericUDAFInfo getGenericUDAFInfo(GenericUDAFEvaluator evaluator,
      GenericUDAFEvaluator.Mode emode, ArrayList<ExprNodeDesc> aggParameters)
      throws SemanticException {

    GenericUDAFInfo r = new GenericUDAFInfo();

    // set r.genericUDAFEvaluator
    r.genericUDAFEvaluator = evaluator;

    // set r.returnType
    ObjectInspector returnOI = null;
    try {
      ArrayList<ObjectInspector> aggOIs = getWritableObjectInspector(aggParameters);
      ObjectInspector[] aggOIArray = new ObjectInspector[aggOIs.size()];
      for (int ii = 0; ii < aggOIs.size(); ++ii) {
        aggOIArray[ii] = aggOIs.get(ii);
      }
      returnOI = r.genericUDAFEvaluator.init(emode, aggOIArray);
      r.returnType = TypeInfoUtils.getTypeInfoFromObjectInspector(returnOI);
    } catch (HiveException e) {
      throw new SemanticException(e);
    }
    // set r.convertedParameters
    // TODO: type conversion
    r.convertedParameters = aggParameters;

    return r;
  }

  private static GenericUDAFEvaluator.Mode groupByDescModeToUDAFMode(
      GroupByDesc.Mode mode, boolean isDistinct) {
    switch (mode) {
    case COMPLETE:
      return GenericUDAFEvaluator.Mode.COMPLETE;
    case PARTIAL1:
      return GenericUDAFEvaluator.Mode.PARTIAL1;
    case PARTIAL2:
      return GenericUDAFEvaluator.Mode.PARTIAL2;
    case PARTIALS:
      return isDistinct ? GenericUDAFEvaluator.Mode.PARTIAL1
          : GenericUDAFEvaluator.Mode.PARTIAL2;
    case FINAL:
      return GenericUDAFEvaluator.Mode.FINAL;
    case HASH:
      return GenericUDAFEvaluator.Mode.PARTIAL1;
    case MERGEPARTIAL:
      return isDistinct ? GenericUDAFEvaluator.Mode.COMPLETE
          : GenericUDAFEvaluator.Mode.FINAL;
    default:
      throw new RuntimeException("internal error in groupByDescModeToUDAFMode");
    }
  }

  /**
   * Check if the given internalName represents a constant parameter in aggregation parameters
   * of an aggregation tree.
   * This method is only invoked when map-side aggregation is not involved. In this case,
   * every parameter in every aggregation tree should already have a corresponding ColumnInfo,
   * which is generated when the corresponding ReduceSinkOperator of the GroupByOperator being
   * generating is generated. If we find that this parameter is a constant parameter,
   * we will return the corresponding ExprNodeDesc in reduceValues, and we will not need to
   * use a new ExprNodeColumnDesc, which can not be treated as a constant parameter, for this
   * parameter (since the writableObjectInspector of a ExprNodeColumnDesc will not be
   * a instance of ConstantObjectInspector).
   *
   * @param reduceValues
   *          value columns of the corresponding ReduceSinkOperator
   * @param internalName
   *          the internal name of this parameter
   * @return the ExprNodeDesc of the constant parameter if the given internalName represents
   *         a constant parameter; otherwise, return null
   */
  private ExprNodeDesc isConstantParameterInAggregationParameters(String internalName,
      List<ExprNodeDesc> reduceValues) {
    // only the pattern of "VALUE._col([0-9]+)" should be handled.

    String[] terms = internalName.split("\\.");
    if (terms.length != 2 || reduceValues == null) {
      return null;
    }

    if (Utilities.ReduceField.VALUE.toString().equals(terms[0])) {
      int pos = getPositionFromInternalName(terms[1]);
      if (pos >= 0 && pos < reduceValues.size()) {
        ExprNodeDesc reduceValue = reduceValues.get(pos);
        if (reduceValue != null) {
          if (reduceValue.getWritableObjectInspector() instanceof ConstantObjectInspector) {
            // this internalName represents a constant parameter in aggregation parameters
            return reduceValue;
          }
        }
      }
    }

    return null;
  }

  /**
   * Generate the GroupByOperator for the Query Block (parseInfo.getXXX(dest)).
   * The new GroupByOperator will be a child of the reduceSinkOperatorInfo.
   *
   * @param mode
   *          The mode of the aggregation (PARTIAL1 or COMPLETE)
   * @param genericUDAFEvaluators
   *          If not null, this function will store the mapping from Aggregation
   *          StringTree to the genericUDAFEvaluator in this parameter, so it
   *          can be used in the next-stage GroupBy aggregations.
   * @return the new GroupByOperator
   */
  @SuppressWarnings("nls")
  private Operator genGroupByPlanGroupByOperator(QBParseInfo parseInfo,
      String dest, Operator reduceSinkOperatorInfo, GroupByDesc.Mode mode,
      Map<String, GenericUDAFEvaluator> genericUDAFEvaluators)
      throws SemanticException {
    RowResolver groupByInputRowResolver = opParseCtx
        .get(reduceSinkOperatorInfo).getRowResolver();
    RowResolver groupByOutputRowResolver = new RowResolver();
    groupByOutputRowResolver.setIsExprResolver(true);
    ArrayList<ExprNodeDesc> groupByKeys = new ArrayList<ExprNodeDesc>();
    ArrayList<AggregationDesc> aggregations = new ArrayList<AggregationDesc>();
    ArrayList<String> outputColumnNames = new ArrayList<String>();
    Map<String, ExprNodeDesc> colExprMap = new HashMap<String, ExprNodeDesc>();
    List<ASTNode> grpByExprs = getGroupByForClause(parseInfo, dest);
    for (int i = 0; i < grpByExprs.size(); ++i) {
      ASTNode grpbyExpr = grpByExprs.get(i);
      ColumnInfo exprInfo = groupByInputRowResolver.getExpression(grpbyExpr);

      if (exprInfo == null) {
        throw new SemanticException(ErrorMsg.INVALID_COLUMN.getMsg(grpbyExpr));
      }

      groupByKeys.add(new ExprNodeColumnDesc(exprInfo.getType(), exprInfo
          .getInternalName(), "", false));
      String field = getColumnInternalName(i);
      outputColumnNames.add(field);
      groupByOutputRowResolver.putExpression(grpbyExpr,
          new ColumnInfo(field, exprInfo.getType(), null, false));
      colExprMap.put(field, groupByKeys.get(groupByKeys.size() - 1));
    }
    // For each aggregation
    HashMap<String, ASTNode> aggregationTrees = parseInfo
        .getAggregationExprsForClause(dest);
    assert (aggregationTrees != null);
    // get the last colName for the reduce KEY
    // it represents the column name corresponding to distinct aggr, if any
    String lastKeyColName = null;
    List<ExprNodeDesc> reduceValues = null;
    if (reduceSinkOperatorInfo.getConf() instanceof ReduceSinkDesc) {
      List<String> inputKeyCols = ((ReduceSinkDesc)
          reduceSinkOperatorInfo.getConf()).getOutputKeyColumnNames();
      if (inputKeyCols.size() > 0) {
        lastKeyColName = inputKeyCols.get(inputKeyCols.size() - 1);
      }
      reduceValues = ((ReduceSinkDesc) reduceSinkOperatorInfo.getConf()).getValueCols();
    }
    int numDistinctUDFs = 0;
    for (Map.Entry<String, ASTNode> entry : aggregationTrees.entrySet()) {
      ASTNode value = entry.getValue();

      // This is the GenericUDAF name
      String aggName = unescapeIdentifier(value.getChild(0).getText());
      boolean isDistinct = value.getType() == HiveParser.TOK_FUNCTIONDI;
      boolean isAllColumns = value.getType() == HiveParser.TOK_FUNCTIONSTAR;

      // Convert children to aggParameters
      ArrayList<ExprNodeDesc> aggParameters = new ArrayList<ExprNodeDesc>();
      // 0 is the function name
      for (int i = 1; i < value.getChildCount(); i++) {
        ASTNode paraExpr = (ASTNode) value.getChild(i);
        ColumnInfo paraExprInfo =
            groupByInputRowResolver.getExpression(paraExpr);
        if (paraExprInfo == null) {
          throw new SemanticException(ErrorMsg.INVALID_COLUMN.getMsg(paraExpr));
        }

        String paraExpression = paraExprInfo.getInternalName();
        assert (paraExpression != null);
        if (isDistinct && lastKeyColName != null) {
          // if aggr is distinct, the parameter is name is constructed as
          // KEY.lastKeyColName:<tag>._colx
          paraExpression = Utilities.ReduceField.KEY.name() + "." +
              lastKeyColName + ":" + numDistinctUDFs + "." +
              getColumnInternalName(i - 1);

        }

        ExprNodeDesc expr = new ExprNodeColumnDesc(paraExprInfo.getType(),
            paraExpression, paraExprInfo.getTabAlias(),
            paraExprInfo.getIsVirtualCol());
        ExprNodeDesc reduceValue = isConstantParameterInAggregationParameters(
            paraExprInfo.getInternalName(), reduceValues);

        if (reduceValue != null) {
          // this parameter is a constant
          expr = reduceValue;
        }

        aggParameters.add(expr);
      }

      if (isDistinct) {
        numDistinctUDFs++;
      }
      Mode amode = groupByDescModeToUDAFMode(mode, isDistinct);
      GenericUDAFEvaluator genericUDAFEvaluator = getGenericUDAFEvaluator(
          aggName, aggParameters, value, isDistinct, isAllColumns);
      assert (genericUDAFEvaluator != null);
      GenericUDAFInfo udaf = getGenericUDAFInfo(genericUDAFEvaluator, amode,
          aggParameters);
      aggregations.add(new AggregationDesc(aggName.toLowerCase(),
          udaf.genericUDAFEvaluator, udaf.convertedParameters, isDistinct,
          amode));
      String field = getColumnInternalName(groupByKeys.size()
          + aggregations.size() - 1);
      outputColumnNames.add(field);
      groupByOutputRowResolver.putExpression(value, new ColumnInfo(
          field, udaf.returnType, "", false));
      // Save the evaluator so that it can be used by the next-stage
      // GroupByOperators
      if (genericUDAFEvaluators != null) {
        genericUDAFEvaluators.put(entry.getKey(), genericUDAFEvaluator);
      }
    }
    float groupByMemoryUsage = HiveConf.getFloatVar(conf, HiveConf.ConfVars.HIVEMAPAGGRHASHMEMORY);
    float memoryThreshold = HiveConf
        .getFloatVar(conf, HiveConf.ConfVars.HIVEMAPAGGRMEMORYTHRESHOLD);

    Operator op = putOpInsertMap(OperatorFactory.getAndMakeChild(
        new GroupByDesc(mode, outputColumnNames, groupByKeys, aggregations,
            false, groupByMemoryUsage, memoryThreshold, null, false, 0, numDistinctUDFs > 0),
        new RowSchema(groupByOutputRowResolver.getColumnInfos()),
        reduceSinkOperatorInfo), groupByOutputRowResolver);
    op.setColumnExprMap(colExprMap);
    return op;
  }

  // Add the grouping set key to the group by operator.
  // This is not the first group by operator, but it is a subsequent group by operator
  // which is forwarding the grouping keys introduced by the grouping sets.
  // For eg: consider: select key, value, count(1) from T group by key, value with rollup.
  // Assuming map-side aggregation and no skew, the plan would look like:
  //
  // TableScan --> Select --> GroupBy1 --> ReduceSink --> GroupBy2 --> Select --> FileSink
  //
  // This function is called for GroupBy2 to pass the additional grouping keys introduced by
  // GroupBy1 for the grouping set (corresponding to the rollup).
  private void addGroupingSetKey(List<ExprNodeDesc> groupByKeys,
      RowResolver groupByInputRowResolver,
      RowResolver groupByOutputRowResolver,
      List<String> outputColumnNames,
      Map<String, ExprNodeDesc> colExprMap) throws SemanticException {
    // For grouping sets, add a dummy grouping key
    String groupingSetColumnName =
        groupByInputRowResolver.get(null, VirtualColumn.GROUPINGID.getName()).getInternalName();
    ExprNodeDesc inputExpr = new ExprNodeColumnDesc(TypeInfoFactory.stringTypeInfo,
        groupingSetColumnName, null, false);
    groupByKeys.add(inputExpr);

    String field = getColumnInternalName(groupByKeys.size() - 1);
    outputColumnNames.add(field);
    groupByOutputRowResolver.put(null, VirtualColumn.GROUPINGID.getName(),
        new ColumnInfo(
            field,
            TypeInfoFactory.stringTypeInfo,
            null,
            true));
    colExprMap.put(field, groupByKeys.get(groupByKeys.size() - 1));
  }

  // Process grouping set for the reduce sink operator
  // For eg: consider: select key, value, count(1) from T group by key, value with rollup.
  // Assuming map-side aggregation and no skew, the plan would look like:
  //
  // TableScan --> Select --> GroupBy1 --> ReduceSink --> GroupBy2 --> Select --> FileSink
  //
  // This function is called for ReduceSink to add the additional grouping keys introduced by
  // GroupBy1 into the reduce keys.
  private void processGroupingSetReduceSinkOperator(RowResolver reduceSinkInputRowResolver,
      RowResolver reduceSinkOutputRowResolver,
      List<ExprNodeDesc> reduceKeys,
      List<String> outputKeyColumnNames,
      Map<String, ExprNodeDesc> colExprMap) throws SemanticException {
    // add a key for reduce sink
    String groupingSetColumnName =
        reduceSinkInputRowResolver.get(null, VirtualColumn.GROUPINGID.getName()).getInternalName();
    ExprNodeDesc inputExpr = new ExprNodeColumnDesc(TypeInfoFactory.stringTypeInfo,
        groupingSetColumnName, null, false);
    reduceKeys.add(inputExpr);

    outputKeyColumnNames.add(getColumnInternalName(reduceKeys.size() - 1));
    String field = Utilities.ReduceField.KEY.toString() + "."
        + getColumnInternalName(reduceKeys.size() - 1);
    ColumnInfo colInfo = new ColumnInfo(field, reduceKeys.get(
        reduceKeys.size() - 1).getTypeInfo(), null, true);
    reduceSinkOutputRowResolver.put(null, VirtualColumn.GROUPINGID.getName(), colInfo);
    colExprMap.put(colInfo.getInternalName(), inputExpr);
  }


  /**
   * Generate the GroupByOperator for the Query Block (parseInfo.getXXX(dest)).
   * The new GroupByOperator will be a child of the reduceSinkOperatorInfo.
   *
   * @param mode
   *          The mode of the aggregation (MERGEPARTIAL, PARTIAL2)
   * @param genericUDAFEvaluators
   *          The mapping from Aggregation StringTree to the
   *          genericUDAFEvaluator.
   * @param distPartAggr
   *          partial aggregation for distincts
   * @param groupingSets
   *          list of grouping sets
   * @param groupingSetsPresent
   *          whether grouping sets are present in this query
   * @param groupingSetsConsumedCurrentMR
   *          whether grouping sets are consumed by this group by
   * @return the new GroupByOperator
   */
  @SuppressWarnings("nls")
  private Operator genGroupByPlanGroupByOperator1(QBParseInfo parseInfo,
      String dest, Operator reduceSinkOperatorInfo, GroupByDesc.Mode mode,
      Map<String, GenericUDAFEvaluator> genericUDAFEvaluators,
      boolean distPartAgg,
      List<Integer> groupingSets,
      boolean groupingSetsPresent,
      boolean groupingSetsNeedAdditionalMRJob) throws SemanticException {
    ArrayList<String> outputColumnNames = new ArrayList<String>();
    RowResolver groupByInputRowResolver = opParseCtx
        .get(reduceSinkOperatorInfo).getRowResolver();
    RowResolver groupByOutputRowResolver = new RowResolver();
    groupByOutputRowResolver.setIsExprResolver(true);
    ArrayList<ExprNodeDesc> groupByKeys = new ArrayList<ExprNodeDesc>();
    ArrayList<AggregationDesc> aggregations = new ArrayList<AggregationDesc>();
    List<ASTNode> grpByExprs = getGroupByForClause(parseInfo, dest);
    Map<String, ExprNodeDesc> colExprMap = new HashMap<String, ExprNodeDesc>();
    for (int i = 0; i < grpByExprs.size(); ++i) {
      ASTNode grpbyExpr = grpByExprs.get(i);
      ColumnInfo exprInfo = groupByInputRowResolver.getExpression(grpbyExpr);

      if (exprInfo == null) {
        throw new SemanticException(ErrorMsg.INVALID_COLUMN.getMsg(grpbyExpr));
      }

      groupByKeys.add(new ExprNodeColumnDesc(exprInfo.getType(), exprInfo
          .getInternalName(), exprInfo.getTabAlias(), exprInfo
          .getIsVirtualCol()));
      String field = getColumnInternalName(i);
      outputColumnNames.add(field);
      groupByOutputRowResolver.putExpression(grpbyExpr,
          new ColumnInfo(field, exprInfo.getType(), "", false));
      colExprMap.put(field, groupByKeys.get(groupByKeys.size() - 1));
    }

    // This is only needed if a new grouping set key is being created
    int groupingSetsPosition = 0;

    // For grouping sets, add a dummy grouping key
    if (groupingSetsPresent) {
      // Consider the query: select a,b, count(1) from T group by a,b with cube;
      // where it is being executed in a single map-reduce job
      // The plan is TableScan -> GroupBy1 -> ReduceSink -> GroupBy2 -> FileSink
      // GroupBy1 already added the grouping id as part of the row
      // This function is called for GroupBy2 to add grouping id as part of the groupby keys
      if (!groupingSetsNeedAdditionalMRJob) {
        addGroupingSetKey(
            groupByKeys,
            groupByInputRowResolver,
            groupByOutputRowResolver,
            outputColumnNames,
            colExprMap);
      }
      else {
        groupingSetsPosition = groupByKeys.size();
        // The grouping set has not yet been processed. Create a new grouping key
        // Consider the query: select a,b, count(1) from T group by a,b with cube;
        // where it is being executed in 2 map-reduce jobs
        // The plan for 1st MR is TableScan -> GroupBy1 -> ReduceSink -> GroupBy2 -> FileSink
        // GroupBy1/ReduceSink worked as if grouping sets were not present
        // This function is called for GroupBy2 to create new rows for grouping sets
        // For each input row (a,b), 4 rows are created for the example above:
        // (a,b), (a,null), (null, b), (null, null)
        createNewGroupingKey(groupByKeys,
            outputColumnNames,
            groupByOutputRowResolver,
            colExprMap);
      }
    }

    HashMap<String, ASTNode> aggregationTrees = parseInfo
        .getAggregationExprsForClause(dest);
    // get the last colName for the reduce KEY
    // it represents the column name corresponding to distinct aggr, if any
    String lastKeyColName = null;
    List<ExprNodeDesc> reduceValues = null;
    if (reduceSinkOperatorInfo.getConf() instanceof ReduceSinkDesc) {
      List<String> inputKeyCols = ((ReduceSinkDesc)
          reduceSinkOperatorInfo.getConf()).getOutputKeyColumnNames();
      if (inputKeyCols.size() > 0) {
        lastKeyColName = inputKeyCols.get(inputKeyCols.size() - 1);
      }
      reduceValues = ((ReduceSinkDesc) reduceSinkOperatorInfo.getConf()).getValueCols();
    }
    int numDistinctUDFs = 0;
    boolean containsDistinctAggr = false;
    for (Map.Entry<String, ASTNode> entry : aggregationTrees.entrySet()) {
      ASTNode value = entry.getValue();
      String aggName = unescapeIdentifier(value.getChild(0).getText());
      ArrayList<ExprNodeDesc> aggParameters = new ArrayList<ExprNodeDesc>();
      boolean isDistinct = (value.getType() == HiveParser.TOK_FUNCTIONDI);
      containsDistinctAggr = containsDistinctAggr || isDistinct;

      // If the function is distinct, partial aggregation has not been done on
      // the client side.
      // If distPartAgg is set, the client is letting us know that partial
      // aggregation has not been done.
      // For eg: select a, count(b+c), count(distinct d+e) group by a
      // For count(b+c), if partial aggregation has been performed, then we
      // directly look for count(b+c).
      // Otherwise, we look for b+c.
      // For distincts, partial aggregation is never performed on the client
      // side, so always look for the parameters: d+e
      boolean partialAggDone = !(distPartAgg || isDistinct);
      if (!partialAggDone) {
        // 0 is the function name
        for (int i = 1; i < value.getChildCount(); i++) {
          ASTNode paraExpr = (ASTNode) value.getChild(i);
          ColumnInfo paraExprInfo =
              groupByInputRowResolver.getExpression(paraExpr);
          if (paraExprInfo == null) {
            throw new SemanticException(ErrorMsg.INVALID_COLUMN
                .getMsg(paraExpr));
          }

          String paraExpression = paraExprInfo.getInternalName();
          assert (paraExpression != null);
          if (isDistinct && lastKeyColName != null) {
            // if aggr is distinct, the parameter is name is constructed as
            // KEY.lastKeyColName:<tag>._colx
            paraExpression = Utilities.ReduceField.KEY.name() + "." +
                lastKeyColName + ":" + numDistinctUDFs + "."
                + getColumnInternalName(i - 1);

          }

          ExprNodeDesc expr = new ExprNodeColumnDesc(paraExprInfo.getType(),
              paraExpression, paraExprInfo.getTabAlias(),
              paraExprInfo.getIsVirtualCol());
          ExprNodeDesc reduceValue = isConstantParameterInAggregationParameters(
              paraExprInfo.getInternalName(), reduceValues);

          if (reduceValue != null) {
            // this parameter is a constant
            expr = reduceValue;
          }

          aggParameters.add(expr);

        }
      } else {
        ColumnInfo paraExprInfo = groupByInputRowResolver.getExpression(value);
        if (paraExprInfo == null) {
          throw new SemanticException(ErrorMsg.INVALID_COLUMN.getMsg(value));
        }
        String paraExpression = paraExprInfo.getInternalName();
        assert (paraExpression != null);
        aggParameters.add(new ExprNodeColumnDesc(paraExprInfo.getType(),
            paraExpression, paraExprInfo.getTabAlias(), paraExprInfo
                .getIsVirtualCol()));
      }
      if (isDistinct) {
        numDistinctUDFs++;
      }
      boolean isAllColumns = value.getType() == HiveParser.TOK_FUNCTIONSTAR;
      Mode amode = groupByDescModeToUDAFMode(mode, isDistinct);
      GenericUDAFEvaluator genericUDAFEvaluator = null;
      // For distincts, partial aggregations have not been done
      if (distPartAgg) {
        genericUDAFEvaluator = getGenericUDAFEvaluator(aggName, aggParameters,
            value, isDistinct, isAllColumns);
        assert (genericUDAFEvaluator != null);
        genericUDAFEvaluators.put(entry.getKey(), genericUDAFEvaluator);
      } else {
        genericUDAFEvaluator = genericUDAFEvaluators.get(entry.getKey());
        assert (genericUDAFEvaluator != null);
      }

      GenericUDAFInfo udaf = getGenericUDAFInfo(genericUDAFEvaluator, amode,
          aggParameters);
      aggregations.add(new AggregationDesc(aggName.toLowerCase(),
          udaf.genericUDAFEvaluator, udaf.convertedParameters,
          (mode != GroupByDesc.Mode.FINAL && isDistinct), amode));
      String field = getColumnInternalName(groupByKeys.size()
          + aggregations.size() - 1);
      outputColumnNames.add(field);
      groupByOutputRowResolver.putExpression(value, new ColumnInfo(
          field, udaf.returnType, "", false));
    }
    float groupByMemoryUsage = HiveConf.getFloatVar(conf, HiveConf.ConfVars.HIVEMAPAGGRHASHMEMORY);
    float memoryThreshold = HiveConf
        .getFloatVar(conf, HiveConf.ConfVars.HIVEMAPAGGRMEMORYTHRESHOLD);

    // Nothing special needs to be done for grouping sets if
    // this is the final group by operator, and multiple rows corresponding to the
    // grouping sets have been generated upstream.
    // However, if an addition MR job has been created to handle grouping sets,
    // additional rows corresponding to grouping sets need to be created here.
    Operator op = putOpInsertMap(OperatorFactory.getAndMakeChild(
        new GroupByDesc(mode, outputColumnNames, groupByKeys, aggregations,
            distPartAgg, groupByMemoryUsage, memoryThreshold,
            groupingSets,
            groupingSetsPresent && groupingSetsNeedAdditionalMRJob,
            groupingSetsPosition, containsDistinctAggr),
        new RowSchema(groupByOutputRowResolver.getColumnInfos()), reduceSinkOperatorInfo),
        groupByOutputRowResolver);
    op.setColumnExprMap(colExprMap);
    return op;
  }

  /*
   * Create a new grouping key for grouping id.
   * A dummy grouping id. is added. At runtime, the group by operator
   * creates 'n' rows per input row, where 'n' is the number of grouping sets.
   */
  private void createNewGroupingKey(List<ExprNodeDesc> groupByKeys,
      List<String> outputColumnNames,
      RowResolver groupByOutputRowResolver,
      Map<String, ExprNodeDesc> colExprMap) {
    // The value for the constant does not matter. It is replaced by the grouping set
    // value for the actual implementation
    ExprNodeConstantDesc constant = new ExprNodeConstantDesc("0");
    groupByKeys.add(constant);
    String field = getColumnInternalName(groupByKeys.size() - 1);
    outputColumnNames.add(field);
    groupByOutputRowResolver.put(null, VirtualColumn.GROUPINGID.getName(),
        new ColumnInfo(
            field,
            TypeInfoFactory.stringTypeInfo,
            null,
            true));
    colExprMap.put(field, constant);
  }

  /**
   * Generate the map-side GroupByOperator for the Query Block
   * (qb.getParseInfo().getXXX(dest)). The new GroupByOperator will be a child
   * of the inputOperatorInfo.
   *
   * @param mode
   *          The mode of the aggregation (HASH)
   * @param genericUDAFEvaluators
   *          If not null, this function will store the mapping from Aggregation
   *          StringTree to the genericUDAFEvaluator in this parameter, so it
   *          can be used in the next-stage GroupBy aggregations.
   * @return the new GroupByOperator
   */
  @SuppressWarnings("nls")
  private Operator genGroupByPlanMapGroupByOperator(QB qb,
      String dest,
      List<ASTNode> grpByExprs,
      Operator inputOperatorInfo,
      GroupByDesc.Mode mode,
      Map<String, GenericUDAFEvaluator> genericUDAFEvaluators,
      List<Integer> groupingSetKeys,
      boolean groupingSetsPresent) throws SemanticException {

    RowResolver groupByInputRowResolver = opParseCtx.get(inputOperatorInfo)
        .getRowResolver();
    QBParseInfo parseInfo = qb.getParseInfo();
    RowResolver groupByOutputRowResolver = new RowResolver();
    groupByOutputRowResolver.setIsExprResolver(true);
    ArrayList<ExprNodeDesc> groupByKeys = new ArrayList<ExprNodeDesc>();
    ArrayList<String> outputColumnNames = new ArrayList<String>();
    ArrayList<AggregationDesc> aggregations = new ArrayList<AggregationDesc>();
    Map<String, ExprNodeDesc> colExprMap = new HashMap<String, ExprNodeDesc>();
    for (int i = 0; i < grpByExprs.size(); ++i) {
      ASTNode grpbyExpr = grpByExprs.get(i);
      ExprNodeDesc grpByExprNode = genExprNodeDesc(grpbyExpr,
          groupByInputRowResolver);

      groupByKeys.add(grpByExprNode);
      String field = getColumnInternalName(i);
      outputColumnNames.add(field);
      groupByOutputRowResolver.putExpression(grpbyExpr,
          new ColumnInfo(field, grpByExprNode.getTypeInfo(), "", false));
      colExprMap.put(field, groupByKeys.get(groupByKeys.size() - 1));
    }

    // The grouping set key is present after the grouping keys, before the distinct keys
    int groupingSetsPosition = groupByKeys.size();

    // For grouping sets, add a dummy grouping key
    // This dummy key needs to be added as a reduce key
    // For eg: consider: select key, value, count(1) from T group by key, value with rollup.
    // Assuming map-side aggregation and no skew, the plan would look like:
    //
    // TableScan --> Select --> GroupBy1 --> ReduceSink --> GroupBy2 --> Select --> FileSink
    //
    // This function is called for GroupBy1 to create an additional grouping key
    // for the grouping set (corresponding to the rollup).
    if (groupingSetsPresent) {
      createNewGroupingKey(groupByKeys,
          outputColumnNames,
          groupByOutputRowResolver,
          colExprMap);
    }

    // If there is a distinctFuncExp, add all parameters to the reduceKeys.
    if (!parseInfo.getDistinctFuncExprsForClause(dest).isEmpty()) {
      List<ASTNode> list = parseInfo.getDistinctFuncExprsForClause(dest);
      for (ASTNode value : list) {
        // 0 is function name
        for (int i = 1; i < value.getChildCount(); i++) {
          ASTNode parameter = (ASTNode) value.getChild(i);
          if (groupByOutputRowResolver.getExpression(parameter) == null) {
            ExprNodeDesc distExprNode = genExprNodeDesc(parameter,
                groupByInputRowResolver);
            groupByKeys.add(distExprNode);
            String field = getColumnInternalName(groupByKeys.size() - 1);
            outputColumnNames.add(field);
            groupByOutputRowResolver.putExpression(parameter, new ColumnInfo(
                field, distExprNode.getTypeInfo(), "", false));
            colExprMap.put(field, groupByKeys.get(groupByKeys.size() - 1));
          }
        }
      }
    }

    // For each aggregation
    HashMap<String, ASTNode> aggregationTrees = parseInfo
        .getAggregationExprsForClause(dest);
    assert (aggregationTrees != null);

    boolean containsDistinctAggr = false;
    for (Map.Entry<String, ASTNode> entry : aggregationTrees.entrySet()) {
      ASTNode value = entry.getValue();
      String aggName = unescapeIdentifier(value.getChild(0).getText());
      ArrayList<ExprNodeDesc> aggParameters = new ArrayList<ExprNodeDesc>();
      new ArrayList<Class<?>>();
      // 0 is the function name
      for (int i = 1; i < value.getChildCount(); i++) {
        ASTNode paraExpr = (ASTNode) value.getChild(i);
        ExprNodeDesc paraExprNode = genExprNodeDesc(paraExpr,
            groupByInputRowResolver);

        aggParameters.add(paraExprNode);
      }

      boolean isDistinct = value.getType() == HiveParser.TOK_FUNCTIONDI;
      containsDistinctAggr = containsDistinctAggr || isDistinct;
      boolean isAllColumns = value.getType() == HiveParser.TOK_FUNCTIONSTAR;
      Mode amode = groupByDescModeToUDAFMode(mode, isDistinct);

      GenericUDAFEvaluator genericUDAFEvaluator = getGenericUDAFEvaluator(
          aggName, aggParameters, value, isDistinct, isAllColumns);
      assert (genericUDAFEvaluator != null);
      GenericUDAFInfo udaf = getGenericUDAFInfo(genericUDAFEvaluator, amode,
          aggParameters);
      aggregations.add(new AggregationDesc(aggName.toLowerCase(),
          udaf.genericUDAFEvaluator, udaf.convertedParameters, isDistinct,
          amode));
      String field = getColumnInternalName(groupByKeys.size()
          + aggregations.size() - 1);
      outputColumnNames.add(field);
      groupByOutputRowResolver.putExpression(value, new ColumnInfo(
          field, udaf.returnType, "", false));
      // Save the evaluator so that it can be used by the next-stage
      // GroupByOperators
      if (genericUDAFEvaluators != null) {
        genericUDAFEvaluators.put(entry.getKey(), genericUDAFEvaluator);
      }
    }
    float groupByMemoryUsage = HiveConf.getFloatVar(conf, HiveConf.ConfVars.HIVEMAPAGGRHASHMEMORY);
    float memoryThreshold = HiveConf
        .getFloatVar(conf, HiveConf.ConfVars.HIVEMAPAGGRMEMORYTHRESHOLD);
    Operator op = putOpInsertMap(OperatorFactory.getAndMakeChild(
        new GroupByDesc(mode, outputColumnNames, groupByKeys, aggregations,
            false, groupByMemoryUsage, memoryThreshold,
            groupingSetKeys, groupingSetsPresent, groupingSetsPosition, containsDistinctAggr),
        new RowSchema(groupByOutputRowResolver.getColumnInfos()),
        inputOperatorInfo), groupByOutputRowResolver);
    op.setColumnExprMap(colExprMap);
    return op;
  }

  /**
   * Generate the ReduceSinkOperator for the Group By Query Block
   * (qb.getPartInfo().getXXX(dest)). The new ReduceSinkOperator will be a child
   * of inputOperatorInfo.
   *
   * It will put all Group By keys and the distinct field (if any) in the
   * map-reduce sort key, and all other fields in the map-reduce value.
   *
   * @param numPartitionFields
   *          the number of fields for map-reduce partitioning. This is usually
   *          the number of fields in the Group By keys.
   * @return the new ReduceSinkOperator.
   * @throws SemanticException
   */
  @SuppressWarnings("nls")
  private Operator genGroupByPlanReduceSinkOperator(QB qb,
      String dest,
      Operator inputOperatorInfo,
      List<ASTNode> grpByExprs,
      int numPartitionFields,
      boolean changeNumPartitionFields,
      int numReducers,
      boolean mapAggrDone,
      boolean groupingSetsPresent,
      boolean optimizeSkew) throws SemanticException {

    RowResolver reduceSinkInputRowResolver = opParseCtx.get(inputOperatorInfo)
        .getRowResolver();
    QBParseInfo parseInfo = qb.getParseInfo();
    RowResolver reduceSinkOutputRowResolver = new RowResolver();
    reduceSinkOutputRowResolver.setIsExprResolver(true);
    Map<String, ExprNodeDesc> colExprMap = new HashMap<String, ExprNodeDesc>();
    int numPartitionCols = -1;
    // Pre-compute group-by keys and store in reduceKeys

    List<String> outputKeyColumnNames = new ArrayList<String>();
    List<String> outputValueColumnNames = new ArrayList<String>();

    ArrayList<ExprNodeDesc> reduceKeys = getReduceKeysForReduceSink(grpByExprs, dest,
        reduceSinkInputRowResolver, reduceSinkOutputRowResolver, outputKeyColumnNames,
        colExprMap);

    // add a key for reduce sink
    if (groupingSetsPresent) {
      // Process grouping set for the reduce sink operator
      processGroupingSetReduceSinkOperator(
          reduceSinkInputRowResolver,
          reduceSinkOutputRowResolver,
          reduceKeys,
          outputKeyColumnNames,
          colExprMap);

      if (changeNumPartitionFields) {
        numPartitionFields++;
      }
    }

    List<List<Integer>> distinctColIndices = getDistinctColIndicesForReduceSink(parseInfo, dest,
        reduceKeys, reduceSinkInputRowResolver, reduceSinkOutputRowResolver, outputKeyColumnNames);
    if (!parseInfo.getDistinctFuncExprsForClause(dest).isEmpty()) {
        numPartitionCols = grpByExprs.size();
    }

    ArrayList<ExprNodeDesc> reduceValues = new ArrayList<ExprNodeDesc>();
    HashMap<String, ASTNode> aggregationTrees = parseInfo
        .getAggregationExprsForClause(dest);

    if (!mapAggrDone) {
      getReduceValuesForReduceSinkNoMapAgg(parseInfo, dest, reduceSinkInputRowResolver,
          reduceSinkOutputRowResolver, outputValueColumnNames, reduceValues);
    } else {
      // Put partial aggregation results in reduceValues
      int inputField = reduceKeys.size();

      for (Map.Entry<String, ASTNode> entry : aggregationTrees.entrySet()) {

        TypeInfo type = reduceSinkInputRowResolver.getColumnInfos().get(
            inputField).getType();
        reduceValues.add(new ExprNodeColumnDesc(type,
            getColumnInternalName(inputField), "", false));
        inputField++;
        outputValueColumnNames.add(getColumnInternalName(reduceValues.size() - 1));
        String field = Utilities.ReduceField.VALUE.toString() + "."
            + getColumnInternalName(reduceValues.size() - 1);
        reduceSinkOutputRowResolver.putExpression(entry.getValue(),
            new ColumnInfo(field, type, null, false));
      }
    }

    if (!optimizeSkew) {
      numPartitionCols = numPartitionFields;
    }

    ReduceSinkOperator rsOp = (ReduceSinkOperator) putOpInsertMap(
        OperatorFactory.getAndMakeChild(
            PlanUtils.getReduceSinkDesc(reduceKeys,
                groupingSetsPresent ? grpByExprs.size() + 1 : grpByExprs.size(),
                reduceValues, distinctColIndices,
                outputKeyColumnNames, outputValueColumnNames, true, -1, numPartitionCols,
                numReducers,optimizeSkew),
            new RowSchema(reduceSinkOutputRowResolver.getColumnInfos()), inputOperatorInfo),
        reduceSinkOutputRowResolver);
    rsOp.setColumnExprMap(colExprMap);
    return rsOp;
  }

  private ArrayList<ExprNodeDesc> getReduceKeysForReduceSink(List<ASTNode> grpByExprs, String dest,
      RowResolver reduceSinkInputRowResolver, RowResolver reduceSinkOutputRowResolver,
      List<String> outputKeyColumnNames, Map<String, ExprNodeDesc> colExprMap)
      throws SemanticException {

    ArrayList<ExprNodeDesc> reduceKeys = new ArrayList<ExprNodeDesc>();

    for (int i = 0; i < grpByExprs.size(); ++i) {
      ASTNode grpbyExpr = grpByExprs.get(i);
      ExprNodeDesc inputExpr = genExprNodeDesc(grpbyExpr,
          reduceSinkInputRowResolver);
      reduceKeys.add(inputExpr);
      if (reduceSinkOutputRowResolver.getExpression(grpbyExpr) == null) {
        outputKeyColumnNames.add(getColumnInternalName(reduceKeys.size() - 1));
        String field = Utilities.ReduceField.KEY.toString() + "."
            + getColumnInternalName(reduceKeys.size() - 1);
        ColumnInfo colInfo = new ColumnInfo(field, reduceKeys.get(
            reduceKeys.size() - 1).getTypeInfo(), null, false);
        reduceSinkOutputRowResolver.putExpression(grpbyExpr, colInfo);
        colExprMap.put(colInfo.getInternalName(), inputExpr);
      } else {
        throw new SemanticException(ErrorMsg.DUPLICATE_GROUPBY_KEY
            .getMsg(grpbyExpr));
      }
    }

    return reduceKeys;
  }

  private List<List<Integer>> getDistinctColIndicesForReduceSink(QBParseInfo parseInfo,
      String dest,
      List<ExprNodeDesc> reduceKeys, RowResolver reduceSinkInputRowResolver,
      RowResolver reduceSinkOutputRowResolver, List<String> outputKeyColumnNames)
      throws SemanticException {

    List<List<Integer>> distinctColIndices = new ArrayList<List<Integer>>();

    // If there is a distinctFuncExp, add all parameters to the reduceKeys.
    if (!parseInfo.getDistinctFuncExprsForClause(dest).isEmpty()) {
      List<ASTNode> distFuncs = parseInfo.getDistinctFuncExprsForClause(dest);
      String colName = getColumnInternalName(reduceKeys.size());
      outputKeyColumnNames.add(colName);
      for (int i = 0; i < distFuncs.size(); i++) {
        ASTNode value = distFuncs.get(i);
        int numExprs = 0;
        List<Integer> distinctIndices = new ArrayList<Integer>();
        // 0 is function name
        for (int j = 1; j < value.getChildCount(); j++) {
          ASTNode parameter = (ASTNode) value.getChild(j);
          ExprNodeDesc expr = genExprNodeDesc(parameter, reduceSinkInputRowResolver);
          // see if expr is already present in reduceKeys.
          // get index of expr in reduceKeys
          int ri;
          for (ri = 0; ri < reduceKeys.size(); ri++) {
            if (reduceKeys.get(ri).getExprString().equals(expr.getExprString())) {
              break;
            }
          }
          // add the expr to reduceKeys if it is not present
          if (ri == reduceKeys.size()) {
            reduceKeys.add(expr);
          }
          // add the index of expr in reduceKeys to distinctIndices
          distinctIndices.add(ri);
          String name = getColumnInternalName(numExprs);
          String field = Utilities.ReduceField.KEY.toString() + "." + colName
              + ":" + i
              + "." + name;
          ColumnInfo colInfo = new ColumnInfo(field, expr.getTypeInfo(), null, false);
          reduceSinkOutputRowResolver.putExpression(parameter, colInfo);
          numExprs++;
        }
        distinctColIndices.add(distinctIndices);
      }
    }

    return distinctColIndices;
  }

  private void getReduceValuesForReduceSinkNoMapAgg(QBParseInfo parseInfo, String dest,
      RowResolver reduceSinkInputRowResolver, RowResolver reduceSinkOutputRowResolver,
      List<String> outputValueColumnNames, ArrayList<ExprNodeDesc> reduceValues)
      throws SemanticException {
    HashMap<String, ASTNode> aggregationTrees = parseInfo
        .getAggregationExprsForClause(dest);

    // Put parameters to aggregations in reduceValues
    for (Map.Entry<String, ASTNode> entry : aggregationTrees.entrySet()) {
      ASTNode value = entry.getValue();
      // 0 is function name
      for (int i = 1; i < value.getChildCount(); i++) {
        ASTNode parameter = (ASTNode) value.getChild(i);
        if (reduceSinkOutputRowResolver.getExpression(parameter) == null) {
          reduceValues.add(genExprNodeDesc(parameter,
              reduceSinkInputRowResolver));
          outputValueColumnNames
              .add(getColumnInternalName(reduceValues.size() - 1));
          String field = Utilities.ReduceField.VALUE.toString() + "."
              + getColumnInternalName(reduceValues.size() - 1);
          reduceSinkOutputRowResolver.putExpression(parameter, new ColumnInfo(field,
              reduceValues.get(reduceValues.size() - 1).getTypeInfo(), null,
              false));
        }
      }
    }
  }

  @SuppressWarnings("nls")
  private Operator genCommonGroupByPlanReduceSinkOperator(QB qb, List<String> dests,
      Operator inputOperatorInfo, boolean optimizeSkew) throws SemanticException {

    RowResolver reduceSinkInputRowResolver = opParseCtx.get(inputOperatorInfo)
        .getRowResolver();
    QBParseInfo parseInfo = qb.getParseInfo();
    RowResolver reduceSinkOutputRowResolver = new RowResolver();
    reduceSinkOutputRowResolver.setIsExprResolver(true);
    Map<String, ExprNodeDesc> colExprMap = new HashMap<String, ExprNodeDesc>();

    // The group by keys and distinct keys should be the same for all dests, so using the first
    // one to produce these will be the same as using any other.
    String dest = dests.get(0);

    // Pre-compute group-by keys and store in reduceKeys
    List<String> outputKeyColumnNames = new ArrayList<String>();
    List<String> outputValueColumnNames = new ArrayList<String>();
    List<ASTNode> grpByExprs = getGroupByForClause(parseInfo, dest);

    ArrayList<ExprNodeDesc> reduceKeys = getReduceKeysForReduceSink(grpByExprs, dest,
        reduceSinkInputRowResolver, reduceSinkOutputRowResolver, outputKeyColumnNames,
        colExprMap);

    List<List<Integer>> distinctColIndices = getDistinctColIndicesForReduceSink(parseInfo, dest,
        reduceKeys, reduceSinkInputRowResolver, reduceSinkOutputRowResolver, outputKeyColumnNames);

    ArrayList<ExprNodeDesc> reduceValues = new ArrayList<ExprNodeDesc>();

    // The dests can have different non-distinct aggregations, so we have to iterate over all of
    // them
    for (String destination : dests) {

      getReduceValuesForReduceSinkNoMapAgg(parseInfo, destination, reduceSinkInputRowResolver,
          reduceSinkOutputRowResolver, outputValueColumnNames, reduceValues);

      // Need to pass all of the columns used in the where clauses as reduce values
      ASTNode whereClause = parseInfo.getWhrForClause(destination);
      if (whereClause != null) {
        assert whereClause.getChildCount() == 1;
        ASTNode predicates = (ASTNode) whereClause.getChild(0);

        Map<ASTNode, ExprNodeDesc> nodeOutputs =
            genAllExprNodeDesc(predicates, reduceSinkInputRowResolver);
        removeMappingForKeys(predicates, nodeOutputs, reduceKeys);

        // extract columns missing in current RS key/value
        for (Map.Entry<ASTNode, ExprNodeDesc> entry : nodeOutputs.entrySet()) {
          ASTNode parameter = (ASTNode) entry.getKey();
          ExprNodeDesc expression = (ExprNodeDesc) entry.getValue();
          if (!(expression instanceof ExprNodeColumnDesc)) {
            continue;
          }
          if (ExprNodeDescUtils.indexOf(expression, reduceValues) >= 0) {
            continue;
          }
          String internalName = getColumnInternalName(reduceValues.size());
          String field = Utilities.ReduceField.VALUE.toString() + "." + internalName;

          reduceValues.add(expression);
          outputValueColumnNames.add(internalName);
          reduceSinkOutputRowResolver.putExpression(parameter,
              new ColumnInfo(field, expression.getTypeInfo(), null, false));
        }
      }
    }

    ReduceSinkOperator rsOp = (ReduceSinkOperator) putOpInsertMap(
        OperatorFactory.getAndMakeChild(PlanUtils.getReduceSinkDesc(reduceKeys,
            grpByExprs.size(), reduceValues, distinctColIndices,
            outputKeyColumnNames, outputValueColumnNames, true, -1, grpByExprs.size(),
            -1, false), new RowSchema(reduceSinkOutputRowResolver
            .getColumnInfos()), inputOperatorInfo), reduceSinkOutputRowResolver);
    rsOp.setColumnExprMap(colExprMap);
    return rsOp;
  }

  // Remove expression node descriptor and children of it for a given predicate
  // from mapping if it's already on RS keys.
  // Remaining column expressions would be a candidate for an RS value
  private void removeMappingForKeys(ASTNode predicate, Map<ASTNode, ExprNodeDesc> mapping,
      List<ExprNodeDesc> keys) {
    ExprNodeDesc expr = (ExprNodeDesc) mapping.get(predicate);
    if (expr != null && ExprNodeDescUtils.indexOf(expr, keys) >= 0) {
      removeRecursively(predicate, mapping);
    } else {
      for (int i = 0; i < predicate.getChildCount(); i++) {
        removeMappingForKeys((ASTNode) predicate.getChild(i), mapping, keys);
      }
    }
  }

  // Remove expression node desc and all children of it from mapping
  private void removeRecursively(ASTNode current, Map<ASTNode, ExprNodeDesc> mapping) {
    mapping.remove(current);
    for (int i = 0; i < current.getChildCount(); i++) {
      removeRecursively((ASTNode) current.getChild(i), mapping);
    }
  }

  /**
   * Generate the second ReduceSinkOperator for the Group By Plan
   * (parseInfo.getXXX(dest)). The new ReduceSinkOperator will be a child of
   * groupByOperatorInfo.
   *
   * The second ReduceSinkOperator will put the group by keys in the map-reduce
   * sort key, and put the partial aggregation results in the map-reduce value.
   *
   * @param numPartitionFields
   *          the number of fields in the map-reduce partition key. This should
   *          always be the same as the number of Group By keys. We should be
   *          able to remove this parameter since in this phase there is no
   *          distinct any more.
   * @return the new ReduceSinkOperator.
   * @throws SemanticException
   */
  @SuppressWarnings("nls")
  private Operator genGroupByPlanReduceSinkOperator2MR(QBParseInfo parseInfo,
      String dest,
      Operator groupByOperatorInfo,
      int numPartitionFields,
      int numReducers,
      boolean groupingSetsPresent) throws SemanticException {
    RowResolver reduceSinkInputRowResolver2 = opParseCtx.get(
        groupByOperatorInfo).getRowResolver();
    RowResolver reduceSinkOutputRowResolver2 = new RowResolver();
    reduceSinkOutputRowResolver2.setIsExprResolver(true);
    Map<String, ExprNodeDesc> colExprMap = new HashMap<String, ExprNodeDesc>();
    ArrayList<ExprNodeDesc> reduceKeys = new ArrayList<ExprNodeDesc>();
    ArrayList<String> outputColumnNames = new ArrayList<String>();
    // Get group-by keys and store in reduceKeys
    List<ASTNode> grpByExprs = getGroupByForClause(parseInfo, dest);
    for (int i = 0; i < grpByExprs.size(); ++i) {
      ASTNode grpbyExpr = grpByExprs.get(i);
      String field = getColumnInternalName(i);
      outputColumnNames.add(field);
      TypeInfo typeInfo = reduceSinkInputRowResolver2.getExpression(
          grpbyExpr).getType();
      ExprNodeColumnDesc inputExpr = new ExprNodeColumnDesc(typeInfo, field,
          "", false);
      reduceKeys.add(inputExpr);
      ColumnInfo colInfo = new ColumnInfo(Utilities.ReduceField.KEY.toString()
          + "." + field, typeInfo, "", false);
      reduceSinkOutputRowResolver2.putExpression(grpbyExpr, colInfo);
      colExprMap.put(colInfo.getInternalName(), inputExpr);
    }

    // add a key for reduce sink
    if (groupingSetsPresent) {
      // Note that partitioning fields dont need to change, since it is either
      // partitioned randomly, or by all grouping keys + distinct keys
      processGroupingSetReduceSinkOperator(
          reduceSinkInputRowResolver2,
          reduceSinkOutputRowResolver2,
          reduceKeys,
          outputColumnNames,
          colExprMap);
    }

    // Get partial aggregation results and store in reduceValues
    ArrayList<ExprNodeDesc> reduceValues = new ArrayList<ExprNodeDesc>();
    int inputField = reduceKeys.size();
    HashMap<String, ASTNode> aggregationTrees = parseInfo
        .getAggregationExprsForClause(dest);
    for (Map.Entry<String, ASTNode> entry : aggregationTrees.entrySet()) {
      String field = getColumnInternalName(inputField);
      ASTNode t = entry.getValue();
      TypeInfo typeInfo = reduceSinkInputRowResolver2.getExpression(t)
          .getType();
      reduceValues.add(new ExprNodeColumnDesc(typeInfo, field, "", false));
      inputField++;
      String col = getColumnInternalName(reduceValues.size() - 1);
      outputColumnNames.add(col);
      reduceSinkOutputRowResolver2.putExpression(t, new ColumnInfo(
          Utilities.ReduceField.VALUE.toString() + "." + col, typeInfo, "",
          false));
    }

    ReduceSinkOperator rsOp = (ReduceSinkOperator) putOpInsertMap(
        OperatorFactory.getAndMakeChild(PlanUtils.getReduceSinkDesc(reduceKeys,
            reduceValues, outputColumnNames, true, -1, numPartitionFields,
            numReducers), new RowSchema(reduceSinkOutputRowResolver2
            .getColumnInfos()), groupByOperatorInfo),
        reduceSinkOutputRowResolver2);

    rsOp.setColumnExprMap(colExprMap);
    return rsOp;
  }

  /**
   * Generate the second GroupByOperator for the Group By Plan
   * (parseInfo.getXXX(dest)). The new GroupByOperator will do the second
   * aggregation based on the partial aggregation results.
   *
   * @param mode
   *          the mode of aggregation (FINAL)
   * @param genericUDAFEvaluators
   *          The mapping from Aggregation StringTree to the
   *          genericUDAFEvaluator.
   * @return the new GroupByOperator
   * @throws SemanticException
   */
  @SuppressWarnings("nls")
  private Operator genGroupByPlanGroupByOperator2MR(QBParseInfo parseInfo,
      String dest,
      Operator reduceSinkOperatorInfo2,
      GroupByDesc.Mode mode,
      Map<String, GenericUDAFEvaluator> genericUDAFEvaluators,
      boolean groupingSetsPresent) throws SemanticException {

    RowResolver groupByInputRowResolver2 = opParseCtx.get(
        reduceSinkOperatorInfo2).getRowResolver();
    RowResolver groupByOutputRowResolver2 = new RowResolver();
    groupByOutputRowResolver2.setIsExprResolver(true);
    ArrayList<ExprNodeDesc> groupByKeys = new ArrayList<ExprNodeDesc>();
    ArrayList<AggregationDesc> aggregations = new ArrayList<AggregationDesc>();
    Map<String, ExprNodeDesc> colExprMap = new HashMap<String, ExprNodeDesc>();
    List<ASTNode> grpByExprs = getGroupByForClause(parseInfo, dest);
    ArrayList<String> outputColumnNames = new ArrayList<String>();
    for (int i = 0; i < grpByExprs.size(); ++i) {
      ASTNode grpbyExpr = grpByExprs.get(i);
      ColumnInfo exprInfo = groupByInputRowResolver2.getExpression(grpbyExpr);
      if (exprInfo == null) {
        throw new SemanticException(ErrorMsg.INVALID_COLUMN.getMsg(grpbyExpr));
      }

      String expression = exprInfo.getInternalName();
      groupByKeys.add(new ExprNodeColumnDesc(exprInfo.getType(), expression,
          exprInfo.getTabAlias(), exprInfo.getIsVirtualCol()));
      String field = getColumnInternalName(i);
      outputColumnNames.add(field);
      groupByOutputRowResolver2.putExpression(grpbyExpr,
          new ColumnInfo(field, exprInfo.getType(), "", false));
      colExprMap.put(field, groupByKeys.get(groupByKeys.size() - 1));
    }

    // For grouping sets, add a dummy grouping key
    if (groupingSetsPresent) {
      addGroupingSetKey(
          groupByKeys,
          groupByInputRowResolver2,
          groupByOutputRowResolver2,
          outputColumnNames,
          colExprMap);
    }

    HashMap<String, ASTNode> aggregationTrees = parseInfo
        .getAggregationExprsForClause(dest);
    boolean containsDistinctAggr = false;
    for (Map.Entry<String, ASTNode> entry : aggregationTrees.entrySet()) {
      ArrayList<ExprNodeDesc> aggParameters = new ArrayList<ExprNodeDesc>();
      ASTNode value = entry.getValue();
      ColumnInfo paraExprInfo = groupByInputRowResolver2.getExpression(value);
      if (paraExprInfo == null) {
        throw new SemanticException(ErrorMsg.INVALID_COLUMN.getMsg(value));
      }
      String paraExpression = paraExprInfo.getInternalName();
      assert (paraExpression != null);
      aggParameters.add(new ExprNodeColumnDesc(paraExprInfo.getType(),
          paraExpression, paraExprInfo.getTabAlias(), paraExprInfo
              .getIsVirtualCol()));

      String aggName = unescapeIdentifier(value.getChild(0).getText());

      boolean isDistinct = value.getType() == HiveParser.TOK_FUNCTIONDI;
      containsDistinctAggr = containsDistinctAggr || isDistinct;
      boolean isStar = value.getType() == HiveParser.TOK_FUNCTIONSTAR;
      Mode amode = groupByDescModeToUDAFMode(mode, isDistinct);
      GenericUDAFEvaluator genericUDAFEvaluator = genericUDAFEvaluators
          .get(entry.getKey());
      assert (genericUDAFEvaluator != null);
      GenericUDAFInfo udaf = getGenericUDAFInfo(genericUDAFEvaluator, amode,
          aggParameters);
      aggregations
          .add(new AggregationDesc(
              aggName.toLowerCase(),
              udaf.genericUDAFEvaluator,
              udaf.convertedParameters,
              (mode != GroupByDesc.Mode.FINAL && value.getToken().getType() ==
              HiveParser.TOK_FUNCTIONDI),
              amode));
      String field = getColumnInternalName(groupByKeys.size()
          + aggregations.size() - 1);
      outputColumnNames.add(field);
      groupByOutputRowResolver2.putExpression(value, new ColumnInfo(
          field, udaf.returnType, "", false));
    }
    float groupByMemoryUsage = HiveConf.getFloatVar(conf, HiveConf.ConfVars.HIVEMAPAGGRHASHMEMORY);
    float memoryThreshold = HiveConf
        .getFloatVar(conf, HiveConf.ConfVars.HIVEMAPAGGRMEMORYTHRESHOLD);

    Operator op = putOpInsertMap(OperatorFactory.getAndMakeChild(
        new GroupByDesc(mode, outputColumnNames, groupByKeys, aggregations,
            false, groupByMemoryUsage, memoryThreshold, null, false, 0, containsDistinctAggr),
        new RowSchema(groupByOutputRowResolver2.getColumnInfos()),
        reduceSinkOperatorInfo2), groupByOutputRowResolver2);
    op.setColumnExprMap(colExprMap);
    return op;
  }

  /**
   * Generate a Group-By plan using a single map-reduce job (3 operators will be
   * inserted):
   *
   * ReduceSink ( keys = (K1_EXP, K2_EXP, DISTINCT_EXP), values = (A1_EXP,
   * A2_EXP) ) SortGroupBy (keys = (KEY.0,KEY.1), aggregations =
   * (count_distinct(KEY.2), sum(VALUE.0), count(VALUE.1))) Select (final
   * selects).
   *
   * @param dest
   * @param qb
   * @param input
   * @return
   * @throws SemanticException
   *
   *           Generate a Group-By plan using 1 map-reduce job. Spray by the
   *           group by key, and sort by the distinct key (if any), and compute
   *           aggregates * The aggregation evaluation functions are as
   *           follows: Partitioning Key: grouping key
   *
   *           Sorting Key: grouping key if no DISTINCT grouping + distinct key
   *           if DISTINCT
   *
   *           Reducer: iterate/merge (mode = COMPLETE)
   **/
  @SuppressWarnings({"nls"})
  private Operator genGroupByPlan1MR(String dest, QB qb, Operator input)
      throws SemanticException {

    QBParseInfo parseInfo = qb.getParseInfo();

    int numReducers = -1;
    ObjectPair<List<ASTNode>, List<Integer>> grpByExprsGroupingSets =
        getGroupByGroupingSetsForClause(parseInfo, dest);

    List<ASTNode> grpByExprs = grpByExprsGroupingSets.getFirst();
    List<Integer> groupingSets = grpByExprsGroupingSets.getSecond();

    if (grpByExprs.isEmpty()) {
      numReducers = 1;
    }

    // Grouping sets are not allowed
    if (!groupingSets.isEmpty()) {
      throw new SemanticException(ErrorMsg.HIVE_GROUPING_SETS_AGGR_NOMAPAGGR.getMsg());
    }

    // ////// 1. Generate ReduceSinkOperator
    Operator reduceSinkOperatorInfo =
        genGroupByPlanReduceSinkOperator(qb,
            dest,
            input,
            grpByExprs,
            grpByExprs.size(),
            false,
            numReducers,
            false,
            false,
            false);

    // ////// 2. Generate GroupbyOperator
    Operator groupByOperatorInfo = genGroupByPlanGroupByOperator(parseInfo,
        dest, reduceSinkOperatorInfo, GroupByDesc.Mode.COMPLETE, null);

    return groupByOperatorInfo;
  }

  @SuppressWarnings({"nls"})
  private Operator genGroupByPlan1MRMultiReduceGB(List<String> dests, QB qb, Operator input)
      throws SemanticException {

    QBParseInfo parseInfo = qb.getParseInfo();

    ExprNodeDesc previous = null;
    Operator selectInput = input;

    // In order to facilitate partition pruning, or the where clauses together and put them at the
    // top of the operator tree, this could also reduce the amount of data going to the reducer
    List<ExprNodeDesc.ExprNodeDescEqualityWrapper> whereExpressions =
        new ArrayList<ExprNodeDesc.ExprNodeDescEqualityWrapper>();
    for (String dest : dests) {
      ASTNode whereExpr = parseInfo.getWhrForClause(dest);

      if (whereExpr != null) {
        OpParseContext inputCtx = opParseCtx.get(input);
        RowResolver inputRR = inputCtx.getRowResolver();
        ExprNodeDesc current = genExprNodeDesc((ASTNode) whereExpr.getChild(0), inputRR);

        // Check the list of where expressions already added so they aren't duplicated
        ExprNodeDesc.ExprNodeDescEqualityWrapper currentWrapped =
            new ExprNodeDesc.ExprNodeDescEqualityWrapper(current);
        if (!whereExpressions.contains(currentWrapped)) {
          whereExpressions.add(currentWrapped);
        } else {
          continue;
        }

        if (previous == null) {
          // If this is the first expression
          previous = current;
          continue;
        }

        GenericUDFOPOr or = new GenericUDFOPOr();
        List<ExprNodeDesc> expressions = new ArrayList<ExprNodeDesc>(2);
        expressions.add(previous);
        expressions.add(current);
        ExprNodeDesc orExpr =
            new ExprNodeGenericFuncDesc(TypeInfoFactory.booleanTypeInfo, or, expressions);
        previous = orExpr;
      } else {
        // If an expression does not have a where clause, there can be no common filter
        previous = null;
        break;
      }
    }

    if (previous != null) {
      OpParseContext inputCtx = opParseCtx.get(input);
      RowResolver inputRR = inputCtx.getRowResolver();
      FilterDesc orFilterDesc = new FilterDesc(previous, false);

      selectInput = putOpInsertMap(OperatorFactory.getAndMakeChild(
          orFilterDesc, new RowSchema(
              inputRR.getColumnInfos()), input), inputRR);
    }

    // insert a select operator here used by the ColumnPruner to reduce
    // the data to shuffle
    Operator select = insertSelectAllPlanForGroupBy(selectInput);

    // Generate ReduceSinkOperator
    Operator reduceSinkOperatorInfo = genCommonGroupByPlanReduceSinkOperator(qb, dests, select, true);

    // It is assumed throughout the code that a reducer has a single child, add a
    // ForwardOperator so that we can add multiple filter/group by operators as children
    RowResolver reduceSinkOperatorInfoRR = opParseCtx.get(reduceSinkOperatorInfo).getRowResolver();
    Operator forwardOp = putOpInsertMap(OperatorFactory.getAndMakeChild(new ForwardDesc(),
        new RowSchema(reduceSinkOperatorInfoRR.getColumnInfos()), reduceSinkOperatorInfo),
        reduceSinkOperatorInfoRR);

    Operator curr = forwardOp;

    for (String dest : dests) {
      curr = forwardOp;

      if (parseInfo.getWhrForClause(dest) != null) {
        curr = genFilterPlan(dest, qb, forwardOp);
      }

      // Generate GroupbyOperator
      Operator groupByOperatorInfo = genGroupByPlanGroupByOperator(parseInfo,
          dest, curr, GroupByDesc.Mode.COMPLETE, null);

      curr = genPostGroupByBodyPlan(groupByOperatorInfo, dest, qb);
    }

    return curr;
  }

  static ArrayList<GenericUDAFEvaluator> getUDAFEvaluators(
      ArrayList<AggregationDesc> aggs) {
    ArrayList<GenericUDAFEvaluator> result = new ArrayList<GenericUDAFEvaluator>();
    for (int i = 0; i < aggs.size(); i++) {
      result.add(aggs.get(i).getGenericUDAFEvaluator());
    }
    return result;
  }

  /**
   * Generate a Multi Group-By plan using a 2 map-reduce jobs.
   *
   * @param dest
   * @param qb
   * @param input
   * @return
   * @throws SemanticException
   *
   *           Generate a Group-By plan using a 2 map-reduce jobs. Spray by the
   *           distinct key in hope of getting a uniform distribution, and
   *           compute partial aggregates by the grouping key. Evaluate partial
   *           aggregates first, and spray by the grouping key to compute actual
   *           aggregates in the second phase. The agggregation evaluation
   *           functions are as follows: Partitioning Key: distinct key
   *
   *           Sorting Key: distinct key
   *
   *           Reducer: iterate/terminatePartial (mode = PARTIAL1)
   *
   *           STAGE 2
   *
   *           Partitioning Key: grouping key
   *
   *           Sorting Key: grouping key
   *
   *           Reducer: merge/terminate (mode = FINAL)
   */
  @SuppressWarnings("nls")
  private Operator genGroupByPlan2MRMultiGroupBy(String dest, QB qb,
      Operator input) throws SemanticException {

    // ////// Generate GroupbyOperator for a map-side partial aggregation
    Map<String, GenericUDAFEvaluator> genericUDAFEvaluators =
        new LinkedHashMap<String, GenericUDAFEvaluator>();

    QBParseInfo parseInfo = qb.getParseInfo();

    // ////// 2. Generate GroupbyOperator
    Operator groupByOperatorInfo = genGroupByPlanGroupByOperator1(parseInfo,
        dest, input, GroupByDesc.Mode.HASH, genericUDAFEvaluators, true,
        null, false, false);

    int numReducers = -1;
    List<ASTNode> grpByExprs = getGroupByForClause(parseInfo, dest);

    // ////// 3. Generate ReduceSinkOperator2
    Operator reduceSinkOperatorInfo2 = genGroupByPlanReduceSinkOperator2MR(
        parseInfo, dest, groupByOperatorInfo, grpByExprs.size(), numReducers, false);

    // ////// 4. Generate GroupbyOperator2
    Operator groupByOperatorInfo2 = genGroupByPlanGroupByOperator2MR(parseInfo,
        dest, reduceSinkOperatorInfo2, GroupByDesc.Mode.FINAL,
        genericUDAFEvaluators, false);

    return groupByOperatorInfo2;
  }

  /**
   * Generate a Group-By plan using a 2 map-reduce jobs (5 operators will be
   * inserted):
   *
   * ReduceSink ( keys = (K1_EXP, K2_EXP, DISTINCT_EXP), values = (A1_EXP,
   * A2_EXP) ) NOTE: If DISTINCT_EXP is null, partition by rand() SortGroupBy
   * (keys = (KEY.0,KEY.1), aggregations = (count_distinct(KEY.2), sum(VALUE.0),
   * count(VALUE.1))) ReduceSink ( keys = (0,1), values=(2,3,4)) SortGroupBy
   * (keys = (KEY.0,KEY.1), aggregations = (sum(VALUE.0), sum(VALUE.1),
   * sum(VALUE.2))) Select (final selects).
   *
   * @param dest
   * @param qb
   * @param input
   * @return
   * @throws SemanticException
   *
   *           Generate a Group-By plan using a 2 map-reduce jobs. Spray by the
   *           grouping key and distinct key (or a random number, if no distinct
   *           is present) in hope of getting a uniform distribution, and
   *           compute partial aggregates grouped by the reduction key (grouping
   *           key + distinct key). Evaluate partial aggregates first, and spray
   *           by the grouping key to compute actual aggregates in the second
   *           phase. The agggregation evaluation functions are as follows:
   *           Partitioning Key: random() if no DISTINCT grouping + distinct key
   *           if DISTINCT
   *
   *           Sorting Key: grouping key if no DISTINCT grouping + distinct key
   *           if DISTINCT
   *
   *           Reducer: iterate/terminatePartial (mode = PARTIAL1)
   *
   *           STAGE 2
   *
   *           Partitioning Key: grouping key
   *
   *           Sorting Key: grouping key if no DISTINCT grouping + distinct key
   *           if DISTINCT
   *
   *           Reducer: merge/terminate (mode = FINAL)
   */
  @SuppressWarnings("nls")
  private Operator genGroupByPlan2MR(String dest, QB qb, Operator input)
      throws SemanticException {

    QBParseInfo parseInfo = qb.getParseInfo();

    ObjectPair<List<ASTNode>, List<Integer>> grpByExprsGroupingSets =
        getGroupByGroupingSetsForClause(parseInfo, dest);

    List<ASTNode> grpByExprs = grpByExprsGroupingSets.getFirst();
    List<Integer> groupingSets = grpByExprsGroupingSets.getSecond();

    // Grouping sets are not allowed
    // This restriction can be lifted in future.
    // HIVE-3508 has been filed for this
    if (!groupingSets.isEmpty()) {
      throw new SemanticException(ErrorMsg.HIVE_GROUPING_SETS_AGGR_NOMAPAGGR.getMsg());
    }

    // ////// 1. Generate ReduceSinkOperator
    // There is a special case when we want the rows to be randomly distributed
    // to
    // reducers for load balancing problem. That happens when there is no
    // DISTINCT
    // operator. We set the numPartitionColumns to -1 for this purpose. This is
    // captured by WritableComparableHiveObject.hashCode() function.

    Operator reduceSinkOperatorInfo =
        genGroupByPlanReduceSinkOperator(qb,
            dest,
            input,
            grpByExprs,
            (parseInfo.getDistinctFuncExprsForClause(dest).isEmpty() ? -1 : Integer.MAX_VALUE),
            false,
            -1,
            false,
            false,
            true);

    // ////// 2. Generate GroupbyOperator
    Map<String, GenericUDAFEvaluator> genericUDAFEvaluators =
        new LinkedHashMap<String, GenericUDAFEvaluator>();
    GroupByOperator groupByOperatorInfo = (GroupByOperator) genGroupByPlanGroupByOperator(
        parseInfo, dest, reduceSinkOperatorInfo, GroupByDesc.Mode.PARTIAL1,
        genericUDAFEvaluators);

    int numReducers = -1;
    if (grpByExprs.isEmpty()) {
      numReducers = 1;
    }

    // ////// 3. Generate ReduceSinkOperator2
    Operator reduceSinkOperatorInfo2 = genGroupByPlanReduceSinkOperator2MR(
        parseInfo, dest, groupByOperatorInfo, grpByExprs.size(), numReducers, false);

    // ////// 4. Generate GroupbyOperator2
    Operator groupByOperatorInfo2 = genGroupByPlanGroupByOperator2MR(parseInfo,
        dest, reduceSinkOperatorInfo2, GroupByDesc.Mode.FINAL,
        genericUDAFEvaluators, false);

    return groupByOperatorInfo2;
  }

  private boolean optimizeMapAggrGroupBy(String dest, QB qb) {
    List<ASTNode> grpByExprs = getGroupByForClause(qb.getParseInfo(), dest);
    if ((grpByExprs != null) && !grpByExprs.isEmpty()) {
      return false;
    }

    if (!qb.getParseInfo().getDistinctFuncExprsForClause(dest).isEmpty()) {
      return false;
    }

    return true;
  }

  static private void extractColumns(Set<String> colNamesExprs,
      ExprNodeDesc exprNode) throws SemanticException {
    if (exprNode instanceof ExprNodeColumnDesc) {
      colNamesExprs.add(((ExprNodeColumnDesc) exprNode).getColumn());
      return;
    }

    if (exprNode instanceof ExprNodeGenericFuncDesc) {
      ExprNodeGenericFuncDesc funcDesc = (ExprNodeGenericFuncDesc) exprNode;
      for (ExprNodeDesc childExpr : funcDesc.getChildExprs()) {
        extractColumns(colNamesExprs, childExpr);
      }
    }
  }

  static private boolean hasCommonElement(Set<String> set1, Set<String> set2) {
    for (String elem1 : set1) {
      if (set2.contains(elem1)) {
        return true;
      }
    }

    return false;
  }

  private void checkExpressionsForGroupingSet(List<ASTNode> grpByExprs,
      List<ASTNode> distinctGrpByExprs,
      Map<String, ASTNode> aggregationTrees,
      RowResolver inputRowResolver) throws SemanticException {

    Set<String> colNamesGroupByExprs = new HashSet<String>();
    Set<String> colNamesGroupByDistinctExprs = new HashSet<String>();
    Set<String> colNamesAggregateParameters = new HashSet<String>();

    // The columns in the group by expressions should not intersect with the columns in the
    // distinct expressions
    for (ASTNode grpByExpr : grpByExprs) {
      extractColumns(colNamesGroupByExprs, genExprNodeDesc(grpByExpr, inputRowResolver));
    }

    // If there is a distinctFuncExp, add all parameters to the reduceKeys.
    if (!distinctGrpByExprs.isEmpty()) {
      for (ASTNode value : distinctGrpByExprs) {
        // 0 is function name
        for (int i = 1; i < value.getChildCount(); i++) {
          ASTNode parameter = (ASTNode) value.getChild(i);
          ExprNodeDesc distExprNode = genExprNodeDesc(parameter, inputRowResolver);
          // extract all the columns
          extractColumns(colNamesGroupByDistinctExprs, distExprNode);
        }

        if (hasCommonElement(colNamesGroupByExprs, colNamesGroupByDistinctExprs)) {
          throw new SemanticException(ErrorMsg.HIVE_GROUPING_SETS_AGGR_EXPRESSION_INVALID.getMsg());
        }
      }
    }

    for (Map.Entry<String, ASTNode> entry : aggregationTrees.entrySet()) {
      ASTNode value = entry.getValue();
      ArrayList<ExprNodeDesc> aggParameters = new ArrayList<ExprNodeDesc>();
      // 0 is the function name
      for (int i = 1; i < value.getChildCount(); i++) {
        ASTNode paraExpr = (ASTNode) value.getChild(i);
        ExprNodeDesc paraExprNode = genExprNodeDesc(paraExpr, inputRowResolver);

        // extract all the columns
        extractColumns(colNamesAggregateParameters, paraExprNode);
      }

      if (hasCommonElement(colNamesGroupByExprs, colNamesAggregateParameters)) {
        throw new SemanticException(ErrorMsg.HIVE_GROUPING_SETS_AGGR_EXPRESSION_INVALID.getMsg());
      }
    }
  }

  /**
   * Generate a Group-By plan using 1 map-reduce job. First perform a map-side
   * partial aggregation (to reduce the amount of data), at this point of time,
   * we may turn off map-side partial aggregation based on its performance. Then
   * spray by the group by key, and sort by the distinct key (if any), and
   * compute aggregates based on actual aggregates
   *
   * The agggregation evaluation functions are as follows:
   *
   * No grouping sets:
   * Group By Operator:
   * grouping keys: group by expressions if no DISTINCT
   * grouping keys: group by expressions + distinct keys if DISTINCT
   * Mapper: iterate/terminatePartial (mode = HASH)
   * Partitioning Key: grouping key
   * Sorting Key: grouping key if no DISTINCT
   * grouping + distinct key if DISTINCT
   * Reducer: iterate/terminate if DISTINCT
   * merge/terminate if NO DISTINCT (mode MERGEPARTIAL)
   *
   * Grouping Sets:
   * Group By Operator:
   * grouping keys: group by expressions + grouping id. if no DISTINCT
   * grouping keys: group by expressions + grouping id. + distinct keys if DISTINCT
   * Mapper: iterate/terminatePartial (mode = HASH)
   * Partitioning Key: grouping key + grouping id.
   * Sorting Key: grouping key + grouping id. if no DISTINCT
   * grouping + grouping id. + distinct key if DISTINCT
   * Reducer: iterate/terminate if DISTINCT
   * merge/terminate if NO DISTINCT (mode MERGEPARTIAL)
   *
   * Grouping Sets with an additional MR job introduced (distincts are not allowed):
   * Group By Operator:
   * grouping keys: group by expressions
   * Mapper: iterate/terminatePartial (mode = HASH)
   * Partitioning Key: grouping key
   * Sorting Key: grouping key
   * Reducer: merge/terminate (mode MERGEPARTIAL)
   * Group by Operator:
   * grouping keys: group by expressions + add a new grouping id. key
   *
   * STAGE 2
   * Partitioning Key: grouping key + grouping id.
   * Sorting Key: grouping key + grouping id.
   * Reducer: merge/terminate (mode = FINAL)
   * Group by Operator:
   * grouping keys: group by expressions + grouping id.
   */
  @SuppressWarnings("nls")
  private Operator genGroupByPlanMapAggrNoSkew(String dest, QB qb,
      Operator inputOperatorInfo) throws SemanticException {

    QBParseInfo parseInfo = qb.getParseInfo();
    ObjectPair<List<ASTNode>, List<Integer>> grpByExprsGroupingSets =
        getGroupByGroupingSetsForClause(parseInfo, dest);

    List<ASTNode> grpByExprs = grpByExprsGroupingSets.getFirst();
    List<Integer> groupingSets = grpByExprsGroupingSets.getSecond();
    boolean groupingSetsPresent = !groupingSets.isEmpty();

    int newMRJobGroupingSetsThreshold =
        conf.getIntVar(HiveConf.ConfVars.HIVE_NEW_JOB_GROUPING_SET_CARDINALITY);

    if (groupingSetsPresent) {
      checkExpressionsForGroupingSet(grpByExprs,
          parseInfo.getDistinctFuncExprsForClause(dest),
          parseInfo.getAggregationExprsForClause(dest),
          opParseCtx.get(inputOperatorInfo).getRowResolver());
    }

    // ////// Generate GroupbyOperator for a map-side partial aggregation
    Map<String, GenericUDAFEvaluator> genericUDAFEvaluators =
        new LinkedHashMap<String, GenericUDAFEvaluator>();

    // Is the grouping sets data consumed in the current in MR job, or
    // does it need an additional MR job
    boolean groupingSetsNeedAdditionalMRJob =
        groupingSetsPresent && groupingSets.size() > newMRJobGroupingSetsThreshold ?
            true : false;

    GroupByOperator groupByOperatorInfo =
        (GroupByOperator) genGroupByPlanMapGroupByOperator(
            qb,
            dest,
            grpByExprs,
            inputOperatorInfo,
            GroupByDesc.Mode.HASH,
            genericUDAFEvaluators,
            groupingSets,
            groupingSetsPresent && !groupingSetsNeedAdditionalMRJob);

    groupOpToInputTables.put(groupByOperatorInfo, opParseCtx.get(
        inputOperatorInfo).getRowResolver().getTableNames());
    int numReducers = -1;

    // Optimize the scenario when there are no grouping keys - only 1 reducer is
    // needed
    if (grpByExprs.isEmpty()) {
      numReducers = 1;
    }

    // ////// Generate ReduceSink Operator
    boolean isDistinct = !qb.getParseInfo().getDistinctFuncExprsForClause(dest).isEmpty();

    // Distincts are not allowed with an additional mr job
    if (groupingSetsNeedAdditionalMRJob && isDistinct) {
      String errorMsg = "The number of rows per input row due to grouping sets is "
          + groupingSets.size();
      throw new SemanticException(
          ErrorMsg.HIVE_GROUPING_SETS_THRESHOLD_NOT_ALLOWED_WITH_DISTINCTS.getMsg(errorMsg));
    }

    Operator reduceSinkOperatorInfo =
        genGroupByPlanReduceSinkOperator(qb,
            dest,
            groupByOperatorInfo,
            grpByExprs,
            grpByExprs.size(),
            true,
            numReducers,
            true,
            groupingSetsPresent && !groupingSetsNeedAdditionalMRJob, false);

    // Does it require a new MR job for grouping sets
    if (!groupingSetsPresent || !groupingSetsNeedAdditionalMRJob) {
      // This is a 1-stage map-reduce processing of the groupby. Tha map-side
      // aggregates was just used to
      // reduce output data. In case of distincts, partial results are not used,
      // and so iterate is again
      // invoked on the reducer. In case of non-distincts, partial results are
      // used, and merge is invoked
      // on the reducer.
      return genGroupByPlanGroupByOperator1(parseInfo, dest,
          reduceSinkOperatorInfo, GroupByDesc.Mode.MERGEPARTIAL,
          genericUDAFEvaluators, false,
          groupingSets, groupingSetsPresent, groupingSetsNeedAdditionalMRJob);
    }
    else
    {
      // Add 'n' rows corresponding to the grouping sets. For each row, create 'n' rows,
      // one for each grouping set key. Since map-side aggregation has already been performed,
      // the number of rows would have been reduced. Moreover, the rows corresponding to the
      // grouping keys come together, so there is a higher chance of finding the rows in the hash
      // table.
      Operator groupByOperatorInfo2 =
          genGroupByPlanGroupByOperator1(parseInfo, dest,
              reduceSinkOperatorInfo, GroupByDesc.Mode.PARTIALS,
              genericUDAFEvaluators, false,
              groupingSets, groupingSetsPresent, groupingSetsNeedAdditionalMRJob);

      // ////// Generate ReduceSinkOperator2
      Operator reduceSinkOperatorInfo2 = genGroupByPlanReduceSinkOperator2MR(
          parseInfo, dest, groupByOperatorInfo2, grpByExprs.size() + 1, numReducers,
          groupingSetsPresent);

      // ////// Generate GroupbyOperator3
      return genGroupByPlanGroupByOperator2MR(parseInfo, dest,
          reduceSinkOperatorInfo2, GroupByDesc.Mode.FINAL,
          genericUDAFEvaluators, groupingSetsPresent);
    }
  }

  /**
   * Generate a Group-By plan using a 2 map-reduce jobs. However, only 1
   * group-by plan is generated if the query involves no grouping key and no
   * distincts. In that case, the plan is same as generated by
   * genGroupByPlanMapAggr1MR. Otherwise, the following plan is generated: First
   * perform a map side partial aggregation (to reduce the amount of data). Then
   * spray by the grouping key and distinct key (or a random number, if no
   * distinct is present) in hope of getting a uniform distribution, and compute
   * partial aggregates grouped by the reduction key (grouping key + distinct
   * key). Evaluate partial aggregates first, and spray by the grouping key to
   * compute actual aggregates in the second phase.
   *
   * The agggregation evaluation functions are as follows:
   *
   * No grouping sets:
   * STAGE 1
   * Group by Operator:
   * grouping keys: group by expressions if no DISTINCT
   * grouping keys: group by expressions + distinct keys if DISTINCT
   * Mapper: iterate/terminatePartial (mode = HASH)
   * Partitioning Key: random() if no DISTINCT
   * grouping + distinct key if DISTINCT
   * Sorting Key: grouping key if no DISTINCT
   * grouping + distinct key if DISTINCT
   * Reducer: iterate/terminatePartial if DISTINCT
   * merge/terminatePartial if NO DISTINCT (mode = MERGEPARTIAL)
   * Group by Operator:
   * grouping keys: group by expressions
   *
   * STAGE 2
   * Partitioning Key: grouping key
   * Sorting Key: grouping key
   * Reducer: merge/terminate (mode = FINAL)
   *
   * In the presence of grouping sets, the agggregation evaluation functions are as follows:
   * STAGE 1
   * Group by Operator:
   * grouping keys: group by expressions + grouping id. if no DISTINCT
   * grouping keys: group by expressions + + grouping id. + distinct keys if DISTINCT
   * Mapper: iterate/terminatePartial (mode = HASH)
   * Partitioning Key: random() if no DISTINCT
   * grouping + grouping id. + distinct key if DISTINCT
   * Sorting Key: grouping key + grouping id. if no DISTINCT
   * grouping + grouping id. + distinct key if DISTINCT
   * Reducer: iterate/terminatePartial if DISTINCT
   * merge/terminatePartial if NO DISTINCT (mode = MERGEPARTIAL)
   * Group by Operator:
   * grouping keys: group by expressions + grouping id.
   *
   * STAGE 2
   * Partitioning Key: grouping key
   * Sorting Key: grouping key + grouping id.
   * Reducer: merge/terminate (mode = FINAL)
   */
  @SuppressWarnings("nls")
  private Operator genGroupByPlanMapAggr2MR(String dest, QB qb,
      Operator inputOperatorInfo) throws SemanticException {

    QBParseInfo parseInfo = qb.getParseInfo();

    ObjectPair<List<ASTNode>, List<Integer>> grpByExprsGroupingSets =
        getGroupByGroupingSetsForClause(parseInfo, dest);

    List<ASTNode> grpByExprs = grpByExprsGroupingSets.getFirst();
    List<Integer> groupingSets = grpByExprsGroupingSets.getSecond();
    boolean groupingSetsPresent = !groupingSets.isEmpty();

    if (groupingSetsPresent) {
      checkExpressionsForGroupingSet(grpByExprs,
          parseInfo.getDistinctFuncExprsForClause(dest),
          parseInfo.getAggregationExprsForClause(dest),
          opParseCtx.get(inputOperatorInfo).getRowResolver());

      int newMRJobGroupingSetsThreshold =
          conf.getIntVar(HiveConf.ConfVars.HIVE_NEW_JOB_GROUPING_SET_CARDINALITY);

      // Turn off skew if an additional MR job is required anyway for grouping sets.
      if (groupingSets.size() > newMRJobGroupingSetsThreshold) {
        String errorMsg = "The number of rows per input row due to grouping sets is "
            + groupingSets.size();
        throw new SemanticException(
            ErrorMsg.HIVE_GROUPING_SETS_THRESHOLD_NOT_ALLOWED_WITH_SKEW.getMsg(errorMsg));
      }
    }

    // ////// Generate GroupbyOperator for a map-side partial aggregation
    Map<String, GenericUDAFEvaluator> genericUDAFEvaluators =
        new LinkedHashMap<String, GenericUDAFEvaluator>();
    GroupByOperator groupByOperatorInfo =
        (GroupByOperator) genGroupByPlanMapGroupByOperator(
            qb, dest, grpByExprs, inputOperatorInfo, GroupByDesc.Mode.HASH,
            genericUDAFEvaluators, groupingSets, groupingSetsPresent);

    groupOpToInputTables.put(groupByOperatorInfo, opParseCtx.get(
        inputOperatorInfo).getRowResolver().getTableNames());
    // Optimize the scenario when there are no grouping keys and no distinct - 2
    // map-reduce jobs are not needed
    // For eg: select count(1) from T where t.ds = ....
    if (!optimizeMapAggrGroupBy(dest, qb)) {
      List<ASTNode> distinctFuncExprs = parseInfo.getDistinctFuncExprsForClause(dest);

      // ////// Generate ReduceSink Operator
      Operator reduceSinkOperatorInfo =
          genGroupByPlanReduceSinkOperator(qb,
              dest,
              groupByOperatorInfo,
              grpByExprs,
              distinctFuncExprs.isEmpty() ? -1 : Integer.MAX_VALUE,
              false,
              -1,
              true,
              groupingSetsPresent,
              false);

      // ////// Generate GroupbyOperator for a partial aggregation
      Operator groupByOperatorInfo2 = genGroupByPlanGroupByOperator1(parseInfo,
          dest, reduceSinkOperatorInfo, GroupByDesc.Mode.PARTIALS,
          genericUDAFEvaluators, false,
          groupingSets, groupingSetsPresent, false);

      int numReducers = -1;
      if (grpByExprs.isEmpty()) {
        numReducers = 1;
      }

      // ////// Generate ReduceSinkOperator2
      Operator reduceSinkOperatorInfo2 = genGroupByPlanReduceSinkOperator2MR(
          parseInfo, dest, groupByOperatorInfo2, grpByExprs.size(), numReducers,
          groupingSetsPresent);

      // ////// Generate GroupbyOperator3
      return genGroupByPlanGroupByOperator2MR(parseInfo, dest,
          reduceSinkOperatorInfo2, GroupByDesc.Mode.FINAL,
          genericUDAFEvaluators, groupingSetsPresent);
    } else {
      // If there are no grouping keys, grouping sets cannot be present
      assert !groupingSetsPresent;

      // ////// Generate ReduceSink Operator
      Operator reduceSinkOperatorInfo =
          genGroupByPlanReduceSinkOperator(qb,
              dest,
              groupByOperatorInfo,
              grpByExprs,
              grpByExprs.size(),
              false,
              1,
              true,
              groupingSetsPresent,
              false);

      return genGroupByPlanGroupByOperator2MR(parseInfo, dest,
          reduceSinkOperatorInfo, GroupByDesc.Mode.FINAL, genericUDAFEvaluators, false);
    }
  }

  @SuppressWarnings("nls")
  private Operator genConversionOps(String dest, QB qb, Operator input)
      throws SemanticException {

    Integer dest_type = qb.getMetaData().getDestTypeForAlias(dest);
    switch (dest_type.intValue()) {
    case QBMetaData.DEST_TABLE: {
      qb.getMetaData().getDestTableForAlias(dest);
      break;
    }
    case QBMetaData.DEST_PARTITION: {
      qb.getMetaData().getDestPartitionForAlias(dest).getTable();
      break;
    }
    default: {
      return input;
    }
    }

    return input;
  }

  private int getReducersBucketing(int totalFiles, int maxReducers) {
    int numFiles = (int)Math.ceil((double)totalFiles / (double)maxReducers);
    while (true) {
      if (totalFiles % numFiles == 0) {
        return totalFiles / numFiles;
      }
      numFiles++;
    }
  }

  private static class SortBucketRSCtx {
    ArrayList<ExprNodeDesc> partnCols;
    boolean multiFileSpray;
    int numFiles;
    int totalFiles;

    public SortBucketRSCtx() {
      partnCols = null;
      multiFileSpray = false;
      numFiles = 1;
      totalFiles = 1;
    }

    /**
     * @return the partnCols
     */
    public ArrayList<ExprNodeDesc> getPartnCols() {
      return partnCols;
    }

    /**
     * @param partnCols
     *          the partnCols to set
     */
    public void setPartnCols(ArrayList<ExprNodeDesc> partnCols) {
      this.partnCols = partnCols;
    }

    /**
     * @return the multiFileSpray
     */
    public boolean isMultiFileSpray() {
      return multiFileSpray;
    }

    /**
     * @param multiFileSpray
     *          the multiFileSpray to set
     */
    public void setMultiFileSpray(boolean multiFileSpray) {
      this.multiFileSpray = multiFileSpray;
    }

    /**
     * @return the numFiles
     */
    public int getNumFiles() {
      return numFiles;
    }

    /**
     * @param numFiles
     *          the numFiles to set
     */
    public void setNumFiles(int numFiles) {
      this.numFiles = numFiles;
    }

    /**
     * @return the totalFiles
     */
    public int getTotalFiles() {
      return totalFiles;
    }

    /**
     * @param totalFiles
     *          the totalFiles to set
     */
    public void setTotalFiles(int totalFiles) {
      this.totalFiles = totalFiles;
    }
  }

  @SuppressWarnings("nls")
  private Operator genBucketingSortingDest(String dest, Operator input, QB qb,
      TableDesc table_desc, Table dest_tab, SortBucketRSCtx ctx) throws SemanticException {

    // If the table is bucketed, and bucketing is enforced, do the following:
    // If the number of buckets is smaller than the number of maximum reducers,
    // create those many reducers.
    // If not, create a multiFileSink instead of FileSink - the multiFileSink will
    // spray the data into multiple buckets. That way, we can support a very large
    // number of buckets without needing a very large number of reducers.
    boolean enforceBucketing = false;
    boolean enforceSorting = false;
    ArrayList<ExprNodeDesc> partnCols = new ArrayList<ExprNodeDesc>();
    ArrayList<ExprNodeDesc> partnColsNoConvert = new ArrayList<ExprNodeDesc>();
    ArrayList<ExprNodeDesc> sortCols = new ArrayList<ExprNodeDesc>();
    ArrayList<Integer> sortOrders = new ArrayList<Integer>();
    boolean multiFileSpray = false;
    int numFiles = 1;
    int totalFiles = 1;

    if ((dest_tab.getNumBuckets() > 0) &&
        (conf.getBoolVar(HiveConf.ConfVars.HIVEENFORCEBUCKETING))) {
      enforceBucketing = true;
      partnCols = getParitionColsFromBucketCols(dest, qb, dest_tab, table_desc, input, true);
      partnColsNoConvert = getParitionColsFromBucketCols(dest, qb, dest_tab, table_desc, input,
          false);
    }

    if ((dest_tab.getSortCols() != null) &&
        (dest_tab.getSortCols().size() > 0) &&
        (conf.getBoolVar(HiveConf.ConfVars.HIVEENFORCESORTING))) {
      enforceSorting = true;
      sortCols = getSortCols(dest, qb, dest_tab, table_desc, input, true);
      sortOrders = getSortOrders(dest, qb, dest_tab, input);
      if (!enforceBucketing) {
        partnCols = sortCols;
        partnColsNoConvert = getSortCols(dest, qb, dest_tab, table_desc, input, false);
      }
    }

    if (enforceBucketing || enforceSorting) {
      int maxReducers = conf.getIntVar(HiveConf.ConfVars.MAXREDUCERS);
      if (conf.getIntVar(HiveConf.ConfVars.HADOOPNUMREDUCERS) > 0) {
        maxReducers = conf.getIntVar(HiveConf.ConfVars.HADOOPNUMREDUCERS);
      }
      int numBuckets = dest_tab.getNumBuckets();
      if (numBuckets > maxReducers) {
        multiFileSpray = true;
        totalFiles = numBuckets;
        if (totalFiles % maxReducers == 0) {
          numFiles = totalFiles / maxReducers;
        }
        else {
          // find the number of reducers such that it is a divisor of totalFiles
          maxReducers = getReducersBucketing(totalFiles, maxReducers);
          numFiles = totalFiles / maxReducers;
        }
      }
      else {
        maxReducers = numBuckets;
      }

      input = genReduceSinkPlanForSortingBucketing(dest_tab, input,
          sortCols, sortOrders, partnCols, maxReducers);
      ctx.setMultiFileSpray(multiFileSpray);
      ctx.setNumFiles(numFiles);
      ctx.setPartnCols(partnColsNoConvert);
      ctx.setTotalFiles(totalFiles);
    }
    return input;
  }

  /**
   * Check for HOLD_DDLTIME hint.
   *
   * @param qb
   * @return true if HOLD_DDLTIME is set, false otherwise.
   */
  private boolean checkHoldDDLTime(QB qb) {
    ASTNode hints = qb.getParseInfo().getHints();
    if (hints == null) {
      return false;
    }
    for (int pos = 0; pos < hints.getChildCount(); pos++) {
      ASTNode hint = (ASTNode) hints.getChild(pos);
      if (((ASTNode) hint.getChild(0)).getToken().getType() == HiveParser.TOK_HOLD_DDLTIME) {
        return true;
      }
    }
    return false;
  }

  @SuppressWarnings("nls")
  private Operator genFileSinkPlan(String dest, QB qb, Operator input)
      throws SemanticException {

    RowResolver inputRR = opParseCtx.get(input).getRowResolver();
    QBMetaData qbm = qb.getMetaData();
    Integer dest_type = qbm.getDestTypeForAlias(dest);

    Table dest_tab = null; // destination table if any
    Partition dest_part = null;// destination partition if any
    String queryTmpdir = null; // the intermediate destination directory
    Path dest_path = null; // the final destination directory
    TableDesc table_desc = null;
    int currentTableId = 0;
    boolean isLocal = false;
    SortBucketRSCtx rsCtx = new SortBucketRSCtx();
    DynamicPartitionCtx dpCtx = null;
    LoadTableDesc ltd = null;
    boolean holdDDLTime = checkHoldDDLTime(qb);
    ListBucketingCtx lbCtx = null;

    switch (dest_type.intValue()) {
    case QBMetaData.DEST_TABLE: {

      dest_tab = qbm.getDestTableForAlias(dest);

      // Is the user trying to insert into a external tables
      if ((!conf.getBoolVar(HiveConf.ConfVars.HIVE_INSERT_INTO_EXTERNAL_TABLES)) &&
          (dest_tab.getTableType().equals(TableType.EXTERNAL_TABLE))) {
        throw new SemanticException(
            ErrorMsg.INSERT_EXTERNAL_TABLE.getMsg(dest_tab.getTableName()));
      }

      Map<String, String> partSpec = qbm.getPartSpecForAlias(dest);
      dest_path = dest_tab.getPath();

      // check for partition
      List<FieldSchema> parts = dest_tab.getPartitionKeys();
      if (parts != null && parts.size() > 0) { // table is partitioned
        if (partSpec == null || partSpec.size() == 0) { // user did NOT specify partition
          throw new SemanticException(generateErrorMessage(
              qb.getParseInfo().getDestForClause(dest),
              ErrorMsg.NEED_PARTITION_ERROR.getMsg()));
        }
        // the HOLD_DDLTIIME hint should not be used with dynamic partition since the
        // newly generated partitions should always update their DDLTIME
        if (holdDDLTime) {
          throw new SemanticException(generateErrorMessage(
              qb.getParseInfo().getDestForClause(dest),
              ErrorMsg.HOLD_DDLTIME_ON_NONEXIST_PARTITIONS.getMsg()));
        }
        dpCtx = qbm.getDPCtx(dest);
        if (dpCtx == null) {
          Utilities.validatePartSpec(dest_tab, partSpec);
          dpCtx = new DynamicPartitionCtx(dest_tab, partSpec,
              conf.getVar(HiveConf.ConfVars.DEFAULTPARTITIONNAME),
              conf.getIntVar(HiveConf.ConfVars.DYNAMICPARTITIONMAXPARTSPERNODE));
          qbm.setDPCtx(dest, dpCtx);
        }

        if (HiveConf.getBoolVar(conf, HiveConf.ConfVars.DYNAMICPARTITIONING)) { // allow DP
          // turn on hive.task.progress to update # of partitions created to the JT
          HiveConf.setBoolVar(conf, HiveConf.ConfVars.HIVEJOBPROGRESS, true);

        } else { // QBMetaData.DEST_PARTITION capture the all-SP case
          throw new SemanticException(generateErrorMessage(
              qb.getParseInfo().getDestForClause(dest),
              ErrorMsg.DYNAMIC_PARTITION_DISABLED.getMsg()));
        }
        if (dpCtx.getSPPath() != null) {
          dest_path = new Path(dest_tab.getPath(), dpCtx.getSPPath());
        }
        if ((dest_tab.getNumBuckets() > 0) &&
            (conf.getBoolVar(HiveConf.ConfVars.HIVEENFORCEBUCKETING))) {
          dpCtx.setNumBuckets(dest_tab.getNumBuckets());
        }
      }

      boolean isNonNativeTable = dest_tab.isNonNative();
      if (isNonNativeTable) {
        queryTmpdir = dest_path.toUri().getPath();
      } else {
        queryTmpdir = ctx.getExternalTmpFileURI(dest_path.toUri());
      }
      if (dpCtx != null) {
        // set the root of the temporay path where dynamic partition columns will populate
        dpCtx.setRootPath(queryTmpdir);
      }
      // this table_desc does not contain the partitioning columns
      table_desc = Utilities.getTableDesc(dest_tab);

      // Add sorting/bucketing if needed
      input = genBucketingSortingDest(dest, input, qb, table_desc, dest_tab, rsCtx);

      idToTableNameMap.put(String.valueOf(destTableId), dest_tab.getTableName());
      currentTableId = destTableId;
      destTableId++;

      lbCtx = constructListBucketingCtx(dest_tab.getSkewedColNames(),
          dest_tab.getSkewedColValues(), dest_tab.getSkewedColValueLocationMaps(),
          dest_tab.isStoredAsSubDirectories(), conf);

      // Create the work for moving the table
      // NOTE: specify Dynamic partitions in dest_tab for WriteEntity
      if (!isNonNativeTable) {
        ltd = new LoadTableDesc(queryTmpdir, ctx.getExternalTmpFileURI(dest_path.toUri()),
            table_desc, dpCtx);
        ltd.setReplace(!qb.getParseInfo().isInsertIntoTable(dest_tab.getDbName(),
            dest_tab.getTableName()));
        ltd.setLbCtx(lbCtx);

        if (holdDDLTime) {
          LOG.info("this query will not update transient_lastDdlTime!");
          ltd.setHoldDDLTime(true);
        }
        loadTableWork.add(ltd);
      }

      WriteEntity output = null;

      // Here only register the whole table for post-exec hook if no DP present
      // in the case of DP, we will register WriteEntity in MoveTask when the
      // list of dynamically created partitions are known.
      if ((dpCtx == null || dpCtx.getNumDPCols() == 0)) {
        output = new WriteEntity(dest_tab);
        if (!outputs.add(output)) {
          throw new SemanticException(ErrorMsg.OUTPUT_SPECIFIED_MULTIPLE_TIMES
              .getMsg(dest_tab.getTableName()));
        }
      }
      if ((dpCtx != null) && (dpCtx.getNumDPCols() >= 0)) {
        // No static partition specified
        if (dpCtx.getNumSPCols() == 0) {
          output = new WriteEntity(dest_tab, false);
          outputs.add(output);
        }
        // part of the partition specified
        // Create a DummyPartition in this case. Since, the metastore does not store partial
        // partitions currently, we need to store dummy partitions
        else {
          try {
            String ppath = dpCtx.getSPPath();
            ppath = ppath.substring(0, ppath.length() - 1);
            DummyPartition p =
                new DummyPartition(dest_tab, dest_tab.getDbName()
                    + "@" + dest_tab.getTableName() + "@" + ppath,
                    partSpec);
            output = new WriteEntity(p, false);
            outputs.add(output);
          } catch (HiveException e) {
            throw new SemanticException(e.getMessage(), e);
          }
        }
      }

      ctx.getLoadTableOutputMap().put(ltd, output);
      break;
    }
    case QBMetaData.DEST_PARTITION: {

      dest_part = qbm.getDestPartitionForAlias(dest);
      dest_tab = dest_part.getTable();
      if ((!conf.getBoolVar(HiveConf.ConfVars.HIVE_INSERT_INTO_EXTERNAL_TABLES)) &&
          dest_tab.getTableType().equals(TableType.EXTERNAL_TABLE)) {
        throw new SemanticException(
            ErrorMsg.INSERT_EXTERNAL_TABLE.getMsg(dest_tab.getTableName()));
      }

      Path tabPath = dest_tab.getPath();
      Path partPath = dest_part.getPartitionPath();

      // if the table is in a different dfs than the partition,
      // replace the partition's dfs with the table's dfs.
      dest_path = new Path(tabPath.toUri().getScheme(), tabPath.toUri()
          .getAuthority(), partPath.toUri().getPath());

      queryTmpdir = ctx.getExternalTmpFileURI(dest_path.toUri());
      table_desc = Utilities.getTableDesc(dest_tab);

      // Add sorting/bucketing if needed
      input = genBucketingSortingDest(dest, input, qb, table_desc, dest_tab, rsCtx);

      idToTableNameMap.put(String.valueOf(destTableId), dest_tab.getTableName());
      currentTableId = destTableId;
      destTableId++;

      lbCtx = constructListBucketingCtx(dest_part.getSkewedColNames(),
          dest_part.getSkewedColValues(), dest_part.getSkewedColValueLocationMaps(),
          dest_part.isStoredAsSubDirectories(), conf);
      ltd = new LoadTableDesc(queryTmpdir, ctx.getExternalTmpFileURI(dest_path.toUri()),
          table_desc, dest_part.getSpec());
      ltd.setReplace(!qb.getParseInfo().isInsertIntoTable(dest_tab.getDbName(),
          dest_tab.getTableName()));
      ltd.setLbCtx(lbCtx);

      if (holdDDLTime) {
        try {
          Partition part = db.getPartition(dest_tab, dest_part.getSpec(), false);
          if (part == null) {
            throw new SemanticException(generateErrorMessage(
                qb.getParseInfo().getDestForClause(dest),
                ErrorMsg.HOLD_DDLTIME_ON_NONEXIST_PARTITIONS.getMsg()));
          }
        } catch (HiveException e) {
          throw new SemanticException(e);
        }
        LOG.info("this query will not update transient_lastDdlTime!");
        ltd.setHoldDDLTime(true);
      }
      loadTableWork.add(ltd);
      if (!outputs.add(new WriteEntity(dest_part))) {
        throw new SemanticException(ErrorMsg.OUTPUT_SPECIFIED_MULTIPLE_TIMES
            .getMsg(dest_tab.getTableName() + "@" + dest_part.getName()));
      }
      break;
    }
    case QBMetaData.DEST_LOCAL_FILE:
      isLocal = true;
      // fall through
    case QBMetaData.DEST_DFS_FILE: {
      dest_path = new Path(qbm.getDestFileForAlias(dest));
      String destStr = dest_path.toString();

      if (isLocal) {
        // for local directory - we always write to map-red intermediate
        // store and then copy to local fs
        queryTmpdir = ctx.getMRTmpFileURI();
      } else {
        // otherwise write to the file system implied by the directory
        // no copy is required. we may want to revisit this policy in future

        try {
          Path qPath = FileUtils.makeQualified(dest_path, conf);
          queryTmpdir = ctx.getExternalTmpFileURI(qPath.toUri());
        } catch (Exception e) {
          throw new SemanticException("Error creating temporary folder on: "
              + dest_path, e);
        }
      }
      String cols = "";
      String colTypes = "";
      ArrayList<ColumnInfo> colInfos = inputRR.getColumnInfos();

      // CTAS case: the file output format and serde are defined by the create
      // table command
      // rather than taking the default value
      List<FieldSchema> field_schemas = null;
      CreateTableDesc tblDesc = qb.getTableDesc();
      if (tblDesc != null) {
        field_schemas = new ArrayList<FieldSchema>();
      }

      boolean first = true;
      for (ColumnInfo colInfo : colInfos) {
        String[] nm = inputRR.reverseLookup(colInfo.getInternalName());

        if (nm[1] != null) { // non-null column alias
          colInfo.setAlias(nm[1]);
        }

        if (field_schemas != null) {
          FieldSchema col = new FieldSchema();
          if (nm[1] != null) {
            col.setName(unescapeIdentifier(colInfo.getAlias()).toLowerCase()); // remove ``
          } else {
            col.setName(colInfo.getInternalName());
          }
          col.setType(colInfo.getType().getTypeName());
          field_schemas.add(col);
        }

        if (!first) {
          cols = cols.concat(",");
          colTypes = colTypes.concat(":");
        }

        first = false;
        cols = cols.concat(colInfo.getInternalName());

        // Replace VOID type with string when the output is a temp table or
        // local files.
        // A VOID type can be generated under the query:
        //
        // select NULL from tt;
        // or
        // insert overwrite local directory "abc" select NULL from tt;
        //
        // where there is no column type to which the NULL value should be
        // converted.
        //
        String tName = colInfo.getType().getTypeName();
        if (tName.equals(serdeConstants.VOID_TYPE_NAME)) {
          colTypes = colTypes.concat(serdeConstants.STRING_TYPE_NAME);
        } else {
          colTypes = colTypes.concat(tName);
        }
      }

      // update the create table descriptor with the resulting schema.
      if (tblDesc != null) {
        tblDesc.setCols(new ArrayList<FieldSchema>(field_schemas));
      }

      if (!ctx.isMRTmpFileURI(destStr)) {
        idToTableNameMap.put(String.valueOf(destTableId), destStr);
        currentTableId = destTableId;
        destTableId++;
      }

      boolean isDfsDir = (dest_type.intValue() == QBMetaData.DEST_DFS_FILE);
      loadFileWork.add(new LoadFileDesc(tblDesc, queryTmpdir, destStr, isDfsDir, cols,
          colTypes));

      if (tblDesc == null) {
        if (qb.getIsQuery()) {
          String fileFormat = HiveConf.getVar(conf, HiveConf.ConfVars.HIVEQUERYRESULTFILEFORMAT);
          table_desc = PlanUtils.getDefaultQueryOutputTableDesc(cols, colTypes, fileFormat);
        } else {
          table_desc = PlanUtils.getDefaultTableDesc(qb.getLLocalDirectoryDesc(), cols, colTypes);
        }
      } else {
        table_desc = PlanUtils.getTableDesc(tblDesc, cols, colTypes);
      }

      if (!outputs.add(new WriteEntity(destStr, !isDfsDir))) {
        throw new SemanticException(ErrorMsg.OUTPUT_SPECIFIED_MULTIPLE_TIMES
            .getMsg(destStr));
      }
      break;
    }
    default:
      throw new SemanticException("Unknown destination type: " + dest_type);
    }

    input = genConversionSelectOperator(dest, qb, input, table_desc, dpCtx);
    inputRR = opParseCtx.get(input).getRowResolver();

    ArrayList<ColumnInfo> vecCol = new ArrayList<ColumnInfo>();

    try {
      StructObjectInspector rowObjectInspector = (StructObjectInspector) table_desc
          .getDeserializer().getObjectInspector();
      List<? extends StructField> fields = rowObjectInspector
          .getAllStructFieldRefs();
      for (int i = 0; i < fields.size(); i++) {
        vecCol.add(new ColumnInfo(fields.get(i).getFieldName(), TypeInfoUtils
            .getTypeInfoFromObjectInspector(fields.get(i)
            .getFieldObjectInspector()), "", false));
      }
    } catch (Exception e) {
      throw new SemanticException(e.getMessage(), e);
    }

    RowSchema fsRS = new RowSchema(vecCol);

    // The output files of a FileSink can be merged if they are either not being written to a table
    // or are being written to a table which is either not bucketed or enforce bucketing is not set
    // and table the table is either not sorted or enforce sorting is not set
    boolean canBeMerged = (dest_tab == null || !((dest_tab.getNumBuckets() > 0 &&
        conf.getBoolVar(HiveConf.ConfVars.HIVEENFORCEBUCKETING)) ||
        (dest_tab.getSortCols() != null && dest_tab.getSortCols().size() > 0 &&
        conf.getBoolVar(HiveConf.ConfVars.HIVEENFORCESORTING))));

    FileSinkDesc fileSinkDesc = new FileSinkDesc(
      queryTmpdir,
      table_desc,
      conf.getBoolVar(HiveConf.ConfVars.COMPRESSRESULT),
      currentTableId,
      rsCtx.isMultiFileSpray(),
      canBeMerged,
      rsCtx.getNumFiles(),
      rsCtx.getTotalFiles(),
      rsCtx.getPartnCols(),
      dpCtx);

    /* Set List Bucketing context. */
    if (lbCtx != null) {
      lbCtx.processRowSkewedIndex(fsRS);
      lbCtx.calculateSkewedValueSubDirList();
    }
    fileSinkDesc.setLbCtx(lbCtx);

    // set it in plan instead of runtime in FileSinkOperator
    fileSinkDesc.setStatsCollectRawDataSize(HiveConf.getBoolVar(conf,
        HiveConf.ConfVars.HIVE_STATS_COLLECT_RAWDATASIZE));

    // set the stats publishing/aggregating key prefix
    // the same as directory name. The directory name
    // can be changed in the optimizer but the key should not be changed
    // it should be the same as the MoveWork's sourceDir.
    fileSinkDesc.setStatsAggPrefix(fileSinkDesc.getDirName());

    if (dest_part != null) {
      try {
        String staticSpec = Warehouse.makePartPath(dest_part.getSpec());
        fileSinkDesc.setStaticSpec(staticSpec);
      } catch (MetaException e) {
        throw new SemanticException(e);
      }
    } else if (dpCtx != null) {
      fileSinkDesc.setStaticSpec(dpCtx.getSPPath());
    }

    Operator output = putOpInsertMap(OperatorFactory.getAndMakeChild(fileSinkDesc,
        fsRS, input), inputRR);

    if (ltd != null && SessionState.get() != null) {
      SessionState.get().getLineageState()
          .mapDirToFop(ltd.getSourceDir(), (FileSinkOperator) output);
    }

    if (LOG.isDebugEnabled()) {
      LOG.debug("Created FileSink Plan for clause: " + dest + "dest_path: "
          + dest_path + " row schema: " + inputRR.toString());
    }

    fsopToTable.put((FileSinkOperator) output, dest_tab);
    return output;
  }

  /**
   * Generate the conversion SelectOperator that converts the columns into the
   * types that are expected by the table_desc.
   */
  Operator genConversionSelectOperator(String dest, QB qb, Operator input,
      TableDesc table_desc, DynamicPartitionCtx dpCtx) throws SemanticException {
    StructObjectInspector oi = null;
    try {
      Deserializer deserializer = table_desc.getDeserializerClass()
          .newInstance();
      deserializer.initialize(conf, table_desc.getProperties());
      oi = (StructObjectInspector) deserializer.getObjectInspector();
    } catch (Exception e) {
      throw new SemanticException(e);
    }

    // Check column number
    List<? extends StructField> tableFields = oi.getAllStructFieldRefs();
    boolean dynPart = HiveConf.getBoolVar(conf, HiveConf.ConfVars.DYNAMICPARTITIONING);
    ArrayList<ColumnInfo> rowFields = opParseCtx.get(input).getRowResolver()
        .getColumnInfos();
    int inColumnCnt = rowFields.size();
    int outColumnCnt = tableFields.size();
    if (dynPart && dpCtx != null) {
      outColumnCnt += dpCtx.getNumDPCols();
    }

    if (inColumnCnt != outColumnCnt) {
      String reason = "Table " + dest + " has " + outColumnCnt
          + " columns, but query has " + inColumnCnt + " columns.";
      throw new SemanticException(ErrorMsg.TARGET_TABLE_COLUMN_MISMATCH.getMsg(
          qb.getParseInfo().getDestForClause(dest), reason));
    } else if (dynPart && dpCtx != null) {
      // create the mapping from input ExprNode to dest table DP column
      dpCtx.mapInputToDP(rowFields.subList(tableFields.size(), rowFields.size()));
    }

    // Check column types
    boolean converted = false;
    int columnNumber = tableFields.size();
    ArrayList<ExprNodeDesc> expressions = new ArrayList<ExprNodeDesc>(
        columnNumber);
    // MetadataTypedColumnsetSerDe does not need type conversions because it
    // does the conversion to String by itself.
    boolean isMetaDataSerDe = table_desc.getDeserializerClass().equals(
        MetadataTypedColumnsetSerDe.class);
    boolean isLazySimpleSerDe = table_desc.getDeserializerClass().equals(
        LazySimpleSerDe.class);
    if (!isMetaDataSerDe) {

      // here only deals with non-partition columns. We deal with partition columns next
      for (int i = 0; i < columnNumber; i++) {
        ObjectInspector tableFieldOI = tableFields.get(i)
            .getFieldObjectInspector();
        TypeInfo tableFieldTypeInfo = TypeInfoUtils
            .getTypeInfoFromObjectInspector(tableFieldOI);
        TypeInfo rowFieldTypeInfo = rowFields.get(i).getType();
        ExprNodeDesc column = new ExprNodeColumnDesc(rowFieldTypeInfo,
            rowFields.get(i).getInternalName(), "", false, rowFields.get(i).isSkewedCol());
        // LazySimpleSerDe can convert any types to String type using
        // JSON-format.
        if (!tableFieldTypeInfo.equals(rowFieldTypeInfo)
            && !(isLazySimpleSerDe
                && tableFieldTypeInfo.getCategory().equals(Category.PRIMITIVE) && tableFieldTypeInfo
                  .equals(TypeInfoFactory.stringTypeInfo))) {
          // need to do some conversions here
          converted = true;
          if (tableFieldTypeInfo.getCategory() != Category.PRIMITIVE) {
            // cannot convert to complex types
            column = null;
          } else {
            column = TypeCheckProcFactory.DefaultExprProcessor
                .getFuncExprNodeDesc(tableFieldTypeInfo.getTypeName(),
                    column);
          }
          if (column == null) {
            String reason = "Cannot convert column " + i + " from "
                + rowFieldTypeInfo + " to " + tableFieldTypeInfo + ".";
            throw new SemanticException(ErrorMsg.TARGET_TABLE_COLUMN_MISMATCH
                .getMsg(qb.getParseInfo().getDestForClause(dest), reason));
          }
        }
        expressions.add(column);
      }
    }

    // deal with dynamic partition columns: convert ExprNodeDesc type to String??
    if (dynPart && dpCtx != null && dpCtx.getNumDPCols() > 0) {
      // DP columns starts with tableFields.size()
      for (int i = tableFields.size(); i < rowFields.size(); ++i) {
        TypeInfo rowFieldTypeInfo = rowFields.get(i).getType();
        ExprNodeDesc column = new ExprNodeColumnDesc(
            rowFieldTypeInfo, rowFields.get(i).getInternalName(), "", false);
        expressions.add(column);
      }
      // converted = true; // [TODO]: should we check & convert type to String and set it to true?
    }

    if (converted) {
      // add the select operator
      RowResolver rowResolver = new RowResolver();
      ArrayList<String> colName = new ArrayList<String>();
      for (int i = 0; i < expressions.size(); i++) {
        String name = getColumnInternalName(i);
        rowResolver.put("", name, new ColumnInfo(name, expressions.get(i)
            .getTypeInfo(), "", false));
        colName.add(name);
      }
      Operator output = putOpInsertMap(OperatorFactory.getAndMakeChild(
          new SelectDesc(expressions, colName), new RowSchema(rowResolver
              .getColumnInfos()), input), rowResolver);

      return output;
    } else {
      // not converted
      return input;
    }
  }

  @SuppressWarnings("nls")
  private Operator genLimitPlan(String dest, QB qb, Operator input, int limit)
      throws SemanticException {
    // A map-only job can be optimized - instead of converting it to a
    // map-reduce job, we can have another map
    // job to do the same to avoid the cost of sorting in the map-reduce phase.
    // A better approach would be to
    // write into a local file and then have a map-only job.
    // Add the limit operator to get the value fields

    RowResolver inputRR = opParseCtx.get(input).getRowResolver();

    LimitDesc limitDesc = new LimitDesc(limit);
    globalLimitCtx.setLastReduceLimitDesc(limitDesc);

    Operator limitMap = putOpInsertMap(OperatorFactory.getAndMakeChild(
        limitDesc, new RowSchema(inputRR.getColumnInfos()), input),
        inputRR);

    if (LOG.isDebugEnabled()) {
      LOG.debug("Created LimitOperator Plan for clause: " + dest
          + " row schema: " + inputRR.toString());
    }

    return limitMap;
  }

  private Operator genUDTFPlan(GenericUDTF genericUDTF,
      String outputTableAlias, ArrayList<String> colAliases, QB qb,
      Operator input) throws SemanticException {

    // No GROUP BY / DISTRIBUTE BY / SORT BY / CLUSTER BY
    QBParseInfo qbp = qb.getParseInfo();
    if (!qbp.getDestToGroupBy().isEmpty()) {
      throw new SemanticException(ErrorMsg.UDTF_NO_GROUP_BY.getMsg());
    }
    if (!qbp.getDestToDistributeBy().isEmpty()) {
      throw new SemanticException(ErrorMsg.UDTF_NO_DISTRIBUTE_BY.getMsg());
    }
    if (!qbp.getDestToSortBy().isEmpty()) {
      throw new SemanticException(ErrorMsg.UDTF_NO_SORT_BY.getMsg());
    }
    if (!qbp.getDestToClusterBy().isEmpty()) {
      throw new SemanticException(ErrorMsg.UDTF_NO_CLUSTER_BY.getMsg());
    }
    if (!qbp.getAliasToLateralViews().isEmpty()) {
      throw new SemanticException(ErrorMsg.UDTF_LATERAL_VIEW.getMsg());
    }

    if (LOG.isDebugEnabled()) {
      LOG.debug("Table alias: " + outputTableAlias + " Col aliases: "
          + colAliases);
    }

    // Use the RowResolver from the input operator to generate a input
    // ObjectInspector that can be used to initialize the UDTF. Then, the

    // resulting output object inspector can be used to make the RowResolver
    // for the UDTF operator
    RowResolver selectRR = opParseCtx.get(input).getRowResolver();
    ArrayList<ColumnInfo> inputCols = selectRR.getColumnInfos();

    // Create the object inspector for the input columns and initialize the UDTF
    ArrayList<String> colNames = new ArrayList<String>();
    ObjectInspector[] colOIs = new ObjectInspector[inputCols.size()];
    for (int i = 0; i < inputCols.size(); i++) {
      colNames.add(inputCols.get(i).getInternalName());
      colOIs[i] = inputCols.get(i).getObjectInspector();
    }
    StructObjectInspector outputOI = genericUDTF.initialize(colOIs);

    // Make sure that the number of column aliases in the AS clause matches
    // the number of columns output by the UDTF
    int numUdtfCols = outputOI.getAllStructFieldRefs().size();
    int numSuppliedAliases = colAliases.size();
    if (numUdtfCols != numSuppliedAliases) {
      throw new SemanticException(ErrorMsg.UDTF_ALIAS_MISMATCH
          .getMsg("expected " + numUdtfCols + " aliases " + "but got "
              + numSuppliedAliases));
    }

    // Generate the output column info's / row resolver using internal names.
    ArrayList<ColumnInfo> udtfCols = new ArrayList<ColumnInfo>();

    Iterator<String> colAliasesIter = colAliases.iterator();
    for (StructField sf : outputOI.getAllStructFieldRefs()) {

      String colAlias = colAliasesIter.next();
      assert (colAlias != null);

      // Since the UDTF operator feeds into a LVJ operator that will rename
      // all the internal names, we can just use field name from the UDTF's OI
      // as the internal name
      ColumnInfo col = new ColumnInfo(sf.getFieldName(), TypeInfoUtils
          .getTypeInfoFromObjectInspector(sf.getFieldObjectInspector()),
          outputTableAlias, false);
      udtfCols.add(col);
    }

    // Create the row resolver for this operator from the output columns
    RowResolver out_rwsch = new RowResolver();
    for (int i = 0; i < udtfCols.size(); i++) {
      out_rwsch.put(outputTableAlias, colAliases.get(i), udtfCols.get(i));
    }

    // Add the UDTFOperator to the operator DAG
    Operator<?> udtf = putOpInsertMap(OperatorFactory.getAndMakeChild(
        new UDTFDesc(genericUDTF), new RowSchema(out_rwsch.getColumnInfos()),
        input), out_rwsch);
    return udtf;
  }

  @SuppressWarnings("nls")
  private Operator genLimitMapRedPlan(String dest, QB qb, Operator input,
      int limit, boolean extraMRStep) throws SemanticException {
    // A map-only job can be optimized - instead of converting it to a
    // map-reduce job, we can have another map
    // job to do the same to avoid the cost of sorting in the map-reduce phase.
    // A better approach would be to
    // write into a local file and then have a map-only job.
    // Add the limit operator to get the value fields
    Operator curr = genLimitPlan(dest, qb, input, limit);

    // the client requested that an extra map-reduce step be performed
    if (!extraMRStep) {
      return curr;
    }

    // Create a reduceSink operator followed by another limit
    curr = genReduceSinkPlan(dest, qb, curr, 1);
    return genLimitPlan(dest, qb, curr, limit);
  }

  private ArrayList<ExprNodeDesc> getParitionColsFromBucketCols(String dest, QB qb, Table tab,
      TableDesc table_desc, Operator input, boolean convert)
      throws SemanticException {
    List<String> tabBucketCols = tab.getBucketCols();
    List<FieldSchema> tabCols = tab.getCols();

    // Partition by the bucketing column
    List<Integer> posns = new ArrayList<Integer>();

    for (String bucketCol : tabBucketCols) {
      int pos = 0;
      for (FieldSchema tabCol : tabCols) {
        if (bucketCol.equals(tabCol.getName())) {
          posns.add(pos);
          break;
        }
        pos++;
      }
    }

    return genConvertCol(dest, qb, tab, table_desc, input, posns, convert);
  }

  private ArrayList<ExprNodeDesc> genConvertCol(String dest, QB qb, Table tab,
      TableDesc table_desc, Operator input, List<Integer> posns, boolean convert)
      throws SemanticException {
    StructObjectInspector oi = null;
    try {
      Deserializer deserializer = table_desc.getDeserializerClass()
          .newInstance();
      deserializer.initialize(conf, table_desc.getProperties());
      oi = (StructObjectInspector) deserializer.getObjectInspector();
    } catch (Exception e) {
      throw new SemanticException(e);
    }

    List<? extends StructField> tableFields = oi.getAllStructFieldRefs();
    ArrayList<ColumnInfo> rowFields = opParseCtx.get(input).getRowResolver()
        .getColumnInfos();

    // Check column type
    int columnNumber = posns.size();
    ArrayList<ExprNodeDesc> expressions = new ArrayList<ExprNodeDesc>(columnNumber);
    for (Integer posn : posns) {
      ObjectInspector tableFieldOI = tableFields.get(posn).getFieldObjectInspector();
      TypeInfo tableFieldTypeInfo = TypeInfoUtils.getTypeInfoFromObjectInspector(tableFieldOI);
      TypeInfo rowFieldTypeInfo = rowFields.get(posn).getType();
      ExprNodeDesc column = new ExprNodeColumnDesc(rowFieldTypeInfo,
          rowFields.get(posn).getInternalName(), rowFields.get(posn).getTabAlias(),
          rowFields.get(posn).getIsVirtualCol());

      if (convert && !tableFieldTypeInfo.equals(rowFieldTypeInfo)) {
        // need to do some conversions here
        if (tableFieldTypeInfo.getCategory() != Category.PRIMITIVE) {
          // cannot convert to complex types
          column = null;
        } else {
          column = TypeCheckProcFactory.DefaultExprProcessor
              .getFuncExprNodeDesc(tableFieldTypeInfo.getTypeName(),
                  column);
        }
        if (column == null) {
          String reason = "Cannot convert column " + posn + " from "
              + rowFieldTypeInfo + " to " + tableFieldTypeInfo + ".";
          throw new SemanticException(ErrorMsg.TARGET_TABLE_COLUMN_MISMATCH
              .getMsg(qb.getParseInfo().getDestForClause(dest), reason));
        }
      }
      expressions.add(column);
    }

    return expressions;
  }

  private ArrayList<ExprNodeDesc> getSortCols(String dest, QB qb, Table tab, TableDesc table_desc,
      Operator input, boolean convert)
      throws SemanticException {
    RowResolver inputRR = opParseCtx.get(input).getRowResolver();
    List<Order> tabSortCols = tab.getSortCols();
    List<FieldSchema> tabCols = tab.getCols();

    // Partition by the bucketing column
    List<Integer> posns = new ArrayList<Integer>();
    for (Order sortCol : tabSortCols) {
      int pos = 0;
      for (FieldSchema tabCol : tabCols) {
        if (sortCol.getCol().equals(tabCol.getName())) {
          ColumnInfo colInfo = inputRR.getColumnInfos().get(pos);
          posns.add(pos);
          break;
        }
        pos++;
      }
    }

    return genConvertCol(dest, qb, tab, table_desc, input, posns, convert);
  }

  private ArrayList<Integer> getSortOrders(String dest, QB qb, Table tab, Operator input)
      throws SemanticException {
    RowResolver inputRR = opParseCtx.get(input).getRowResolver();
    List<Order> tabSortCols = tab.getSortCols();
    List<FieldSchema> tabCols = tab.getCols();

    ArrayList<Integer> orders = new ArrayList<Integer>();
    for (Order sortCol : tabSortCols) {
      for (FieldSchema tabCol : tabCols) {
        if (sortCol.getCol().equals(tabCol.getName())) {
          orders.add(sortCol.getOrder());
          break;
        }
      }
    }
    return orders;
  }

  @SuppressWarnings("nls")
  private Operator genReduceSinkPlanForSortingBucketing(Table tab, Operator input,
      ArrayList<ExprNodeDesc> sortCols,
      List<Integer> sortOrders,
      ArrayList<ExprNodeDesc> partitionCols,
      int numReducers)
      throws SemanticException {
    RowResolver inputRR = opParseCtx.get(input).getRowResolver();

    // For the generation of the values expression just get the inputs
    // signature and generate field expressions for those
    Map<String, ExprNodeDesc> colExprMap = new HashMap<String, ExprNodeDesc>();
    ArrayList<ExprNodeDesc> valueCols = new ArrayList<ExprNodeDesc>();
    for (ColumnInfo colInfo : inputRR.getColumnInfos()) {
      valueCols.add(new ExprNodeColumnDesc(colInfo.getType(), colInfo
          .getInternalName(), colInfo.getTabAlias(), colInfo
          .getIsVirtualCol()));
      colExprMap.put(colInfo.getInternalName(), valueCols
          .get(valueCols.size() - 1));
    }

    ArrayList<String> outputColumns = new ArrayList<String>();
    for (int i = 0; i < valueCols.size(); i++) {
      outputColumns.add(getColumnInternalName(i));
    }

    StringBuilder order = new StringBuilder();
    for (int sortOrder : sortOrders) {
      order.append(sortOrder == BaseSemanticAnalyzer.HIVE_COLUMN_ORDER_ASC ? '+' : '-');
    }

    Operator interim = putOpInsertMap(OperatorFactory.getAndMakeChild(PlanUtils
        .getReduceSinkDesc(sortCols, valueCols, outputColumns, false, -1,
            partitionCols, order.toString(), numReducers),
        new RowSchema(inputRR.getColumnInfos()), input), inputRR);
    interim.setColumnExprMap(colExprMap);
    reduceSinkOperatorsAddedByEnforceBucketingSorting.add((ReduceSinkOperator) interim);

    // Add the extract operator to get the value fields
    RowResolver out_rwsch = new RowResolver();
    RowResolver interim_rwsch = inputRR;
    Integer pos = Integer.valueOf(0);
    for (ColumnInfo colInfo : interim_rwsch.getColumnInfos()) {
      String[] info = interim_rwsch.reverseLookup(colInfo.getInternalName());
      out_rwsch.put(info[0], info[1], new ColumnInfo(
          getColumnInternalName(pos), colInfo.getType(), info[0],
          colInfo.getIsVirtualCol(), colInfo.isHiddenVirtualCol()));
      pos = Integer.valueOf(pos.intValue() + 1);
    }

    Operator output = putOpInsertMap(OperatorFactory.getAndMakeChild(
        new ExtractDesc(new ExprNodeColumnDesc(TypeInfoFactory.stringTypeInfo,
            Utilities.ReduceField.VALUE.toString(), "", false)), new RowSchema(
            out_rwsch.getColumnInfos()), interim), out_rwsch);

    if (LOG.isDebugEnabled()) {
      LOG.debug("Created ReduceSink Plan for table: " + tab.getTableName() +
          " row schema: " + out_rwsch.toString());
    }

    return output;

  }

  @SuppressWarnings("nls")
  private Operator genReduceSinkPlan(String dest, QB qb, Operator input,
      int numReducers) throws SemanticException {

    RowResolver inputRR = opParseCtx.get(input).getRowResolver();

    // First generate the expression for the partition and sort keys
    // The cluster by clause / distribute by clause has the aliases for
    // partition function
    ASTNode partitionExprs = qb.getParseInfo().getClusterByForClause(dest);
    if (partitionExprs == null) {
      partitionExprs = qb.getParseInfo().getDistributeByForClause(dest);
    }
    ArrayList<ExprNodeDesc> partitionCols = new ArrayList<ExprNodeDesc>();
    if (partitionExprs != null) {
      int ccount = partitionExprs.getChildCount();
      for (int i = 0; i < ccount; ++i) {
        ASTNode cl = (ASTNode) partitionExprs.getChild(i);
        partitionCols.add(genExprNodeDesc(cl, inputRR));
      }
    }

    ASTNode sortExprs = qb.getParseInfo().getClusterByForClause(dest);
    if (sortExprs == null) {
      sortExprs = qb.getParseInfo().getSortByForClause(dest);
    }

    if (sortExprs == null) {
      sortExprs = qb.getParseInfo().getOrderByForClause(dest);
      if (sortExprs != null) {
        assert numReducers == 1;
        // in strict mode, in the presence of order by, limit must be specified
        Integer limit = qb.getParseInfo().getDestLimit(dest);
        if (conf.getVar(HiveConf.ConfVars.HIVEMAPREDMODE).equalsIgnoreCase(
            "strict")
            && limit == null) {
          throw new SemanticException(generateErrorMessage(sortExprs,
              ErrorMsg.NO_LIMIT_WITH_ORDERBY.getMsg()));
        }
      }
    }

    ArrayList<ExprNodeDesc> sortCols = new ArrayList<ExprNodeDesc>();
    StringBuilder order = new StringBuilder();
    if (sortExprs != null) {
      int ccount = sortExprs.getChildCount();
      for (int i = 0; i < ccount; ++i) {
        ASTNode cl = (ASTNode) sortExprs.getChild(i);

        if (cl.getType() == HiveParser.TOK_TABSORTCOLNAMEASC) {
          // SortBy ASC
          order.append("+");
          cl = (ASTNode) cl.getChild(0);
        } else if (cl.getType() == HiveParser.TOK_TABSORTCOLNAMEDESC) {
          // SortBy DESC
          order.append("-");
          cl = (ASTNode) cl.getChild(0);
        } else {
          // ClusterBy
          order.append("+");
        }
        ExprNodeDesc exprNode = genExprNodeDesc(cl, inputRR);
        sortCols.add(exprNode);
      }
    }

    // For the generation of the values expression just get the inputs
    // signature and generate field expressions for those
    Map<String, ExprNodeDesc> colExprMap = new HashMap<String, ExprNodeDesc>();
    ArrayList<ExprNodeDesc> valueCols = new ArrayList<ExprNodeDesc>();
    for (ColumnInfo colInfo : inputRR.getColumnInfos()) {
      valueCols.add(new ExprNodeColumnDesc(colInfo.getType(), colInfo
          .getInternalName(), colInfo.getTabAlias(), colInfo
          .getIsVirtualCol()));
      colExprMap.put(colInfo.getInternalName(), valueCols
          .get(valueCols.size() - 1));
    }

    ArrayList<String> outputColumns = new ArrayList<String>();
    for (int i = 0; i < valueCols.size(); i++) {
      outputColumns.add(getColumnInternalName(i));
    }
    Operator interim = putOpInsertMap(OperatorFactory.getAndMakeChild(PlanUtils
        .getReduceSinkDesc(sortCols, valueCols, outputColumns, false, -1,
            partitionCols, order.toString(), numReducers),
        new RowSchema(inputRR.getColumnInfos()), input), inputRR);
    interim.setColumnExprMap(colExprMap);

    // Add the extract operator to get the value fields
    RowResolver out_rwsch = new RowResolver();
    RowResolver interim_rwsch = inputRR;
    Integer pos = Integer.valueOf(0);
    for (ColumnInfo colInfo : interim_rwsch.getColumnInfos()) {
      String[] info = interim_rwsch.reverseLookup(colInfo.getInternalName());
      out_rwsch.put(info[0], info[1], new ColumnInfo(
          getColumnInternalName(pos), colInfo.getType(), info[0],
          colInfo.getIsVirtualCol(), colInfo.isHiddenVirtualCol()));
      pos = Integer.valueOf(pos.intValue() + 1);
    }

    Operator output = putOpInsertMap(OperatorFactory.getAndMakeChild(
        new ExtractDesc(new ExprNodeColumnDesc(TypeInfoFactory.stringTypeInfo,
            Utilities.ReduceField.VALUE.toString(), "", false)), new RowSchema(
            out_rwsch.getColumnInfos()), interim), out_rwsch);

    if (LOG.isDebugEnabled()) {
      LOG.debug("Created ReduceSink Plan for clause: " + dest + " row schema: "
          + out_rwsch.toString());
    }
    return output;
  }

  private Operator genJoinOperatorChildren(QBJoinTree join, Operator left,
      Operator[] right, HashSet<Integer> omitOpts) throws SemanticException {

    RowResolver outputRS = new RowResolver();
    ArrayList<String> outputColumnNames = new ArrayList<String>();
    // all children are base classes
    Operator<?>[] rightOps = new Operator[right.length];
    int outputPos = 0;

    Map<String, Byte> reversedExprs = new HashMap<String, Byte>();
    HashMap<Byte, List<ExprNodeDesc>> exprMap = new HashMap<Byte, List<ExprNodeDesc>>();
    Map<String, ExprNodeDesc> colExprMap = new HashMap<String, ExprNodeDesc>();
    HashMap<Integer, Set<String>> posToAliasMap = new HashMap<Integer, Set<String>>();
    HashMap<Byte, List<ExprNodeDesc>> filterMap =
        new HashMap<Byte, List<ExprNodeDesc>>();

    for (int pos = 0; pos < right.length; ++pos) {

      Operator input = right[pos];
      if (input == null) {
        input = left;
      }

      ArrayList<ExprNodeDesc> keyDesc = new ArrayList<ExprNodeDesc>();
      ArrayList<ExprNodeDesc> filterDesc = new ArrayList<ExprNodeDesc>();
      Byte tag = Byte.valueOf((byte) (((ReduceSinkDesc) (input.getConf()))
          .getTag()));

      // check whether this input operator produces output
      if (omitOpts == null || !omitOpts.contains(pos)) {
        // prepare output descriptors for the input opt
        RowResolver inputRS = opParseCtx.get(input).getRowResolver();
        Iterator<String> keysIter = inputRS.getTableNames().iterator();
        Set<String> aliases = posToAliasMap.get(pos);
        if (aliases == null) {
          aliases = new HashSet<String>();
          posToAliasMap.put(pos, aliases);
        }
        while (keysIter.hasNext()) {
          String key = keysIter.next();
          aliases.add(key);
          HashMap<String, ColumnInfo> map = inputRS.getFieldMap(key);
          Iterator<String> fNamesIter = map.keySet().iterator();
          while (fNamesIter.hasNext()) {
            String field = fNamesIter.next();
            ColumnInfo valueInfo = inputRS.get(key, field);
            keyDesc.add(new ExprNodeColumnDesc(valueInfo.getType(), valueInfo
                .getInternalName(), valueInfo.getTabAlias(), valueInfo
                .getIsVirtualCol()));

            if (outputRS.get(key, field) == null) {
              String colName = getColumnInternalName(outputPos);
              outputPos++;
              outputColumnNames.add(colName);
              colExprMap.put(colName, keyDesc.get(keyDesc.size() - 1));
              outputRS.put(key, field, new ColumnInfo(colName, valueInfo
                  .getType(), key, valueInfo.getIsVirtualCol(), valueInfo
                  .isHiddenVirtualCol()));
              reversedExprs.put(colName, tag);
            }
          }
        }
        for (ASTNode cond : join.getFilters().get(tag)) {
          filterDesc.add(genExprNodeDesc(cond, inputRS));
        }
      }
      exprMap.put(tag, keyDesc);
      filterMap.put(tag, filterDesc);
      rightOps[pos] = input;
    }

    JoinCondDesc[] joinCondns = new JoinCondDesc[join.getJoinCond().length];
    for (int i = 0; i < join.getJoinCond().length; i++) {
      JoinCond condn = join.getJoinCond()[i];
      joinCondns[i] = new JoinCondDesc(condn);
    }

    JoinDesc desc = new JoinDesc(exprMap, outputColumnNames,
        join.getNoOuterJoin(), joinCondns, filterMap);
    desc.setReversedExprs(reversedExprs);
    desc.setFilterMap(join.getFilterMap());

    JoinOperator joinOp = (JoinOperator) OperatorFactory.getAndMakeChild(desc,
        new RowSchema(outputRS.getColumnInfos()), rightOps);
    joinOp.setColumnExprMap(colExprMap);
    joinOp.setPosToAliasMap(posToAliasMap);

    if (join.getNullSafes() != null) {
      boolean[] nullsafes = new boolean[join.getNullSafes().size()];
      for (int i = 0; i < nullsafes.length; i++) {
        nullsafes[i] = join.getNullSafes().get(i);
      }
      desc.setNullSafes(nullsafes);
    }
    return putOpInsertMap(joinOp, outputRS);
  }

  @SuppressWarnings("nls")
  private Operator genJoinReduceSinkChild(QB qb, QBJoinTree joinTree,
      Operator child, String srcName, int pos) throws SemanticException {
    RowResolver inputRS = opParseCtx.get(child).getRowResolver();
    RowResolver outputRS = new RowResolver();
    ArrayList<String> outputColumns = new ArrayList<String>();
    ArrayList<ExprNodeDesc> reduceKeys = new ArrayList<ExprNodeDesc>();

    // Compute join keys and store in reduceKeys
    ArrayList<ASTNode> exprs = joinTree.getExpressions().get(pos);
    for (int i = 0; i < exprs.size(); i++) {
      ASTNode expr = exprs.get(i);
      reduceKeys.add(genExprNodeDesc(expr, inputRS));
    }

    // Walk over the input row resolver and copy in the output
    ArrayList<ExprNodeDesc> reduceValues = new ArrayList<ExprNodeDesc>();
    Iterator<String> tblNamesIter = inputRS.getTableNames().iterator();
    Map<String, ExprNodeDesc> colExprMap = new HashMap<String, ExprNodeDesc>();
    while (tblNamesIter.hasNext()) {
      String src = tblNamesIter.next();
      HashMap<String, ColumnInfo> fMap = inputRS.getFieldMap(src);
      for (Map.Entry<String, ColumnInfo> entry : fMap.entrySet()) {
        String field = entry.getKey();
        ColumnInfo valueInfo = entry.getValue();
        ExprNodeColumnDesc inputExpr = new ExprNodeColumnDesc(valueInfo
            .getType(), valueInfo.getInternalName(), valueInfo.getTabAlias(),
            valueInfo.getIsVirtualCol());
        reduceValues.add(inputExpr);
        if (outputRS.get(src, field) == null) {
          String col = getColumnInternalName(reduceValues.size() - 1);
          outputColumns.add(col);
          ColumnInfo newColInfo = new ColumnInfo(Utilities.ReduceField.VALUE
              .toString()
              + "." + col, valueInfo.getType(), src, valueInfo
              .getIsVirtualCol(), valueInfo.isHiddenVirtualCol());

          colExprMap.put(newColInfo.getInternalName(), inputExpr);
          outputRS.put(src, field, newColInfo);
        }
      }
    }

    int numReds = -1;

    // Use only 1 reducer in case of cartesian product
    if (reduceKeys.size() == 0) {
      numReds = 1;

      // Cartesian product is not supported in strict mode
      if (conf.getVar(HiveConf.ConfVars.HIVEMAPREDMODE).equalsIgnoreCase(
          "strict")) {
        throw new SemanticException(ErrorMsg.NO_CARTESIAN_PRODUCT.getMsg());
      }
    }

    ReduceSinkOperator rsOp = (ReduceSinkOperator) putOpInsertMap(
        OperatorFactory.getAndMakeChild(PlanUtils.getReduceSinkDesc(reduceKeys,
            reduceValues, outputColumns, false, joinTree.getNextTag(),
            reduceKeys.size(), numReds), new RowSchema(outputRS
            .getColumnInfos()), child), outputRS);
    rsOp.setColumnExprMap(colExprMap);
    rsOp.setInputAlias(srcName);
    return rsOp;
  }

  private Operator genJoinOperator(QB qb, QBJoinTree joinTree,
      Map<String, Operator> map) throws SemanticException {
    QBJoinTree leftChild = joinTree.getJoinSrc();
    Operator joinSrcOp = null;
    if (leftChild != null) {
      Operator joinOp = genJoinOperator(qb, leftChild, map);
      ArrayList<ASTNode> filter = joinTree.getFiltersForPushing().get(0);
      for (ASTNode cond : filter) {
        joinOp = genFilterPlan(qb, cond, joinOp);
      }

      joinSrcOp = genJoinReduceSinkChild(qb, joinTree, joinOp, null, 0);
    }

    Operator[] srcOps = new Operator[joinTree.getBaseSrc().length];

    HashSet<Integer> omitOpts = null; // set of input to the join that should be
    // omitted by the output
    int pos = 0;
    for (String src : joinTree.getBaseSrc()) {
      if (src != null) {
        Operator srcOp = map.get(src.toLowerCase());

        // for left-semi join, generate an additional selection & group-by
        // operator before ReduceSink
        ArrayList<ASTNode> fields = joinTree.getRHSSemijoinColumns(src);
        if (fields != null) {
          // the RHS table columns should be not be output from the join
          if (omitOpts == null) {
            omitOpts = new HashSet<Integer>();
          }
          omitOpts.add(pos);

          // generate a selection operator for group-by keys only
          srcOp = insertSelectForSemijoin(fields, srcOp);

          // generate a groupby operator (HASH mode) for a map-side partial
          // aggregation for semijoin
          srcOp = genMapGroupByForSemijoin(qb, fields, srcOp,
              GroupByDesc.Mode.HASH);
        }

        // generate a ReduceSink operator for the join
        srcOps[pos] = genJoinReduceSinkChild(qb, joinTree, srcOp, src, pos);
        pos++;
      } else {
        assert pos == 0;
        srcOps[pos++] = null;
      }
    }

    // Type checking and implicit type conversion for join keys
    genJoinOperatorTypeCheck(joinSrcOp, srcOps);

    JoinOperator joinOp = (JoinOperator) genJoinOperatorChildren(joinTree,
      joinSrcOp, srcOps, omitOpts);
    joinContext.put(joinOp, joinTree);
    return joinOp;
  }

  /**
   * Construct a selection operator for semijoin that filter out all fields
   * other than the group by keys.
   *
   * @param fields
   *          list of fields need to be output
   * @param input
   *          input operator
   * @return the selection operator.
   * @throws SemanticException
   */
  private Operator insertSelectForSemijoin(ArrayList<ASTNode> fields,
      Operator input) throws SemanticException {

    RowResolver inputRR = opParseCtx.get(input).getRowResolver();
    ArrayList<ExprNodeDesc> colList = new ArrayList<ExprNodeDesc>();
    ArrayList<String> columnNames = new ArrayList<String>();

    // construct the list of columns that need to be projected
    for (ASTNode field : fields) {
      ExprNodeColumnDesc exprNode = (ExprNodeColumnDesc) genExprNodeDesc(field,
          inputRR);
      colList.add(exprNode);
      columnNames.add(exprNode.getColumn());
    }

    // create selection operator
    Operator output = putOpInsertMap(OperatorFactory.getAndMakeChild(
        new SelectDesc(colList, columnNames, false), new RowSchema(inputRR
            .getColumnInfos()), input), inputRR);

    output.setColumnExprMap(input.getColumnExprMap());
    return output;
  }

  private Operator genMapGroupByForSemijoin(QB qb, ArrayList<ASTNode> fields, // the
      // ASTNode
      // of
      // the
      // join
      // key
      // "tab.col"
      Operator inputOperatorInfo, GroupByDesc.Mode mode)
      throws SemanticException {

    RowResolver groupByInputRowResolver = opParseCtx.get(inputOperatorInfo)
        .getRowResolver();
    RowResolver groupByOutputRowResolver = new RowResolver();
    ArrayList<ExprNodeDesc> groupByKeys = new ArrayList<ExprNodeDesc>();
    ArrayList<String> outputColumnNames = new ArrayList<String>();
    ArrayList<AggregationDesc> aggregations = new ArrayList<AggregationDesc>();
    Map<String, ExprNodeDesc> colExprMap = new HashMap<String, ExprNodeDesc>();
    qb.getParseInfo();

    groupByOutputRowResolver.setIsExprResolver(true); // join keys should only
    // be columns but not be
    // expressions

    for (int i = 0; i < fields.size(); ++i) {
      // get the group by keys to ColumnInfo
      ASTNode colName = fields.get(i);
      ExprNodeDesc grpByExprNode = genExprNodeDesc(colName,
          groupByInputRowResolver);
      groupByKeys.add(grpByExprNode);

      // generate output column names
      String field = getColumnInternalName(i);
      outputColumnNames.add(field);
      ColumnInfo colInfo2 = new ColumnInfo(field, grpByExprNode.getTypeInfo(),
          "", false);
      groupByOutputRowResolver.putExpression(colName, colInfo2);

      // establish mapping from the output column to the input column
      colExprMap.put(field, grpByExprNode);
    }

    // Generate group-by operator
    float groupByMemoryUsage = HiveConf.getFloatVar(conf, HiveConf.ConfVars.HIVEMAPAGGRHASHMEMORY);
    float memoryThreshold = HiveConf
        .getFloatVar(conf, HiveConf.ConfVars.HIVEMAPAGGRMEMORYTHRESHOLD);
    Operator op = putOpInsertMap(OperatorFactory.getAndMakeChild(
        new GroupByDesc(mode, outputColumnNames, groupByKeys, aggregations,
            false, groupByMemoryUsage, memoryThreshold, null, false, 0, false),
        new RowSchema(groupByOutputRowResolver.getColumnInfos()),
        inputOperatorInfo), groupByOutputRowResolver);

    op.setColumnExprMap(colExprMap);
    return op;
  }

  private void genJoinOperatorTypeCheck(Operator left, Operator[] right)
      throws SemanticException {
    // keys[i] -> ArrayList<exprNodeDesc> for the i-th join operator key list
    ArrayList<ArrayList<ExprNodeDesc>> keys = new ArrayList<ArrayList<ExprNodeDesc>>();
    int keyLength = 0;
    for (int i = 0; i < right.length; i++) {
      Operator oi = (i == 0 && right[i] == null ? left : right[i]);
      ReduceSinkDesc now = ((ReduceSinkOperator) (oi)).getConf();
      if (i == 0) {
        keyLength = now.getKeyCols().size();
      } else {
        assert (keyLength == now.getKeyCols().size());
      }
      keys.add(now.getKeyCols());
    }
    // implicit type conversion hierarchy
    for (int k = 0; k < keyLength; k++) {
      // Find the common class for type conversion
      TypeInfo commonType = keys.get(0).get(k).getTypeInfo();
      for (int i = 1; i < right.length; i++) {
        TypeInfo a = commonType;
        TypeInfo b = keys.get(i).get(k).getTypeInfo();
        commonType = FunctionRegistry.getCommonClassForComparison(a, b);
        if (commonType == null) {
          throw new SemanticException(
              "Cannot do equality join on different types: " + a.getTypeName()
                  + " and " + b.getTypeName());
        }
      }
      // Add implicit type conversion if necessary
      for (int i = 0; i < right.length; i++) {
        if (!commonType.equals(keys.get(i).get(k).getTypeInfo())) {
          keys.get(i).set(
              k,
              TypeCheckProcFactory.DefaultExprProcessor.getFuncExprNodeDesc(
                  commonType.getTypeName(), keys.get(i).get(k)));
        }
      }
    }
    // regenerate keySerializationInfo because the ReduceSinkOperator's
    // output key types might have changed.
    for (int i = 0; i < right.length; i++) {
      Operator oi = (i == 0 && right[i] == null ? left : right[i]);
      ReduceSinkDesc now = ((ReduceSinkOperator) (oi)).getConf();

      now.setKeySerializeInfo(PlanUtils.getReduceKeyTableDesc(PlanUtils
          .getFieldSchemasFromColumnList(now.getKeyCols(), "joinkey"), now
          .getOrder()));
    }
  }

  private Operator genJoinPlan(QB qb, Map<String, Operator> map)
      throws SemanticException {
    QBJoinTree joinTree = qb.getQbJoinTree();
    Operator joinOp = genJoinOperator(qb, joinTree, map);
    return joinOp;
  }

  /**
   * Extract the filters from the join condition and push them on top of the
   * source operators. This procedure traverses the query tree recursively,
   */
  private void pushJoinFilters(QB qb, QBJoinTree joinTree,
      Map<String, Operator> map) throws SemanticException {
    if (joinTree.getJoinSrc() != null) {
      pushJoinFilters(qb, joinTree.getJoinSrc(), map);
    }
    ArrayList<ArrayList<ASTNode>> filters = joinTree.getFiltersForPushing();
    int pos = 0;
    for (String src : joinTree.getBaseSrc()) {
      if (src != null) {
        Operator srcOp = map.get(src);
        ArrayList<ASTNode> filter = filters.get(pos);
        for (ASTNode cond : filter) {
          srcOp = genFilterPlan(qb, cond, srcOp);
        }
        map.put(src, srcOp);
      }
      pos++;
    }
  }

  private List<String> getMapSideJoinTables(QB qb) {
    List<String> cols = new ArrayList<String>();
    ASTNode hints = qb.getParseInfo().getHints();
    for (int pos = 0; pos < hints.getChildCount(); pos++) {
      ASTNode hint = (ASTNode) hints.getChild(pos);
      if (((ASTNode) hint.getChild(0)).getToken().getType() == HiveParser.TOK_MAPJOIN) {
        ASTNode hintTblNames = (ASTNode) hint.getChild(1);
        int numCh = hintTblNames.getChildCount();
        for (int tblPos = 0; tblPos < numCh; tblPos++) {
          String tblName = ((ASTNode) hintTblNames.getChild(tblPos)).getText()
              .toLowerCase();
          if (!cols.contains(tblName)) {
            cols.add(tblName);
          }
        }
      }
    }

    return cols;
  }

  // The join alias is modified before being inserted for consumption by sort-merge
  // join queries. If the join is part of a sub-query the alias is modified to include
  // the sub-query alias.
  private String getModifiedAlias(QB qb, String alias) {
    return QB.getAppendedAliasFromId(qb.getId(), alias);
  }

  private QBJoinTree genUniqueJoinTree(QB qb, ASTNode joinParseTree,
      Map<String, Operator> aliasToOpInfo)
      throws SemanticException {
    QBJoinTree joinTree = new QBJoinTree();
    joinTree.setNoOuterJoin(false);

    joinTree.setExpressions(new ArrayList<ArrayList<ASTNode>>());
    joinTree.setFilters(new ArrayList<ArrayList<ASTNode>>());
    joinTree.setFiltersForPushing(new ArrayList<ArrayList<ASTNode>>());

    // Create joinTree structures to fill them up later
    ArrayList<String> rightAliases = new ArrayList<String>();
    ArrayList<String> leftAliases = new ArrayList<String>();
    ArrayList<String> baseSrc = new ArrayList<String>();
    ArrayList<Boolean> preserved = new ArrayList<Boolean>();

    boolean lastPreserved = false;
    int cols = -1;

    for (int i = 0; i < joinParseTree.getChildCount(); i++) {
      ASTNode child = (ASTNode) joinParseTree.getChild(i);

      switch (child.getToken().getType()) {
      case HiveParser.TOK_TABREF:
        // Handle a table - populate aliases appropriately:
        // leftAliases should contain the first table, rightAliases should
        // contain all other tables and baseSrc should contain all tables

        String tableName = getUnescapedUnqualifiedTableName((ASTNode) child.getChild(0));

        String alias = child.getChildCount() == 1 ? tableName
            : unescapeIdentifier(child.getChild(child.getChildCount() - 1)
                .getText().toLowerCase());

        if (i == 0) {
          leftAliases.add(alias);
          joinTree.setLeftAlias(alias);
        } else {
          rightAliases.add(alias);
        }
        joinTree.getAliasToOpInfo().put(
            getModifiedAlias(qb, alias), aliasToOpInfo.get(alias));
        joinTree.setId(qb.getId());
        baseSrc.add(alias);

        preserved.add(lastPreserved);
        lastPreserved = false;
        break;

      case HiveParser.TOK_EXPLIST:
        if (cols == -1 && child.getChildCount() != 0) {
          cols = child.getChildCount();
        } else if (child.getChildCount() != cols) {
          throw new SemanticException("Tables with different or invalid "
              + "number of keys in UNIQUEJOIN");
        }

        ArrayList<ASTNode> expressions = new ArrayList<ASTNode>();
        ArrayList<ASTNode> filt = new ArrayList<ASTNode>();
        ArrayList<ASTNode> filters = new ArrayList<ASTNode>();

        for (Node exp : child.getChildren()) {
          expressions.add((ASTNode) exp);
        }

        joinTree.getExpressions().add(expressions);
        joinTree.getFilters().add(filt);
        joinTree.getFiltersForPushing().add(filters);
        break;

      case HiveParser.KW_PRESERVE:
        lastPreserved = true;
        break;

      case HiveParser.TOK_SUBQUERY:
        throw new SemanticException(
            "Subqueries are not supported in UNIQUEJOIN");

      default:
        throw new SemanticException("Unexpected UNIQUEJOIN structure");
      }
    }

    joinTree.setBaseSrc(baseSrc.toArray(new String[0]));
    joinTree.setLeftAliases(leftAliases.toArray(new String[0]));
    joinTree.setRightAliases(rightAliases.toArray(new String[0]));

    JoinCond[] condn = new JoinCond[preserved.size()];
    for (int i = 0; i < condn.length; i++) {
      condn[i] = new JoinCond(preserved.get(i));
    }
    joinTree.setJoinCond(condn);

    if (qb.getParseInfo().getHints() != null) {
      parseStreamTables(joinTree, qb);
    }

    return joinTree;
  }

  private QBJoinTree genJoinTree(QB qb, ASTNode joinParseTree,
      Map<String, Operator> aliasToOpInfo)
      throws SemanticException {
    QBJoinTree joinTree = new QBJoinTree();
    JoinCond[] condn = new JoinCond[1];

    switch (joinParseTree.getToken().getType()) {
    case HiveParser.TOK_LEFTOUTERJOIN:
      joinTree.setNoOuterJoin(false);
      condn[0] = new JoinCond(0, 1, JoinType.LEFTOUTER);
      break;
    case HiveParser.TOK_RIGHTOUTERJOIN:
      joinTree.setNoOuterJoin(false);
      condn[0] = new JoinCond(0, 1, JoinType.RIGHTOUTER);
      break;
    case HiveParser.TOK_FULLOUTERJOIN:
      joinTree.setNoOuterJoin(false);
      condn[0] = new JoinCond(0, 1, JoinType.FULLOUTER);
      break;
    case HiveParser.TOK_LEFTSEMIJOIN:
      joinTree.setNoSemiJoin(false);
      condn[0] = new JoinCond(0, 1, JoinType.LEFTSEMI);
      break;
    default:
      condn[0] = new JoinCond(0, 1, JoinType.INNER);
      joinTree.setNoOuterJoin(true);
      break;
    }

    joinTree.setJoinCond(condn);

    ASTNode left = (ASTNode) joinParseTree.getChild(0);
    ASTNode right = (ASTNode) joinParseTree.getChild(1);

    if ((left.getToken().getType() == HiveParser.TOK_TABREF)
        || (left.getToken().getType() == HiveParser.TOK_SUBQUERY)
        || (left.getToken().getType() == HiveParser.TOK_PTBLFUNCTION)) {
      String tableName = getUnescapedUnqualifiedTableName((ASTNode) left.getChild(0))
          .toLowerCase();
      String alias = left.getChildCount() == 1 ? tableName
          : unescapeIdentifier(left.getChild(left.getChildCount() - 1)
          .getText().toLowerCase());
      // ptf node form is: ^(TOK_PTBLFUNCTION $name $alias? partitionTableFunctionSource partitioningSpec? expression*)
      // guranteed to have an lias here: check done in processJoin
      alias = (left.getToken().getType() == HiveParser.TOK_PTBLFUNCTION) ?
          unescapeIdentifier(left.getChild(1).getText().toLowerCase()) :
            alias;
      joinTree.setLeftAlias(alias);
      String[] leftAliases = new String[1];
      leftAliases[0] = alias;
      joinTree.setLeftAliases(leftAliases);
      String[] children = new String[2];
      children[0] = alias;
      joinTree.setBaseSrc(children);
      joinTree.setId(qb.getId());
      joinTree.getAliasToOpInfo().put(
          getModifiedAlias(qb, alias), aliasToOpInfo.get(alias));
    } else if (isJoinToken(left)) {
      QBJoinTree leftTree = genJoinTree(qb, left, aliasToOpInfo);
      joinTree.setJoinSrc(leftTree);
      String[] leftChildAliases = leftTree.getLeftAliases();
      String leftAliases[] = new String[leftChildAliases.length + 1];
      for (int i = 0; i < leftChildAliases.length; i++) {
        leftAliases[i] = leftChildAliases[i];
      }
      leftAliases[leftChildAliases.length] = leftTree.getRightAliases()[0];
      joinTree.setLeftAliases(leftAliases);
    } else {
      assert (false);
    }

    if ((right.getToken().getType() == HiveParser.TOK_TABREF)
        || (right.getToken().getType() == HiveParser.TOK_SUBQUERY)
        || (right.getToken().getType() == HiveParser.TOK_PTBLFUNCTION)) {
      String tableName = getUnescapedUnqualifiedTableName((ASTNode) right.getChild(0))
          .toLowerCase();
      String alias = right.getChildCount() == 1 ? tableName
          : unescapeIdentifier(right.getChild(right.getChildCount() - 1)
          .getText().toLowerCase());
      // ptf node form is: ^(TOK_PTBLFUNCTION $name $alias? partitionTableFunctionSource partitioningSpec? expression*)
      // guranteed to have an lias here: check done in processJoin
      alias = (right.getToken().getType() == HiveParser.TOK_PTBLFUNCTION) ?
          unescapeIdentifier(right.getChild(1).getText().toLowerCase()) :
            alias;
      String[] rightAliases = new String[1];
      rightAliases[0] = alias;
      joinTree.setRightAliases(rightAliases);
      String[] children = joinTree.getBaseSrc();
      if (children == null) {
        children = new String[2];
      }
      children[1] = alias;
      joinTree.setBaseSrc(children);
      aliasToOpInfo.get(alias);
      joinTree.setId(qb.getId());
      joinTree.getAliasToOpInfo().put(
          getModifiedAlias(qb, alias), aliasToOpInfo.get(alias));
      // remember rhs table for semijoin
      if (joinTree.getNoSemiJoin() == false) {
        joinTree.addRHSSemijoin(alias);
      }
    } else {
      assert false;
    }

    ArrayList<ArrayList<ASTNode>> expressions = new ArrayList<ArrayList<ASTNode>>();
    expressions.add(new ArrayList<ASTNode>());
    expressions.add(new ArrayList<ASTNode>());
    joinTree.setExpressions(expressions);

    ArrayList<Boolean> nullsafes = new ArrayList<Boolean>();
    joinTree.setNullSafes(nullsafes);

    ArrayList<ArrayList<ASTNode>> filters = new ArrayList<ArrayList<ASTNode>>();
    filters.add(new ArrayList<ASTNode>());
    filters.add(new ArrayList<ASTNode>());
    joinTree.setFilters(filters);
    joinTree.setFilterMap(new int[2][]);

    ArrayList<ArrayList<ASTNode>> filtersForPushing =
        new ArrayList<ArrayList<ASTNode>>();
    filtersForPushing.add(new ArrayList<ASTNode>());
    filtersForPushing.add(new ArrayList<ASTNode>());
    joinTree.setFiltersForPushing(filtersForPushing);

    ASTNode joinCond = (ASTNode) joinParseTree.getChild(2);
    ArrayList<String> leftSrc = new ArrayList<String>();
    parseJoinCondition(joinTree, joinCond, leftSrc);
    if (leftSrc.size() == 1) {
      joinTree.setLeftAlias(leftSrc.get(0));
    }

    // check the hints to see if the user has specified a map-side join. This
    // will be removed later on, once the cost-based
    // infrastructure is in place
    if (qb.getParseInfo().getHints() != null) {
      List<String> mapSideTables = getMapSideJoinTables(qb);
      List<String> mapAliases = joinTree.getMapAliases();

      for (String mapTbl : mapSideTables) {
        boolean mapTable = false;
        for (String leftAlias : joinTree.getLeftAliases()) {
          if (mapTbl.equalsIgnoreCase(leftAlias)) {
            mapTable = true;
          }
        }
        for (String rightAlias : joinTree.getRightAliases()) {
          if (mapTbl.equalsIgnoreCase(rightAlias)) {
            mapTable = true;
          }
        }

        if (mapTable) {
          if (mapAliases == null) {
            mapAliases = new ArrayList<String>();
          }
          mapAliases.add(mapTbl);
          joinTree.setMapSideJoin(true);
        }
      }

      joinTree.setMapAliases(mapAliases);

      parseStreamTables(joinTree, qb);
    }

    return joinTree;
  }

  private void parseStreamTables(QBJoinTree joinTree, QB qb) {
    List<String> streamAliases = joinTree.getStreamAliases();

    for (Node hintNode : qb.getParseInfo().getHints().getChildren()) {
      ASTNode hint = (ASTNode) hintNode;
      if (hint.getChild(0).getType() == HiveParser.TOK_STREAMTABLE) {
        for (int i = 0; i < hint.getChild(1).getChildCount(); i++) {
          if (streamAliases == null) {
            streamAliases = new ArrayList<String>();
          }
          streamAliases.add(hint.getChild(1).getChild(i).getText());
        }
      }
    }

    joinTree.setStreamAliases(streamAliases);
  }

  /**
   * Merges node to target
   */
  private void mergeJoins(QB qb, QBJoinTree node, QBJoinTree target, int pos) {
    String[] nodeRightAliases = node.getRightAliases();
    String[] trgtRightAliases = target.getRightAliases();
    String[] rightAliases = new String[nodeRightAliases.length
        + trgtRightAliases.length];

    for (int i = 0; i < trgtRightAliases.length; i++) {
      rightAliases[i] = trgtRightAliases[i];
    }
    for (int i = 0; i < nodeRightAliases.length; i++) {
      rightAliases[i + trgtRightAliases.length] = nodeRightAliases[i];
    }
    target.setRightAliases(rightAliases);
    target.getAliasToOpInfo().putAll(node.getAliasToOpInfo());

    String[] nodeBaseSrc = node.getBaseSrc();
    String[] trgtBaseSrc = target.getBaseSrc();
    String[] baseSrc = new String[nodeBaseSrc.length + trgtBaseSrc.length - 1];

    for (int i = 0; i < trgtBaseSrc.length; i++) {
      baseSrc[i] = trgtBaseSrc[i];
    }
    for (int i = 1; i < nodeBaseSrc.length; i++) {
      baseSrc[i + trgtBaseSrc.length - 1] = nodeBaseSrc[i];
    }
    target.setBaseSrc(baseSrc);

    ArrayList<ArrayList<ASTNode>> expr = target.getExpressions();
    for (int i = 0; i < nodeRightAliases.length; i++) {
      expr.add(node.getExpressions().get(i + 1));
    }

    ArrayList<Boolean> nns = node.getNullSafes();
    ArrayList<Boolean> tns = target.getNullSafes();
    for (int i = 0; i < tns.size(); i++) {
      tns.set(i, tns.get(i) & nns.get(i)); // any of condition contains non-NS, non-NS
    }

    ArrayList<ArrayList<ASTNode>> filters = target.getFilters();
    for (int i = 0; i < nodeRightAliases.length; i++) {
      filters.add(node.getFilters().get(i + 1));
    }

    if (node.getFilters().get(0).size() != 0) {
      ArrayList<ASTNode> filterPos = filters.get(pos);
      filterPos.addAll(node.getFilters().get(0));
    }

    int[][] nmap = node.getFilterMap();
    int[][] tmap = target.getFilterMap();
    int[][] newmap = new int[tmap.length + nmap.length - 1][];

    for (int[] mapping : nmap) {
      if (mapping != null) {
        for (int i = 0; i < mapping.length; i += 2) {
          if (pos > 0 || mapping[i] > 0) {
            mapping[i] += trgtRightAliases.length;
          }
        }
      }
    }
    if (nmap[0] != null) {
      if (tmap[pos] == null) {
        tmap[pos] = nmap[0];
      } else {
        int[] appended = new int[tmap[pos].length + nmap[0].length];
        System.arraycopy(tmap[pos], 0, appended, 0, tmap[pos].length);
        System.arraycopy(nmap[0], 0, appended, tmap[pos].length, nmap[0].length);
        tmap[pos] = appended;
      }
    }
    System.arraycopy(tmap, 0, newmap, 0, tmap.length);
    System.arraycopy(nmap, 1, newmap, tmap.length, nmap.length - 1);
    target.setFilterMap(newmap);

    ArrayList<ArrayList<ASTNode>> filter = target.getFiltersForPushing();
    for (int i = 0; i < nodeRightAliases.length; i++) {
      filter.add(node.getFiltersForPushing().get(i + 1));
    }

    if (node.getFiltersForPushing().get(0).size() != 0) {
      ArrayList<ASTNode> filterPos = filter.get(pos);
      filterPos.addAll(node.getFiltersForPushing().get(0));
    }

    if (node.getNoOuterJoin() && target.getNoOuterJoin()) {
      target.setNoOuterJoin(true);
    } else {
      target.setNoOuterJoin(false);
    }

    if (node.getNoSemiJoin() && target.getNoSemiJoin()) {
      target.setNoSemiJoin(true);
    } else {
      target.setNoSemiJoin(false);
    }

    target.mergeRHSSemijoin(node);

    JoinCond[] nodeCondns = node.getJoinCond();
    int nodeCondnsSize = nodeCondns.length;
    JoinCond[] targetCondns = target.getJoinCond();
    int targetCondnsSize = targetCondns.length;
    JoinCond[] newCondns = new JoinCond[nodeCondnsSize + targetCondnsSize];
    for (int i = 0; i < targetCondnsSize; i++) {
      newCondns[i] = targetCondns[i];
    }

    for (int i = 0; i < nodeCondnsSize; i++) {
      JoinCond nodeCondn = nodeCondns[i];
      if (nodeCondn.getLeft() == 0) {
        nodeCondn.setLeft(pos);
      } else {
        nodeCondn.setLeft(nodeCondn.getLeft() + targetCondnsSize);
      }
      nodeCondn.setRight(nodeCondn.getRight() + targetCondnsSize);
      newCondns[targetCondnsSize + i] = nodeCondn;
    }

    target.setJoinCond(newCondns);
    if (target.isMapSideJoin()) {
      assert node.isMapSideJoin();
      List<String> mapAliases = target.getMapAliases();
      for (String mapTbl : node.getMapAliases()) {
        if (!mapAliases.contains(mapTbl)) {
          mapAliases.add(mapTbl);
        }
      }
      target.setMapAliases(mapAliases);
    }
  }

  private int findMergePos(QBJoinTree node, QBJoinTree target) {
    int res = -1;
    String leftAlias = node.getLeftAlias();
    if (leftAlias == null) {
      return -1;
    }

    ArrayList<ASTNode> nodeCondn = node.getExpressions().get(0);
    ArrayList<ASTNode> targetCondn = null;

    if (leftAlias.equals(target.getLeftAlias())) {
      targetCondn = target.getExpressions().get(0);
      res = 0;
    } else {
      for (int i = 0; i < target.getRightAliases().length; i++) {
        if (leftAlias.equals(target.getRightAliases()[i])) {
          targetCondn = target.getExpressions().get(i + 1);
          res = i + 1;
          break;
        }
      }
    }

    if ((targetCondn == null) || (nodeCondn.size() != targetCondn.size())) {
      return -1;
    }

    for (int i = 0; i < nodeCondn.size(); i++) {
      if (!nodeCondn.get(i).toStringTree().equals(
          targetCondn.get(i).toStringTree())) {
        return -1;
      }
    }

    return res;
  }

  // try merge join tree from inner most source
  // (it was merged from outer most to inner, which could be invalid)
  //
  // in a join tree ((A-B)-C)-D where C is not mergeable with A-B,
  // D can be merged with A-B into single join If and only if C and D has same join type
  // In this case, A-B-D join will be executed first and ABD-C join will be executed in next
  private void mergeJoinTree(QB qb) {
    QBJoinTree tree = qb.getQbJoinTree();
    if (tree.getJoinSrc() == null) {
      return;
    }
    // make array with QBJoinTree : outer most(0) --> inner most(n)
    List<QBJoinTree> trees = new ArrayList<QBJoinTree>();
    for (;tree != null; tree = tree.getJoinSrc()) {
      trees.add(tree);
    }
    // merging from 'target'(inner) to 'node'(outer)
    for (int i = trees.size() - 1; i >= 0; i--) {
      QBJoinTree target = trees.get(i);
      if (target == null) {
        continue;
      }
      JoinType prevType = null;   // save join type
      for (int j = i - 1; j >= 0; j--) {
        QBJoinTree node = trees.get(j);
        if (node == null) {
          continue;
        }
        JoinType currType = getType(node.getJoinCond());
        if (prevType != null && prevType != currType) {
          break;
        }
        int pos = findMergePos(node, target);
        if (pos >= 0) {
          // for outer joins, it should not exceed 16 aliases (short type)
          if (!node.getNoOuterJoin() || !target.getNoOuterJoin()) {
            if (node.getRightAliases().length + target.getRightAliases().length + 1 > 16) {
              LOG.info(ErrorMsg.JOINNODE_OUTERJOIN_MORETHAN_16);
              continue;
            }
          }
          mergeJoins(qb, node, target, pos);
          trees.set(j, null);
          continue; // continue merging with next alias
        }
        if (prevType == null) {
          prevType = currType;
        }
      }
    }
    // reconstruct join tree
    QBJoinTree current = null;
    for (int i = 0; i < trees.size(); i++) {
      QBJoinTree target = trees.get(i);
      if (target == null) {
        continue;
      }
      if (current == null) {
        qb.setQbJoinTree(current = target);
      } else {
        current.setJoinSrc(target);
        current = target;
      }
    }
  }

  // Join types should be all the same for merging (or returns null)
  private JoinType getType(JoinCond[] conds) {
    JoinType type = conds[0].getJoinType();
    for (int k = 1; k < conds.length; k++) {
      if (type != conds[k].getJoinType()) {
        return null;
      }
    }
    return type;
  }

  private Operator insertSelectAllPlanForGroupBy(Operator input)
      throws SemanticException {
    OpParseContext inputCtx = opParseCtx.get(input);
    RowResolver inputRR = inputCtx.getRowResolver();
    ArrayList<ColumnInfo> columns = inputRR.getColumnInfos();
    ArrayList<ExprNodeDesc> colList = new ArrayList<ExprNodeDesc>();
    ArrayList<String> columnNames = new ArrayList<String>();
    Map<String, ExprNodeDesc> columnExprMap =
        new HashMap<String, ExprNodeDesc>();
    for (int i = 0; i < columns.size(); i++) {
      ColumnInfo col = columns.get(i);
      colList.add(new ExprNodeColumnDesc(col.getType(), col.getInternalName(),
          col.getTabAlias(), col.getIsVirtualCol()));
      columnNames.add(col.getInternalName());
      columnExprMap.put(col.getInternalName(),
          new ExprNodeColumnDesc(col.getType(), col.getInternalName(),
              col.getTabAlias(), col.getIsVirtualCol()));
    }
    Operator output = putOpInsertMap(OperatorFactory.getAndMakeChild(
        new SelectDesc(colList, columnNames, true), new RowSchema(inputRR
            .getColumnInfos()), input), inputRR);
    output.setColumnExprMap(columnExprMap);
    return output;
  }

  // Return the common distinct expression
  // There should be more than 1 destination, with group bys in all of them.
  private List<ASTNode> getCommonDistinctExprs(QB qb, Operator input) {
    RowResolver inputRR = opParseCtx.get(input).getRowResolver();
    QBParseInfo qbp = qb.getParseInfo();

    TreeSet<String> ks = new TreeSet<String>();
    ks.addAll(qbp.getClauseNames());

    // Go over all the destination tables
    if (ks.size() <= 1) {
      return null;
    }

    List<ExprNodeDesc.ExprNodeDescEqualityWrapper> oldList = null;
    List<ASTNode> oldASTList = null;

    for (String dest : ks) {
      // If a grouping set aggregation is present, common processing is not possible
      if (!qbp.getDestCubes().isEmpty() || !qbp.getDestRollups().isEmpty()) {
        return null;
      }

      // If a filter is present, common processing is not possible
      if (qbp.getWhrForClause(dest) != null) {
        return null;
      }

      if (qbp.getAggregationExprsForClause(dest).size() == 0
          && getGroupByForClause(qbp, dest).size() == 0) {
        return null;
      }

      // All distinct expressions must be the same
      List<ASTNode> list = qbp.getDistinctFuncExprsForClause(dest);
      if (list.isEmpty()) {
        return null;
      }

      List<ExprNodeDesc.ExprNodeDescEqualityWrapper> currDestList;
      try {
        currDestList = getDistinctExprs(qbp, dest, inputRR);
      } catch (SemanticException e) {
        return null;
      }

      List<ASTNode> currASTList = new ArrayList<ASTNode>();
      for (ASTNode value : list) {
        // 0 is function name
        for (int i = 1; i < value.getChildCount(); i++) {
          ASTNode parameter = (ASTNode) value.getChild(i);
          currASTList.add(parameter);
        }
        if (oldList == null) {
          oldList = currDestList;
          oldASTList = currASTList;
        } else {
          if (!matchExprLists(oldList, currDestList)) {
            return null;
          }
        }
      }
    }

    return oldASTList;
  }

  private Operator createCommonReduceSink(QB qb, Operator input)
      throws SemanticException {
    // Go over all the tables and extract the common distinct key
    List<ASTNode> distExprs = getCommonDistinctExprs(qb, input);

    QBParseInfo qbp = qb.getParseInfo();
    TreeSet<String> ks = new TreeSet<String>();
    ks.addAll(qbp.getClauseNames());

    // Pass the entire row
    RowResolver inputRR = opParseCtx.get(input).getRowResolver();
    RowResolver reduceSinkOutputRowResolver = new RowResolver();
    reduceSinkOutputRowResolver.setIsExprResolver(true);
    ArrayList<ExprNodeDesc> reduceKeys = new ArrayList<ExprNodeDesc>();
    ArrayList<ExprNodeDesc> reduceValues = new ArrayList<ExprNodeDesc>();
    Map<String, ExprNodeDesc> colExprMap = new HashMap<String, ExprNodeDesc>();

    // Pre-compute distinct group-by keys and store in reduceKeys

    List<String> outputColumnNames = new ArrayList<String>();
    for (ASTNode distn : distExprs) {
      ExprNodeDesc distExpr = genExprNodeDesc(distn, inputRR);
      if (reduceSinkOutputRowResolver.getExpression(distn) == null) {
        reduceKeys.add(distExpr);
        outputColumnNames.add(getColumnInternalName(reduceKeys.size() - 1));
        String field = Utilities.ReduceField.KEY.toString() + "."
            + getColumnInternalName(reduceKeys.size() - 1);
        ColumnInfo colInfo = new ColumnInfo(field, reduceKeys.get(
            reduceKeys.size() - 1).getTypeInfo(), "", false);
        reduceSinkOutputRowResolver.putExpression(distn, colInfo);
        colExprMap.put(colInfo.getInternalName(), distExpr);
      }
    }

    // Go over all the grouping keys and aggregations
    for (String dest : ks) {

      List<ASTNode> grpByExprs = getGroupByForClause(qbp, dest);
      for (int i = 0; i < grpByExprs.size(); ++i) {
        ASTNode grpbyExpr = grpByExprs.get(i);

        if (reduceSinkOutputRowResolver.getExpression(grpbyExpr) == null) {
          ExprNodeDesc grpByExprNode = genExprNodeDesc(grpbyExpr, inputRR);
          reduceValues.add(grpByExprNode);
          String field = Utilities.ReduceField.VALUE.toString() + "."
              + getColumnInternalName(reduceValues.size() - 1);
          ColumnInfo colInfo = new ColumnInfo(field, reduceValues.get(
              reduceValues.size() - 1).getTypeInfo(), "", false);
          reduceSinkOutputRowResolver.putExpression(grpbyExpr, colInfo);
          outputColumnNames.add(getColumnInternalName(reduceValues.size() - 1));
        }
      }

      // For each aggregation
      HashMap<String, ASTNode> aggregationTrees = qbp
          .getAggregationExprsForClause(dest);
      assert (aggregationTrees != null);

      for (Map.Entry<String, ASTNode> entry : aggregationTrees.entrySet()) {
        ASTNode value = entry.getValue();

        // 0 is the function name
        for (int i = 1; i < value.getChildCount(); i++) {
          ASTNode paraExpr = (ASTNode) value.getChild(i);

          if (reduceSinkOutputRowResolver.getExpression(paraExpr) == null) {
            ExprNodeDesc paraExprNode = genExprNodeDesc(paraExpr, inputRR);
            reduceValues.add(paraExprNode);
            String field = Utilities.ReduceField.VALUE.toString() + "."
                + getColumnInternalName(reduceValues.size() - 1);
            ColumnInfo colInfo = new ColumnInfo(field, reduceValues.get(
                reduceValues.size() - 1).getTypeInfo(), "", false);
            reduceSinkOutputRowResolver.putExpression(paraExpr, colInfo);
            outputColumnNames
                .add(getColumnInternalName(reduceValues.size() - 1));
          }
        }
      }
    }

    ReduceSinkOperator rsOp = (ReduceSinkOperator) putOpInsertMap(
        OperatorFactory.getAndMakeChild(PlanUtils.getReduceSinkDesc(reduceKeys,
            reduceValues, outputColumnNames, true, -1, reduceKeys.size(), -1),
            new RowSchema(reduceSinkOutputRowResolver.getColumnInfos()), input),
        reduceSinkOutputRowResolver);

    rsOp.setColumnExprMap(colExprMap);
    return rsOp;
  }

  // Groups the clause names into lists so that any two clauses in the same list has the same
  // group by and distinct keys and no clause appears in more than one list. Returns a list of the
  // lists of clauses.
  private List<List<String>> getCommonGroupByDestGroups(QB qb, Operator input)
      throws SemanticException {

    RowResolver inputRR = opParseCtx.get(input).getRowResolver();
    QBParseInfo qbp = qb.getParseInfo();

    TreeSet<String> ks = new TreeSet<String>();
    ks.addAll(qbp.getClauseNames());

    List<List<String>> commonGroupByDestGroups = new ArrayList<List<String>>();

    // If this is a trivial query block return
    if (ks.size() <= 1) {
      List<String> oneList = new ArrayList<String>(1);
      if (ks.size() == 1) {
        oneList.add(ks.first());
      }
      commonGroupByDestGroups.add(oneList);
      return commonGroupByDestGroups;
    }

    List<List<ExprNodeDesc.ExprNodeDescEqualityWrapper>> sprayKeyLists =
        new ArrayList<List<ExprNodeDesc.ExprNodeDescEqualityWrapper>>(ks.size());

    // Iterate over each clause
    for (String dest : ks) {

      List<ExprNodeDesc.ExprNodeDescEqualityWrapper> sprayKeys =
          getDistinctExprs(qbp, dest, inputRR);

      // Add the group by expressions
      List<ASTNode> grpByExprs = getGroupByForClause(qbp, dest);
      for (ASTNode grpByExpr : grpByExprs) {
        ExprNodeDesc.ExprNodeDescEqualityWrapper grpByExprWrapper =
            new ExprNodeDesc.ExprNodeDescEqualityWrapper(genExprNodeDesc(grpByExpr, inputRR));
        if (!sprayKeys.contains(grpByExprWrapper)) {
          sprayKeys.add(grpByExprWrapper);
        }
      }

      // Loop through each of the lists of exprs, looking for a match
      boolean found = false;
      for (int i = 0; i < sprayKeyLists.size(); i++) {

        if (!matchExprLists(sprayKeyLists.get(i), sprayKeys)) {
          continue;
        }

        // A match was found, so add the clause to the corresponding list
        commonGroupByDestGroups.get(i).add(dest);
        found = true;
        break;
      }

      // No match was found, so create new entries
      if (!found) {
        sprayKeyLists.add(sprayKeys);
        List<String> destGroup = new ArrayList<String>();
        destGroup.add(dest);
        commonGroupByDestGroups.add(destGroup);
      }
    }

    return commonGroupByDestGroups;
  }

  // Returns whether or not two lists contain the same elements independent of order
  private boolean matchExprLists(List<ExprNodeDesc.ExprNodeDescEqualityWrapper> list1,
      List<ExprNodeDesc.ExprNodeDescEqualityWrapper> list2) {

    if (list1.size() != list2.size()) {
      return false;
    }

    for (ExprNodeDesc.ExprNodeDescEqualityWrapper exprNodeDesc : list1) {
      if (!list2.contains(exprNodeDesc)) {
        return false;
      }
    }

    return true;
  }

  // Returns a list of the distinct exprs for a given clause name as
  // ExprNodeDesc.ExprNodeDescEqualityWrapper without duplicates
  private List<ExprNodeDesc.ExprNodeDescEqualityWrapper>
      getDistinctExprs(QBParseInfo qbp, String dest, RowResolver inputRR) throws SemanticException {

    List<ASTNode> distinctAggExprs = qbp.getDistinctFuncExprsForClause(dest);
    List<ExprNodeDesc.ExprNodeDescEqualityWrapper> distinctExprs =
        new ArrayList<ExprNodeDesc.ExprNodeDescEqualityWrapper>();

    for (ASTNode distinctAggExpr : distinctAggExprs) {
      // 0 is function name
      for (int i = 1; i < distinctAggExpr.getChildCount(); i++) {
        ASTNode parameter = (ASTNode) distinctAggExpr.getChild(i);
        ExprNodeDesc.ExprNodeDescEqualityWrapper distinctExpr =
            new ExprNodeDesc.ExprNodeDescEqualityWrapper(genExprNodeDesc(parameter, inputRR));
        if (!distinctExprs.contains(distinctExpr)) {
          distinctExprs.add(distinctExpr);
        }
      }
    }

    return distinctExprs;
  }

  // see if there are any distinct expressions
  private boolean distinctExprsExists(QB qb) {
    QBParseInfo qbp = qb.getParseInfo();

    TreeSet<String> ks = new TreeSet<String>();
    ks.addAll(qbp.getClauseNames());

    for (String dest : ks) {
      List<ASTNode> list = qbp.getDistinctFuncExprsForClause(dest);
      if (!list.isEmpty()) {
        return true;
      }
    }
    return false;
  }

  @SuppressWarnings("nls")
  private Operator genBodyPlan(QB qb, Operator input) throws SemanticException {
    QBParseInfo qbp = qb.getParseInfo();

    TreeSet<String> ks = new TreeSet<String>(qbp.getClauseNames());
    // For multi-group by with the same distinct, we ignore all user hints
    // currently. It doesnt matter whether he has asked to do
    // map-side aggregation or not. Map side aggregation is turned off
    List<ASTNode> commonDistinctExprs = getCommonDistinctExprs(qb, input);

    // Consider a query like:
    //
    //  from src
    //    insert overwrite table dest1 select col1, count(distinct colx) group by col1
    //    insert overwrite table dest2 select col2, count(distinct colx) group by col2;
    //
    // With HIVE_OPTIMIZE_MULTI_GROUPBY_COMMON_DISTINCTS set to true, first we spray by the distinct
    // value (colx), and then perform the 2 groups bys. This makes sense if map-side aggregation is
    // turned off. However, with maps-side aggregation, it might be useful in some cases to treat
    // the 2 inserts independently, thereby performing the query above in 2MR jobs instead of 3
    // (due to spraying by distinct key first).
    boolean optimizeMultiGroupBy = commonDistinctExprs != null &&
        conf.getBoolVar(HiveConf.ConfVars.HIVE_OPTIMIZE_MULTI_GROUPBY_COMMON_DISTINCTS);

    Operator curr = input;

    // if there is a single distinct, optimize that. Spray initially by the
    // distinct key,
    // no computation at the mapper. Have multiple group by operators at the
    // reducer - and then
    // proceed
    if (optimizeMultiGroupBy) {
      curr = createCommonReduceSink(qb, input);

      RowResolver currRR = opParseCtx.get(curr).getRowResolver();
      // create a forward operator
      input = putOpInsertMap(OperatorFactory.getAndMakeChild(new ForwardDesc(),
          new RowSchema(currRR.getColumnInfos()), curr), currRR);

      for (String dest : ks) {
        curr = input;
        curr = genGroupByPlan2MRMultiGroupBy(dest, qb, curr);
        curr = genSelectPlan(dest, qb, curr);
        Integer limit = qbp.getDestLimit(dest);
        if (limit != null) {
          curr = genLimitMapRedPlan(dest, qb, curr, limit.intValue(), true);
          qb.getParseInfo().setOuterQueryLimit(limit.intValue());
        }
        curr = genFileSinkPlan(dest, qb, curr);
      }
    } else {
      List<List<String>> commonGroupByDestGroups = null;

      // If we can put multiple group bys in a single reducer, determine suitable groups of
      // expressions, otherwise treat all the expressions as a single group
      if (conf.getBoolVar(HiveConf.ConfVars.HIVEMULTIGROUPBYSINGLEREDUCER)) {
        try {
          commonGroupByDestGroups = getCommonGroupByDestGroups(qb, curr);
        } catch (SemanticException e) {
          LOG.error("Failed to group clauses by common spray keys.", e);
        }
      }

      if (commonGroupByDestGroups == null) {
        commonGroupByDestGroups = new ArrayList<List<String>>();
        commonGroupByDestGroups.add(new ArrayList<String>(ks));
      }

      if (!commonGroupByDestGroups.isEmpty()) {

        // Iterate over each group of subqueries with the same group by/distinct keys
        for (List<String> commonGroupByDestGroup : commonGroupByDestGroups) {
          if (commonGroupByDestGroup.isEmpty()) {
            continue;
          }

          String firstDest = commonGroupByDestGroup.get(0);
          // Constructs a standard group by plan if:
          // There is no other subquery with the same group by/distinct keys or
          // (There are no aggregations in a representative query for the group and
          // There is no group by in that representative query) or
          // The data is skewed or
          // The conf variable used to control combining group bys into a single reducer is false
          if (commonGroupByDestGroup.size() == 1 ||
              (qbp.getAggregationExprsForClause(firstDest).size() == 0 &&
              getGroupByForClause(qbp, firstDest).size() == 0) ||
              conf.getBoolVar(HiveConf.ConfVars.HIVEGROUPBYSKEW) ||
              !conf.getBoolVar(HiveConf.ConfVars.HIVEMULTIGROUPBYSINGLEREDUCER)) {

            // Go over all the destination tables
            for (String dest : commonGroupByDestGroup) {
              curr = input;

              if (qbp.getWhrForClause(dest) != null) {
                curr = genFilterPlan(dest, qb, curr);
              }

              if (qbp.getAggregationExprsForClause(dest).size() != 0
                  || getGroupByForClause(qbp, dest).size() > 0) {
                // insert a select operator here used by the ColumnPruner to reduce
                // the data to shuffle
                curr = insertSelectAllPlanForGroupBy(curr);
                if (conf.getBoolVar(HiveConf.ConfVars.HIVEMAPSIDEAGGREGATE)) {
                  if (!conf.getBoolVar(HiveConf.ConfVars.HIVEGROUPBYSKEW)) {
                    curr = genGroupByPlanMapAggrNoSkew(dest, qb, curr);
                  } else {
                    curr = genGroupByPlanMapAggr2MR(dest, qb, curr);
                  }
                } else if (conf.getBoolVar(HiveConf.ConfVars.HIVEGROUPBYSKEW)) {
                  curr = genGroupByPlan2MR(dest, qb, curr);
                } else {
                  curr = genGroupByPlan1MR(dest, qb, curr);
                }
              }

              curr = genPostGroupByBodyPlan(curr, dest, qb);
            }
          } else {
            curr = genGroupByPlan1MRMultiReduceGB(commonGroupByDestGroup, qb, input);
          }
        }
      }
    }

    if (LOG.isDebugEnabled()) {
      LOG.debug("Created Body Plan for Query Block " + qb.getId());
    }

    return curr;
  }

  private Operator genPostGroupByBodyPlan(Operator curr, String dest, QB qb)
      throws SemanticException {

    QBParseInfo qbp = qb.getParseInfo();

    // Insert HAVING plan here
    if (qbp.getHavingForClause(dest) != null) {
      if (getGroupByForClause(qbp, dest).size() == 0) {
        throw new SemanticException("HAVING specified without GROUP BY");
      }
      curr = genHavingPlan(dest, qb, curr);
    }


    if(queryProperties.hasWindowing() && qb.getWindowingSpec(dest) != null) {
      curr = genWindowingPlan(qb.getWindowingSpec(dest), curr);
    }

    curr = genSelectPlan(dest, qb, curr);
    Integer limit = qbp.getDestLimit(dest);

    // Expressions are not supported currently without a alias.

    // Reduce sink is needed if the query contains a cluster by, distribute by,
    // order by or a sort by clause.
    boolean genReduceSink = false;

    // Currently, expressions are not allowed in cluster by, distribute by,
    // order by or a sort by clause. For each of the above clause types, check
    // if the clause contains any expression.
    if (qbp.getClusterByForClause(dest) != null) {
      genReduceSink = true;
    }

    if (qbp.getDistributeByForClause(dest) != null) {
      genReduceSink = true;
    }

    if (qbp.getOrderByForClause(dest) != null) {
      genReduceSink = true;
    }

    if (qbp.getSortByForClause(dest) != null) {
      genReduceSink = true;
    }

    if (genReduceSink) {
      int numReducers = -1;

      // Use only 1 reducer if order by is present
      if (qbp.getOrderByForClause(dest) != null) {
        numReducers = 1;
      }

      curr = genReduceSinkPlan(dest, qb, curr, numReducers);
    }


    if (qbp.getIsSubQ()) {
      if (limit != null) {
        // In case of order by, only 1 reducer is used, so no need of
        // another shuffle
        curr = genLimitMapRedPlan(dest, qb, curr, limit.intValue(), qbp
            .getOrderByForClause(dest) != null ? false : true);
      }
    } else {
      curr = genConversionOps(dest, qb, curr);
      // exact limit can be taken care of by the fetch operator
      if (limit != null) {
        boolean extraMRStep = true;

        if (qb.getIsQuery() && qbp.getClusterByForClause(dest) == null
            && qbp.getSortByForClause(dest) == null) {
          extraMRStep = false;
        }

        curr = genLimitMapRedPlan(dest, qb, curr, limit.intValue(),
            extraMRStep);
        qb.getParseInfo().setOuterQueryLimit(limit.intValue());
      }
      if (!SessionState.get().getHiveOperation().equals(HiveOperation.CREATEVIEW)) {
        curr = genFileSinkPlan(dest, qb, curr);
      }
    }

    // change curr ops row resolver's tab aliases to query alias if it
    // exists
    if (qb.getParseInfo().getAlias() != null) {
      RowResolver rr = opParseCtx.get(curr).getRowResolver();
      RowResolver newRR = new RowResolver();
      String alias = qb.getParseInfo().getAlias();
      for (ColumnInfo colInfo : rr.getColumnInfos()) {
        String name = colInfo.getInternalName();
        String[] tmp = rr.reverseLookup(name);
        newRR.put(alias, tmp[1], colInfo);
      }
      opParseCtx.get(curr).setRowResolver(newRR);
    }

    return curr;
  }

  @SuppressWarnings("nls")
  private Operator genUnionPlan(String unionalias, String leftalias,
      Operator leftOp, String rightalias, Operator rightOp)
      throws SemanticException {

    // Currently, the unions are not merged - each union has only 2 parents. So,
    // a n-way union will lead to (n-1) union operators.
    // This can be easily merged into 1 union
    RowResolver leftRR = opParseCtx.get(leftOp).getRowResolver();
    RowResolver rightRR = opParseCtx.get(rightOp).getRowResolver();
    HashMap<String, ColumnInfo> leftmap = leftRR.getFieldMap(leftalias);
    HashMap<String, ColumnInfo> rightmap = rightRR.getFieldMap(rightalias);
    // make sure the schemas of both sides are the same
    ASTNode tabref = qb.getAliases().isEmpty() ? null :
        qb.getParseInfo().getSrcForAlias(qb.getAliases().get(0));
    if (leftmap.size() != rightmap.size()) {
      throw new SemanticException("Schema of both sides of union should match.");
    }
    for (Map.Entry<String, ColumnInfo> lEntry : leftmap.entrySet()) {
      String field = lEntry.getKey();
      ColumnInfo lInfo = lEntry.getValue();
      ColumnInfo rInfo = rightmap.get(field);
      if (rInfo == null) {
        throw new SemanticException(generateErrorMessage(tabref,
            "Schema of both sides of union should match. " + rightalias
                + " does not have the field " + field));
      }
      if (lInfo == null) {
        throw new SemanticException(generateErrorMessage(tabref,
            "Schema of both sides of union should match. " + leftalias
                + " does not have the field " + field));
      }
      if (!lInfo.getInternalName().equals(rInfo.getInternalName())) {
        throw new SemanticException(generateErrorMessage(tabref,
            "Schema of both sides of union should match: field " + field + ":"
                + " appears on the left side of the UNION at column position: " +
                getPositionFromInternalName(lInfo.getInternalName())
                + ", and on the right side of the UNION at column position: " +
                getPositionFromInternalName(rInfo.getInternalName())
                + ". Column positions should match for a UNION"));
      }
      // try widening coversion, otherwise fail union
      TypeInfo commonTypeInfo = FunctionRegistry.getCommonClassForUnionAll(lInfo.getType(),
          rInfo.getType());
      if (commonTypeInfo == null) {
        throw new SemanticException(generateErrorMessage(tabref,
            "Schema of both sides of union should match: Column " + field
                + " is of type " + lInfo.getType().getTypeName()
                + " on first table and type " + rInfo.getType().getTypeName()
                + " on second table"));
      }
    }

    // construct the forward operator
    RowResolver unionoutRR = new RowResolver();
    for (Map.Entry<String, ColumnInfo> lEntry : leftmap.entrySet()) {
      String field = lEntry.getKey();
      ColumnInfo lInfo = lEntry.getValue();
      ColumnInfo rInfo = rightmap.get(field);
      ColumnInfo unionColInfo = new ColumnInfo(lInfo);
      unionColInfo.setType(FunctionRegistry.getCommonClassForUnionAll(lInfo.getType(),
          rInfo.getType()));
      unionoutRR.put(unionalias, field, unionColInfo);
    }

    if (!(leftOp instanceof UnionOperator)) {
      leftOp = genInputSelectForUnion(leftOp, leftmap, leftalias, unionoutRR, unionalias);
    }

    if (!(rightOp instanceof UnionOperator)) {
      rightOp = genInputSelectForUnion(rightOp, rightmap, rightalias, unionoutRR, unionalias);
    }

    // If one of the children is a union, merge with it
    // else create a new one
    if ((leftOp instanceof UnionOperator) || (rightOp instanceof UnionOperator)) {
      if (leftOp instanceof UnionOperator) {
        // make left a child of right
        List<Operator<? extends OperatorDesc>> child =
            new ArrayList<Operator<? extends OperatorDesc>>();
        child.add(leftOp);
        rightOp.setChildOperators(child);

        List<Operator<? extends OperatorDesc>> parent = leftOp
            .getParentOperators();
        parent.add(rightOp);

        UnionDesc uDesc = ((UnionOperator) leftOp).getConf();
        uDesc.setNumInputs(uDesc.getNumInputs() + 1);
        return putOpInsertMap(leftOp, unionoutRR);
      } else {
        // make right a child of left
        List<Operator<? extends OperatorDesc>> child =
            new ArrayList<Operator<? extends OperatorDesc>>();
        child.add(rightOp);
        leftOp.setChildOperators(child);

        List<Operator<? extends OperatorDesc>> parent = rightOp
            .getParentOperators();
        parent.add(leftOp);
        UnionDesc uDesc = ((UnionOperator) rightOp).getConf();
        uDesc.setNumInputs(uDesc.getNumInputs() + 1);

        return putOpInsertMap(rightOp, unionoutRR);
      }
    }

    // Create a new union operator
    Operator<? extends OperatorDesc> unionforward = OperatorFactory
        .getAndMakeChild(new UnionDesc(), new RowSchema(unionoutRR
            .getColumnInfos()));

    // set union operator as child of each of leftOp and rightOp
    List<Operator<? extends OperatorDesc>> child =
        new ArrayList<Operator<? extends OperatorDesc>>();
    child.add(unionforward);
    rightOp.setChildOperators(child);

    child = new ArrayList<Operator<? extends OperatorDesc>>();
    child.add(unionforward);
    leftOp.setChildOperators(child);

    List<Operator<? extends OperatorDesc>> parent =
        new ArrayList<Operator<? extends OperatorDesc>>();
    parent.add(leftOp);
    parent.add(rightOp);
    unionforward.setParentOperators(parent);

    // create operator info list to return
    return putOpInsertMap(unionforward, unionoutRR);
  }

  /**
   * Generates a select operator which can go between the original input operator and the union
   * operator. This select casts columns to match the type of the associated column in the union,
   * other columns pass through unchanged. The new operator's only parent is the original input
   * operator to the union, and it's only child is the union. If the input does not need to be
   * cast, the original operator is returned, and no new select operator is added.
   *
   * @param origInputOp
   *          The original input operator to the union.
   * @param origInputFieldMap
   *          A map from field name to ColumnInfo for the original input operator.
   * @param origInputAlias
   *          The alias associated with the original input operator.
   * @param unionoutRR
   *          The union's output row resolver.
   * @param unionalias
   *          The alias of the union.
   * @return
   * @throws UDFArgumentException
   */
  private Operator<? extends OperatorDesc> genInputSelectForUnion(
      Operator<? extends OperatorDesc> origInputOp, Map<String, ColumnInfo> origInputFieldMap,
      String origInputAlias, RowResolver unionoutRR, String unionalias)
      throws UDFArgumentException {

    List<ExprNodeDesc> columns = new ArrayList<ExprNodeDesc>();
    boolean needsCast = false;
    for (Map.Entry<String, ColumnInfo> unionEntry : unionoutRR.getFieldMap(unionalias).entrySet()) {
      String field = unionEntry.getKey();
      ColumnInfo lInfo = origInputFieldMap.get(field);
      ExprNodeDesc column = new ExprNodeColumnDesc(lInfo.getType(), lInfo.getInternalName(),
          lInfo.getTabAlias(), lInfo.getIsVirtualCol(), lInfo.isSkewedCol());
      if (!lInfo.getType().equals(unionEntry.getValue().getType())) {
        needsCast = true;
        column = TypeCheckProcFactory.DefaultExprProcessor.getFuncExprNodeDesc(
            unionEntry.getValue().getType().getTypeName(), column);
      }
      columns.add(column);
    }

    // If none of the columns need to be cast there's no need for an additional select operator
    if (!needsCast) {
      return origInputOp;
    }

    RowResolver rowResolver = new RowResolver();
    Map<String, ExprNodeDesc> columnExprMap = new HashMap<String, ExprNodeDesc>();

    List<String> colName = new ArrayList<String>();
    for (int i = 0; i < columns.size(); i++) {
      String name = getColumnInternalName(i);
      ColumnInfo col = new ColumnInfo(name, columns.get(i)
          .getTypeInfo(), "", false);
      rowResolver.put(origInputAlias, name, col);
      colName.add(name);
      columnExprMap.put(name, columns.get(i));
    }

    Operator<SelectDesc> newInputOp = OperatorFactory.getAndMakeChild(
        new SelectDesc(columns, colName), new RowSchema(rowResolver.getColumnInfos()),
        columnExprMap, origInputOp);
    return putOpInsertMap(newInputOp, rowResolver);
  }

  /**
   * Generates the sampling predicate from the TABLESAMPLE clause information.
   * This function uses the bucket column list to decide the expression inputs
   * to the predicate hash function in case useBucketCols is set to true,
   * otherwise the expression list stored in the TableSample is used. The bucket
   * columns of the table are used to generate this predicate in case no
   * expressions are provided on the TABLESAMPLE clause and the table has
   * clustering columns defined in it's metadata. The predicate created has the
   * following structure:
   *
   * ((hash(expressions) & Integer.MAX_VALUE) % denominator) == numerator
   *
   * @param ts
   *          TABLESAMPLE clause information
   * @param bucketCols
   *          The clustering columns of the table
   * @param useBucketCols
   *          Flag to indicate whether the bucketCols should be used as input to
   *          the hash function
   * @param alias
   *          The alias used for the table in the row resolver
   * @param rwsch
   *          The row resolver used to resolve column references
   * @param qbm
   *          The metadata information for the query block which is used to
   *          resolve unaliased columns
   * @param planExpr
   *          The plan tree for the expression. If the user specified this, the
   *          parse expressions are not used
   * @return exprNodeDesc
   * @exception SemanticException
   */
  private ExprNodeDesc genSamplePredicate(TableSample ts,
      List<String> bucketCols, boolean useBucketCols, String alias,
      RowResolver rwsch, QBMetaData qbm, ExprNodeDesc planExpr)
      throws SemanticException {

    ExprNodeDesc numeratorExpr = new ExprNodeConstantDesc(
        TypeInfoFactory.intTypeInfo, Integer.valueOf(ts.getNumerator() - 1));

    ExprNodeDesc denominatorExpr = new ExprNodeConstantDesc(
        TypeInfoFactory.intTypeInfo, Integer.valueOf(ts.getDenominator()));

    ExprNodeDesc intMaxExpr = new ExprNodeConstantDesc(
        TypeInfoFactory.intTypeInfo, Integer.valueOf(Integer.MAX_VALUE));

    ArrayList<ExprNodeDesc> args = new ArrayList<ExprNodeDesc>();
    if (planExpr != null) {
      args.add(planExpr);
    } else if (useBucketCols) {
      for (String col : bucketCols) {
        ColumnInfo ci = rwsch.get(alias, col);
        // TODO: change type to the one in the table schema
        args.add(new ExprNodeColumnDesc(ci.getType(), ci.getInternalName(), ci
            .getTabAlias(), ci.getIsVirtualCol()));
      }
    } else {
      for (ASTNode expr : ts.getExprs()) {
        args.add(genExprNodeDesc(expr, rwsch));
      }
    }

    ExprNodeDesc equalsExpr = null;
    {
      ExprNodeDesc hashfnExpr = new ExprNodeGenericFuncDesc(
          TypeInfoFactory.intTypeInfo, new GenericUDFHash(), args);
      assert (hashfnExpr != null);
      LOG.info("hashfnExpr = " + hashfnExpr);
      ExprNodeDesc andExpr = TypeCheckProcFactory.DefaultExprProcessor
          .getFuncExprNodeDesc("&", hashfnExpr, intMaxExpr);
      assert (andExpr != null);
      LOG.info("andExpr = " + andExpr);
      ExprNodeDesc modExpr = TypeCheckProcFactory.DefaultExprProcessor
          .getFuncExprNodeDesc("%", andExpr, denominatorExpr);
      assert (modExpr != null);
      LOG.info("modExpr = " + modExpr);
      LOG.info("numeratorExpr = " + numeratorExpr);
      equalsExpr = TypeCheckProcFactory.DefaultExprProcessor
          .getFuncExprNodeDesc("==", modExpr, numeratorExpr);
      LOG.info("equalsExpr = " + equalsExpr);
      assert (equalsExpr != null);
    }
    return equalsExpr;
  }

  private String getAliasId(String alias, QB qb) {
    return (qb.getId() == null ? alias : qb.getId() + ":" + alias);
  }

  @SuppressWarnings("nls")
  private Operator genTablePlan(String alias, QB qb) throws SemanticException {

    String alias_id = getAliasId(alias, qb);
    Table tab = qb.getMetaData().getSrcForAlias(alias);
    RowResolver rwsch;

    // is the table already present
    Operator<? extends OperatorDesc> top = topOps.get(alias_id);
    Operator<? extends OperatorDesc> dummySel = topSelOps.get(alias_id);
    if (dummySel != null) {
      top = dummySel;
    }

    if (top == null) {
      rwsch = new RowResolver();
      try {
        StructObjectInspector rowObjectInspector = (StructObjectInspector) tab
            .getDeserializer().getObjectInspector();
        List<? extends StructField> fields = rowObjectInspector
            .getAllStructFieldRefs();
        for (int i = 0; i < fields.size(); i++) {
          /**
           * if the column is a skewed column, use ColumnInfo accordingly
           */
          ColumnInfo colInfo = new ColumnInfo(fields.get(i).getFieldName(),
              TypeInfoUtils.getTypeInfoFromObjectInspector(fields.get(i)
                  .getFieldObjectInspector()), alias, false);
          colInfo.setSkewedCol((isSkewedCol(alias, qb, fields.get(i)
              .getFieldName())) ? true : false);
          rwsch.put(alias, fields.get(i).getFieldName(), colInfo);
        }
      } catch (SerDeException e) {
        throw new RuntimeException(e);
      }
      // Hack!! - refactor once the metadata APIs with types are ready
      // Finally add the partitioning columns
      for (FieldSchema part_col : tab.getPartCols()) {
        LOG.trace("Adding partition col: " + part_col);
        // TODO: use the right type by calling part_col.getType() instead of
        // String.class
        rwsch.put(alias, part_col.getName(), new ColumnInfo(part_col.getName(),
            TypeInfoFactory.stringTypeInfo, alias, true));
      }

      // put all virutal columns in RowResolver.
      Iterator<VirtualColumn> vcs = VirtualColumn.getRegistry(conf).iterator();
      // use a list for easy cumtomize
      List<VirtualColumn> vcList = new ArrayList<VirtualColumn>();
      while (vcs.hasNext()) {
        VirtualColumn vc = vcs.next();
        rwsch.put(alias, vc.getName(), new ColumnInfo(vc.getName(),
            vc.getTypeInfo(), alias, true, vc.getIsHidden()));
        vcList.add(vc);
      }

      // Create the root of the operator tree
      TableScanDesc tsDesc = new TableScanDesc(alias, vcList);
      setupStats(tsDesc, qb.getParseInfo(), tab, alias, rwsch);

      SplitSample sample = nameToSplitSample.get(alias);
      if (sample != null && sample.getRowCount() != null) {
        tsDesc.setRowLimit(sample.getRowCount());
        nameToSplitSample.remove(alias);
      }

      top = putOpInsertMap(OperatorFactory.get(tsDesc,
          new RowSchema(rwsch.getColumnInfos())), rwsch);

      // Add this to the list of top operators - we always start from a table
      // scan
      topOps.put(alias_id, top);

      // Add a mapping from the table scan operator to Table
      topToTable.put((TableScanOperator) top, tab);
    } else {
      rwsch = opParseCtx.get(top).getRowResolver();
      top.setChildOperators(null);
    }

    // check if this table is sampled and needs more than input pruning
    Operator<? extends OperatorDesc> tableOp = top;
    TableSample ts = qb.getParseInfo().getTabSample(alias);
    if (ts != null) {
      int num = ts.getNumerator();
      int den = ts.getDenominator();
      ArrayList<ASTNode> sampleExprs = ts.getExprs();

      // TODO: Do the type checking of the expressions
      List<String> tabBucketCols = tab.getBucketCols();
      int numBuckets = tab.getNumBuckets();

      // If there are no sample cols and no bucket cols then throw an error
      if (tabBucketCols.size() == 0 && sampleExprs.size() == 0) {
        throw new SemanticException(ErrorMsg.NON_BUCKETED_TABLE.getMsg() + " "
            + tab.getTableName());
      }

      if (num > den) {
        throw new SemanticException(
            ErrorMsg.BUCKETED_NUMERATOR_BIGGER_DENOMINATOR.getMsg() + " "
                + tab.getTableName());
      }

      // check if a predicate is needed
      // predicate is needed if either input pruning is not enough
      // or if input pruning is not possible

      // check if the sample columns are the same as the table bucket columns
      boolean colsEqual = true;
      if ((sampleExprs.size() != tabBucketCols.size())
          && (sampleExprs.size() != 0)) {
        colsEqual = false;
      }

      for (int i = 0; i < sampleExprs.size() && colsEqual; i++) {
        boolean colFound = false;
        for (int j = 0; j < tabBucketCols.size() && !colFound; j++) {
          if (sampleExprs.get(i).getToken().getType() != HiveParser.TOK_TABLE_OR_COL) {
            break;
          }

          if (((ASTNode) sampleExprs.get(i).getChild(0)).getText()
              .equalsIgnoreCase(tabBucketCols.get(j))) {
            colFound = true;
          }
        }
        colsEqual = (colsEqual && colFound);
      }

      // Check if input can be pruned
      ts.setInputPruning((sampleExprs == null || sampleExprs.size() == 0 || colsEqual));

      // check if input pruning is enough
      if ((sampleExprs == null || sampleExprs.size() == 0 || colsEqual)
          && (num == den || (den % numBuckets == 0 || numBuckets % den == 0))) {

        // input pruning is enough; add the filter for the optimizer to use it
        // later
        LOG.info("No need for sample filter");
        ExprNodeDesc samplePredicate = genSamplePredicate(ts, tabBucketCols,
            colsEqual, alias, rwsch, qb.getMetaData(), null);
        tableOp = OperatorFactory.getAndMakeChild(new FilterDesc(
            samplePredicate, true, new sampleDesc(ts.getNumerator(), ts
                .getDenominator(), tabBucketCols, true)),
            new RowSchema(rwsch.getColumnInfos()), top);
      } else {
        // need to add filter
        // create tableOp to be filterDesc and set as child to 'top'
        LOG.info("Need sample filter");
        ExprNodeDesc samplePredicate = genSamplePredicate(ts, tabBucketCols,
            colsEqual, alias, rwsch, qb.getMetaData(), null);
        tableOp = OperatorFactory.getAndMakeChild(new FilterDesc(
            samplePredicate, true),
            new RowSchema(rwsch.getColumnInfos()), top);
      }
    } else {
      boolean testMode = conf.getBoolVar(HiveConf.ConfVars.HIVETESTMODE);
      if (testMode) {
        String tabName = tab.getTableName();

        // has the user explicitly asked not to sample this table
        String unSampleTblList = conf
            .getVar(HiveConf.ConfVars.HIVETESTMODENOSAMPLE);
        String[] unSampleTbls = unSampleTblList.split(",");
        boolean unsample = false;
        for (String unSampleTbl : unSampleTbls) {
          if (tabName.equalsIgnoreCase(unSampleTbl)) {
            unsample = true;
          }
        }

        if (!unsample) {
          int numBuckets = tab.getNumBuckets();

          // If the input table is bucketed, choose the first bucket
          if (numBuckets > 0) {
            TableSample tsSample = new TableSample(1, numBuckets);
            tsSample.setInputPruning(true);
            qb.getParseInfo().setTabSample(alias, tsSample);
            ExprNodeDesc samplePred = genSamplePredicate(tsSample, tab
                .getBucketCols(), true, alias, rwsch, qb.getMetaData(), null);
            tableOp = OperatorFactory
                .getAndMakeChild(new FilterDesc(samplePred, true,
                    new sampleDesc(tsSample.getNumerator(), tsSample
                        .getDenominator(), tab.getBucketCols(), true)),
                    new RowSchema(rwsch.getColumnInfos()), top);
            LOG.info("No need for sample filter");
          } else {
            // The table is not bucketed, add a dummy filter :: rand()
            int freq = conf.getIntVar(HiveConf.ConfVars.HIVETESTMODESAMPLEFREQ);
            TableSample tsSample = new TableSample(1, freq);
            tsSample.setInputPruning(false);
            qb.getParseInfo().setTabSample(alias, tsSample);
            LOG.info("Need sample filter");
            ExprNodeDesc randFunc = TypeCheckProcFactory.DefaultExprProcessor
                .getFuncExprNodeDesc("rand", new ExprNodeConstantDesc(Integer
                    .valueOf(460476415)));
            ExprNodeDesc samplePred = genSamplePredicate(tsSample, null, false,
                alias, rwsch, qb.getMetaData(), randFunc);
            tableOp = OperatorFactory.getAndMakeChild(new FilterDesc(
                samplePred, true),
                new RowSchema(rwsch.getColumnInfos()), top);
          }
        }
      }
    }

    Operator output = putOpInsertMap(tableOp, rwsch);

    if (LOG.isDebugEnabled()) {
      LOG.debug("Created Table Plan for " + alias + " " + tableOp.toString());
    }

    return output;
  }

  private boolean isSkewedCol(String alias, QB qb, String colName) {
    boolean isSkewedCol = false;
    List<String> skewedCols = qb.getSkewedColumnNames(alias);
    for (String skewedCol : skewedCols) {
      if (skewedCol.equalsIgnoreCase(colName)) {
        isSkewedCol = true;
      }
    }
    return isSkewedCol;
  }

  private void setupStats(TableScanDesc tsDesc, QBParseInfo qbp, Table tab, String alias,
      RowResolver rwsch)
      throws SemanticException {

    if (!qbp.isAnalyzeCommand()) {
      tsDesc.setGatherStats(false);
    } else {
      tsDesc.setGatherStats(true);
      tsDesc.setStatsReliable(conf.getBoolVar(HiveConf.ConfVars.HIVE_STATS_RELIABLE));
      tsDesc.setMaxStatsKeyPrefixLength(
          conf.getIntVar(HiveConf.ConfVars.HIVE_STATS_KEY_PREFIX_MAX_LENGTH));

      // append additional virtual columns for storing statistics
      Iterator<VirtualColumn> vcs = VirtualColumn.getStatsRegistry(conf).iterator();
      List<VirtualColumn> vcList = new ArrayList<VirtualColumn>();
      while (vcs.hasNext()) {
        VirtualColumn vc = vcs.next();
        rwsch.put(alias, vc.getName(), new ColumnInfo(vc.getName(),
            vc.getTypeInfo(), alias, true, vc.getIsHidden()));
        vcList.add(vc);
      }
      tsDesc.addVirtualCols(vcList);

      String tblName = tab.getTableName();
      tableSpec tblSpec = qbp.getTableSpec(alias);
      Map<String, String> partSpec = tblSpec.getPartSpec();

      if (partSpec != null) {
        List<String> cols = new ArrayList<String>();
        cols.addAll(partSpec.keySet());
        tsDesc.setPartColumns(cols);
      }

      // Theoretically the key prefix could be any unique string shared
      // between TableScanOperator (when publishing) and StatsTask (when aggregating).
      // Here we use
      // table_name + partitionSec
      // as the prefix for easy of read during explain and debugging.
      // Currently, partition spec can only be static partition.
      String k = tblName + Path.SEPARATOR;
      tsDesc.setStatsAggPrefix(k);

      // set up WritenEntity for replication
      outputs.add(new WriteEntity(tab, true));

      // add WriteEntity for each matching partition
      if (tab.isPartitioned()) {
        if (partSpec == null) {
          throw new SemanticException(ErrorMsg.NEED_PARTITION_SPECIFICATION.getMsg());
        }
        List<Partition> partitions = qbp.getTableSpec().partitions;
        if (partitions != null) {
          for (Partition partn : partitions) {
            // inputs.add(new ReadEntity(partn)); // is this needed at all?
            outputs.add(new WriteEntity(partn, true));
          }
        }
      }
    }
  }

  private Operator genPlan(QBExpr qbexpr) throws SemanticException {
    if (qbexpr.getOpcode() == QBExpr.Opcode.NULLOP) {
      return genPlan(qbexpr.getQB());
    }
    if (qbexpr.getOpcode() == QBExpr.Opcode.UNION) {
      Operator qbexpr1Ops = genPlan(qbexpr.getQBExpr1());
      Operator qbexpr2Ops = genPlan(qbexpr.getQBExpr2());

      return genUnionPlan(qbexpr.getAlias(), qbexpr.getQBExpr1().getAlias(),
          qbexpr1Ops, qbexpr.getQBExpr2().getAlias(), qbexpr2Ops);
    }
    return null;
  }

  @SuppressWarnings("nls")
  public Operator genPlan(QB qb) throws SemanticException {

    // First generate all the opInfos for the elements in the from clause
    Map<String, Operator> aliasToOpInfo = new HashMap<String, Operator>();

    // Recurse over the subqueries to fill the subquery part of the plan
    for (String alias : qb.getSubqAliases()) {
      QBExpr qbexpr = qb.getSubqForAlias(alias);
      aliasToOpInfo.put(alias, genPlan(qbexpr));
      qbexpr.setAlias(alias);
    }

    // Recurse over all the source tables
    for (String alias : qb.getTabAliases()) {
      Operator op = genTablePlan(alias, qb);
      aliasToOpInfo.put(alias, op);
    }

    Operator srcOpInfo = null;
    Operator lastPTFOp = null;

    if(queryProperties.hasPTF()){
      //After processing subqueries and source tables, process
      // partitioned table functions

      HashMap<ASTNode, PTFInvocationSpec> ptfNodeToSpec = qb.getPTFNodeToSpec();
      if ( ptfNodeToSpec != null ) {
        for(Entry<ASTNode, PTFInvocationSpec> entry : ptfNodeToSpec.entrySet()) {
          ASTNode ast = entry.getKey();
          PTFInvocationSpec spec = entry.getValue();
          String inputAlias = spec.getQueryInputName();
          Operator inOp = aliasToOpInfo.get(inputAlias);
          if ( inOp == null ) {
            throw new SemanticException(generateErrorMessage(ast,
                "Cannot resolve input Operator for PTF invocation"));
          }
          lastPTFOp = genPTFPlan(spec, inOp);
          String ptfAlias = ((PartitionedTableFunctionSpec)spec.getFunction()).getAlias();
          if ( ptfAlias != null ) {
            aliasToOpInfo.put(ptfAlias, lastPTFOp);
          }
        }
      }

    }

    // For all the source tables that have a lateral view, attach the
    // appropriate operators to the TS
    genLateralViewPlans(aliasToOpInfo, qb);


    // process join
    if (qb.getParseInfo().getJoinExpr() != null) {
      ASTNode joinExpr = qb.getParseInfo().getJoinExpr();

      if (joinExpr.getToken().getType() == HiveParser.TOK_UNIQUEJOIN) {
        QBJoinTree joinTree = genUniqueJoinTree(qb, joinExpr, aliasToOpInfo);
        qb.setQbJoinTree(joinTree);
      } else {
        QBJoinTree joinTree = genJoinTree(qb, joinExpr, aliasToOpInfo);
        qb.setQbJoinTree(joinTree);
        mergeJoinTree(qb);
      }

      // if any filters are present in the join tree, push them on top of the
      // table
      pushJoinFilters(qb, qb.getQbJoinTree(), aliasToOpInfo);
      srcOpInfo = genJoinPlan(qb, aliasToOpInfo);
    } else {
      // Now if there are more than 1 sources then we have a join case
      // later we can extend this to the union all case as well
      srcOpInfo = aliasToOpInfo.values().iterator().next();
      // with ptfs, there maybe more (note for PTFChains:
      // 1 ptf invocation may entail multiple PTF operators)
      srcOpInfo = lastPTFOp != null ? lastPTFOp : srcOpInfo;
    }

    Operator bodyOpInfo = genBodyPlan(qb, srcOpInfo);

    if (LOG.isDebugEnabled()) {
      LOG.debug("Created Plan for Query Block " + qb.getId());
    }

    this.qb = qb;
    return bodyOpInfo;
  }

  /**
   * Generates the operator DAG needed to implement lateral views and attaches
   * it to the TS operator.
   *
   * @param aliasToOpInfo
   *          A mapping from a table alias to the TS operator. This function
   *          replaces the operator mapping as necessary
   * @param qb
   * @throws SemanticException
   */

  void genLateralViewPlans(Map<String, Operator> aliasToOpInfo, QB qb)
      throws SemanticException {
    Map<String, ArrayList<ASTNode>> aliasToLateralViews = qb.getParseInfo()
        .getAliasToLateralViews();
    for (Entry<String, Operator> e : aliasToOpInfo.entrySet()) {
      String alias = e.getKey();
      // See if the alias has a lateral view. If so, chain the lateral view
      // operator on
      ArrayList<ASTNode> lateralViews = aliasToLateralViews.get(alias);
      if (lateralViews != null) {
        Operator op = e.getValue();

        for (ASTNode lateralViewTree : aliasToLateralViews.get(alias)) {
          // There are 2 paths from the TS operator (or a previous LVJ operator)
          // to the same LateralViewJoinOperator.
          // TS -> SelectOperator(*) -> LateralViewJoinOperator
          // TS -> SelectOperator (gets cols for UDTF) -> UDTFOperator0
          // -> LateralViewJoinOperator
          //

          RowResolver lvForwardRR = new RowResolver();
          RowResolver source = opParseCtx.get(op).getRowResolver();
          for (ColumnInfo col : source.getColumnInfos()) {
            if (col.getIsVirtualCol() && col.isHiddenVirtualCol()) {
              continue;
            }
            String[] tabCol = source.reverseLookup(col.getInternalName());
            lvForwardRR.put(tabCol[0], tabCol[1], col);
          }

          Operator lvForward = putOpInsertMap(OperatorFactory.getAndMakeChild(
              new LateralViewForwardDesc(), new RowSchema(lvForwardRR.getColumnInfos()),
              op), lvForwardRR);

          // The order in which the two paths are added is important. The
          // lateral view join operator depends on having the select operator
          // give it the row first.

          // Get the all path by making a select(*).
          RowResolver allPathRR = opParseCtx.get(lvForward).getRowResolver();
          // Operator allPath = op;
          Operator allPath = putOpInsertMap(OperatorFactory.getAndMakeChild(
              new SelectDesc(true), new RowSchema(allPathRR.getColumnInfos()),
              lvForward), allPathRR);
          // Get the UDTF Path
          QB blankQb = new QB(null, null, false);
          Operator udtfPath = genSelectPlan((ASTNode) lateralViewTree
              .getChild(0), blankQb, lvForward);
          // add udtf aliases to QB
          for (String udtfAlias : blankQb.getAliases()) {
            qb.addAlias(udtfAlias);
          }
          RowResolver udtfPathRR = opParseCtx.get(udtfPath).getRowResolver();

          // Merge the two into the lateral view join
          // The cols of the merged result will be the combination of both the
          // cols of the UDTF path and the cols of the all path. The internal
          // names have to be changed to avoid conflicts

          RowResolver lateralViewRR = new RowResolver();
          ArrayList<String> outputInternalColNames = new ArrayList<String>();

          LVmergeRowResolvers(allPathRR, lateralViewRR, outputInternalColNames);
          LVmergeRowResolvers(udtfPathRR, lateralViewRR, outputInternalColNames);

          // For PPD, we need a column to expression map so that during the walk,
          // the processor knows how to transform the internal col names.
          // Following steps are dependant on the fact that we called
          // LVmerge.. in the above order
          Map<String, ExprNodeDesc> colExprMap = new HashMap<String, ExprNodeDesc>();

          int i = 0;
          for (ColumnInfo c : allPathRR.getColumnInfos()) {
            String internalName = getColumnInternalName(i);
            i++;
            colExprMap.put(internalName,
                new ExprNodeColumnDesc(c.getType(), c.getInternalName(),
                    c.getTabAlias(), c.getIsVirtualCol()));
          }

          Operator lateralViewJoin = putOpInsertMap(OperatorFactory
              .getAndMakeChild(new LateralViewJoinDesc(outputInternalColNames),
                  new RowSchema(lateralViewRR.getColumnInfos()), allPath,
                  udtfPath), lateralViewRR);
          lateralViewJoin.setColumnExprMap(colExprMap);
          op = lateralViewJoin;
        }
        e.setValue(op);
      }
    }
  }

  /**
   * A helper function that gets all the columns and respective aliases in the
   * source and puts them into dest. It renames the internal names of the
   * columns based on getColumnInternalName(position).
   *
   * Note that this helper method relies on RowResolver.getColumnInfos()
   * returning the columns in the same order as they will be passed in the
   * operator DAG.
   *
   * @param source
   * @param dest
   * @param outputColNames
   *          - a list to which the new internal column names will be added, in
   *          the same order as in the dest row resolver
   */
  private void LVmergeRowResolvers(RowResolver source, RowResolver dest,
      ArrayList<String> outputInternalColNames) {
    for (ColumnInfo c : source.getColumnInfos()) {
      String internalName = getColumnInternalName(outputInternalColNames.size());
      outputInternalColNames.add(internalName);
      ColumnInfo newCol = new ColumnInfo(internalName, c.getType(), c
          .getTabAlias(), c.getIsVirtualCol());
      String[] tableCol = source.reverseLookup(c.getInternalName());
      String tableAlias = tableCol[0];
      String colAlias = tableCol[1];
      dest.put(tableAlias, colAlias, newCol);
    }
  }

  /**
   * A helper function to generate a column stats task on top of map-red task. The column stats
   * task fetches from the output of the map-red task, constructs the column stats object and
   * persists it to the metastore.
   *
   * This method generates a plan with a column stats task on top of map-red task and sets up the
   * appropriate metadata to be used during execution.
   *
   * @param qb
   */
  private void genColumnStatsTask(QB qb) {
    QBParseInfo qbParseInfo = qb.getParseInfo();
    ColumnStatsTask cStatsTask = null;
    ColumnStatsWork cStatsWork = null;
    FetchWork fetch = null;
    String tableName = qbParseInfo.getTableName();
    String partName = qbParseInfo.getPartName();
    List<String> colName = qbParseInfo.getColName();
    List<String> colType = qbParseInfo.getColType();
    boolean isTblLevel = qbParseInfo.isTblLvl();

    String cols = loadFileWork.get(0).getColumns();
    String colTypes = loadFileWork.get(0).getColumnTypes();

    String resFileFormat = HiveConf.getVar(conf, HiveConf.ConfVars.HIVEQUERYRESULTFILEFORMAT);
    TableDesc resultTab = PlanUtils.getDefaultQueryOutputTableDesc(cols, colTypes, resFileFormat);

    fetch = new FetchWork(new Path(loadFileWork.get(0).getSourceDir()).toString(),
        resultTab, qb.getParseInfo().getOuterQueryLimit());

    ColumnStatsDesc cStatsDesc = new ColumnStatsDesc(tableName, partName,
        colName, colType, isTblLevel);
    cStatsWork = new ColumnStatsWork(fetch, cStatsDesc);
    cStatsTask = (ColumnStatsTask) TaskFactory.get(cStatsWork, conf);
    rootTasks.add(cStatsTask);
  }

  @SuppressWarnings("nls")
  private void genMapRedTasks(ParseContext pCtx) throws SemanticException {
    boolean isCStats = qb.isAnalyzeRewrite();

    if (pCtx.getFetchTask() != null) {
      // replaced by single fetch task
      initParseCtx(pCtx);
      return;
    }

    initParseCtx(pCtx);
    List<Task<MoveWork>> mvTask = new ArrayList<Task<MoveWork>>();

    /*
     * In case of a select, use a fetch task instead of a move task.
     * If the select is from analyze table column rewrite, don't create a fetch task. Instead create
     * a column stats task later.
     */
    if (qb.getIsQuery() && !isCStats) {
      if ((!loadTableWork.isEmpty()) || (loadFileWork.size() != 1)) {
        throw new SemanticException(ErrorMsg.GENERIC_ERROR.getMsg());
      }
      String cols = loadFileWork.get(0).getColumns();
      String colTypes = loadFileWork.get(0).getColumnTypes();

      String resFileFormat = HiveConf.getVar(conf, HiveConf.ConfVars.HIVEQUERYRESULTFILEFORMAT);
      TableDesc resultTab = PlanUtils.getDefaultQueryOutputTableDesc(cols, colTypes, resFileFormat);

      FetchWork fetch = new FetchWork(new Path(loadFileWork.get(0).getSourceDir()).toString(),
          resultTab, qb.getParseInfo().getOuterQueryLimit());

      FetchTask fetchTask = (FetchTask) TaskFactory.get(fetch, conf);
      setFetchTask(fetchTask);

      // For the FetchTask, the limit optimiztion requires we fetch all the rows
      // in memory and count how many rows we get. It's not practical if the
      // limit factor is too big
      int fetchLimit = HiveConf.getIntVar(conf, HiveConf.ConfVars.HIVELIMITOPTMAXFETCH);
      if (globalLimitCtx.isEnable() && globalLimitCtx.getGlobalLimit() > fetchLimit) {
        LOG.info("For FetchTask, LIMIT " + globalLimitCtx.getGlobalLimit() + " > " + fetchLimit
            + ". Doesn't qualify limit optimiztion.");
        globalLimitCtx.disableOpt();
      }
    } else if (!isCStats) {
      for (LoadTableDesc ltd : loadTableWork) {
        Task<MoveWork> tsk = TaskFactory.get(new MoveWork(null, null, ltd, null, false),
            conf);
        mvTask.add(tsk);
        // Check to see if we are stale'ing any indexes and auto-update them if we want
        if (HiveConf.getBoolVar(conf, HiveConf.ConfVars.HIVEINDEXAUTOUPDATE)) {
          IndexUpdater indexUpdater = new IndexUpdater(loadTableWork, getInputs(), conf);
          try {
            List<Task<? extends Serializable>> indexUpdateTasks = indexUpdater
                .generateUpdateTasks();
            for (Task<? extends Serializable> updateTask : indexUpdateTasks) {
              tsk.addDependentTask(updateTask);
            }
          } catch (HiveException e) {
            console
                .printInfo("WARNING: could not auto-update stale indexes, which are not in sync");
          }
        }
      }

      boolean oneLoadFile = true;
      for (LoadFileDesc lfd : loadFileWork) {
        if (qb.isCTAS()) {
          assert (oneLoadFile); // should not have more than 1 load file for
          // CTAS
          // make the movetask's destination directory the table's destination.
          String location = qb.getTableDesc().getLocation();
          if (location == null) {
            // get the table's default location
            Table dumpTable;
            Path targetPath;
            try {
              dumpTable = db.newTable(qb.getTableDesc().getTableName());
              if (!db.databaseExists(dumpTable.getDbName())) {
                throw new SemanticException("ERROR: The database " + dumpTable.getDbName()
                    + " does not exist.");
              }
              Warehouse wh = new Warehouse(conf);
              targetPath = wh.getTablePath(db.getDatabase(dumpTable.getDbName()), dumpTable
                  .getTableName());
            } catch (HiveException e) {
              throw new SemanticException(e);
            } catch (MetaException e) {
              throw new SemanticException(e);
            }

            location = targetPath.toString();
          }
          lfd.setTargetDir(location);

          oneLoadFile = false;
        }
        mvTask.add(TaskFactory.get(new MoveWork(null, null, null, lfd, false),
            conf));
      }
    }

    // generate map reduce plans
    ParseContext tempParseContext = getParseContext();
    GenMRProcContext procCtx = new GenMRProcContext(
        conf,
        new HashMap<Operator<? extends OperatorDesc>, Task<? extends Serializable>>(),
        new ArrayList<Operator<? extends OperatorDesc>>(), tempParseContext,
        mvTask, rootTasks,
        new LinkedHashMap<Operator<? extends OperatorDesc>, GenMapRedCtx>(),
        inputs, outputs);

    // create a walker which walks the tree in a DFS manner while maintaining
    // the operator stack.
    // The dispatcher generates the plan from the operator tree
    Map<Rule, NodeProcessor> opRules = new LinkedHashMap<Rule, NodeProcessor>();
    opRules.put(new RuleRegExp(new String("R1"),
        TableScanOperator.getOperatorName() + "%"),
        new GenMRTableScan1());
    opRules.put(new RuleRegExp(new String("R2"),
        TableScanOperator.getOperatorName() + "%.*" + ReduceSinkOperator.getOperatorName() + "%"),
        new GenMRRedSink1());
    opRules.put(new RuleRegExp(new String("R3"),
        ReduceSinkOperator.getOperatorName() + "%.*" + ReduceSinkOperator.getOperatorName() + "%"),
        new GenMRRedSink2());
    opRules.put(new RuleRegExp(new String("R4"),
        FileSinkOperator.getOperatorName() + "%"),
        new GenMRFileSink1());
    opRules.put(new RuleRegExp(new String("R5"),
        UnionOperator.getOperatorName() + "%"),
        new GenMRUnion1());
    opRules.put(new RuleRegExp(new String("R6"),
        UnionOperator.getOperatorName() + "%.*" + ReduceSinkOperator.getOperatorName() + "%"),
        new GenMRRedSink3());
    opRules.put(new RuleRegExp(new String("R7"),
        MapJoinOperator.getOperatorName() + "%"),
        MapJoinFactory.getTableScanMapJoin());

    // The dispatcher fires the processor corresponding to the closest matching
    // rule and passes the context along
    Dispatcher disp = new DefaultRuleDispatcher(new GenMROperator(), opRules,
        procCtx);

    GraphWalker ogw = new GenMapRedWalker(disp);
    ArrayList<Node> topNodes = new ArrayList<Node>();
    topNodes.addAll(topOps.values());
    ogw.startWalking(topNodes, null);

    /*
     * If the query was the result of analyze table column compute statistics rewrite, create
     * a column stats task instead of a fetch task to persist stats to the metastore.
     */
    if (isCStats) {
      genColumnStatsTask(qb);
    }

    // reduce sink does not have any kids - since the plan by now has been
    // broken up into multiple
    // tasks, iterate over all tasks.
    // For each task, go over all operators recursively
    for (Task<? extends Serializable> rootTask : rootTasks) {
      breakTaskTree(rootTask);
    }

    // For each task, set the key descriptor for the reducer
    for (Task<? extends Serializable> rootTask : rootTasks) {
      GenMapRedUtils.setKeyAndValueDescForTaskTree(rootTask);
    }

    // If a task contains an operator which instructs bucketizedhiveinputformat
    // to be used, please do so
    for (Task<? extends Serializable> rootTask : rootTasks) {
      setInputFormat(rootTask);
    }

    PhysicalContext physicalContext = new PhysicalContext(conf,
        getParseContext(), ctx, rootTasks, fetchTask);
    PhysicalOptimizer physicalOptimizer = new PhysicalOptimizer(
        physicalContext, conf);
    physicalOptimizer.optimize();

    // For each operator, generate the counters if needed
    if (HiveConf.getBoolVar(conf, HiveConf.ConfVars.HIVEJOBPROGRESS)) {
      for (Task<? extends Serializable> rootTask : rootTasks) {
        generateCountersTask(rootTask);
      }
    }

    decideExecMode(rootTasks, ctx, globalLimitCtx);

    if (qb.isCTAS()) {
      // generate a DDL task and make it a dependent task of the leaf
      CreateTableDesc crtTblDesc = qb.getTableDesc();

      crtTblDesc.validate();

      // Clear the output for CTAS since we don't need the output from the
      // mapredWork, the
      // DDLWork at the tail of the chain will have the output
      getOutputs().clear();

      Task<? extends Serializable> crtTblTask = TaskFactory.get(new DDLWork(
          getInputs(), getOutputs(), crtTblDesc), conf);

      // find all leaf tasks and make the DDLTask as a dependent task of all of
      // them
      HashSet<Task<? extends Serializable>> leaves = new HashSet<Task<? extends Serializable>>();
      getLeafTasks(rootTasks, leaves);
      assert (leaves.size() > 0);
      for (Task<? extends Serializable> task : leaves) {
        if (task instanceof StatsTask) {
          // StatsTask require table to already exist
          for (Task<? extends Serializable> parentOfStatsTask : task.getParentTasks()) {
            parentOfStatsTask.addDependentTask(crtTblTask);
          }
          for (Task<? extends Serializable> parentOfCrtTblTask : crtTblTask.getParentTasks()) {
            parentOfCrtTblTask.removeDependentTask(task);
          }
          crtTblTask.addDependentTask(task);
        } else {
          task.addDependentTask(crtTblTask);
        }
      }
    }

    if (globalLimitCtx.isEnable() && fetchTask != null) {
      int fetchLimit = HiveConf.getIntVar(conf, HiveConf.ConfVars.HIVELIMITOPTMAXFETCH);
      LOG.info("set least row check for FetchTask: " + globalLimitCtx.getGlobalLimit());
      fetchTask.getWork().setLeastNumRows(globalLimitCtx.getGlobalLimit());
    }

    if (globalLimitCtx.isEnable() && globalLimitCtx.getLastReduceLimitDesc() != null) {
      LOG.info("set least row check for LimitDesc: " + globalLimitCtx.getGlobalLimit());
      globalLimitCtx.getLastReduceLimitDesc().setLeastRows(globalLimitCtx.getGlobalLimit());
      List<ExecDriver> mrTasks = Utilities.getMRTasks(rootTasks);
      for (ExecDriver tsk : mrTasks) {
        tsk.setRetryCmdWhenFail(true);
      }
    }
  }

  /**
   * Find all leaf tasks of the list of root tasks.
   */
  private void getLeafTasks(List<Task<? extends Serializable>> rootTasks,
      HashSet<Task<? extends Serializable>> leaves) {

    for (Task<? extends Serializable> root : rootTasks) {
      getLeafTasks(root, leaves);
    }
  }

  private void getLeafTasks(Task<? extends Serializable> task,
      HashSet<Task<? extends Serializable>> leaves) {
    if (task.getDependentTasks() == null) {
      if (!leaves.contains(task)) {
        leaves.add(task);
      }
    } else {
      getLeafTasks(task.getDependentTasks(), leaves);
    }
  }

  // loop over all the tasks recursviely
  private void generateCountersTask(Task<? extends Serializable> task) {
    if (task instanceof ExecDriver) {
      HashMap<String, Operator<? extends OperatorDesc>> opMap = ((MapredWork) task
          .getWork()).getAliasToWork();
      if (!opMap.isEmpty()) {
        for (Operator<? extends OperatorDesc> op : opMap.values()) {
          generateCountersOperator(op);
        }
      }

      Operator<? extends OperatorDesc> reducer = ((MapredWork) task.getWork())
          .getReducer();
      if (reducer != null) {
        LOG.info("Generating counters for operator " + reducer);
        generateCountersOperator(reducer);
      }
    } else if (task instanceof ConditionalTask) {
      List<Task<? extends Serializable>> listTasks = ((ConditionalTask) task)
          .getListTasks();
      for (Task<? extends Serializable> tsk : listTasks) {
        generateCountersTask(tsk);
      }
    }

    // Start the counters from scratch - a hack for hadoop 17.
    Operator.resetLastEnumUsed();

    if (task.getChildTasks() == null) {
      return;
    }

    for (Task<? extends Serializable> childTask : task.getChildTasks()) {
      generateCountersTask(childTask);
    }
  }

  private void generateCountersOperator(Operator<? extends OperatorDesc> op) {
    op.assignCounterNameToEnum();

    if (op.getChildOperators() == null) {
      return;
    }

    for (Operator<? extends OperatorDesc> child : op.getChildOperators()) {
      generateCountersOperator(child);
    }
  }

  // loop over all the tasks recursviely
  private void breakTaskTree(Task<? extends Serializable> task) {

    if (task instanceof ExecDriver) {
      HashMap<String, Operator<? extends OperatorDesc>> opMap = ((MapredWork) task
          .getWork()).getAliasToWork();
      if (!opMap.isEmpty()) {
        for (Operator<? extends OperatorDesc> op : opMap.values()) {
          breakOperatorTree(op);
        }
      }
    } else if (task instanceof ConditionalTask) {
      List<Task<? extends Serializable>> listTasks = ((ConditionalTask) task)
          .getListTasks();
      for (Task<? extends Serializable> tsk : listTasks) {
        breakTaskTree(tsk);
      }
    }

    if (task.getChildTasks() == null) {
      return;
    }

    for (Task<? extends Serializable> childTask : task.getChildTasks()) {
      breakTaskTree(childTask);
    }
  }

  // loop over all the operators recursviely
  private void breakOperatorTree(Operator<? extends OperatorDesc> topOp) {
    if (topOp instanceof ReduceSinkOperator) {
      topOp.setChildOperators(null);
    }

    if (topOp.getChildOperators() == null) {
      return;
    }

    for (Operator<? extends OperatorDesc> op : topOp.getChildOperators()) {
      breakOperatorTree(op);
    }
  }

  private void setInputFormat(MapredWork work, Operator<? extends OperatorDesc> op) {
    if (op.isUseBucketizedHiveInputFormat()) {
      work.setUseBucketizedHiveInputFormat(true);
      return;
    }

    if (op.getChildOperators() != null) {
      for (Operator<? extends OperatorDesc> childOp : op.getChildOperators()) {
        setInputFormat(work, childOp);
      }
    }
  }

  // loop over all the tasks recursviely
  private void setInputFormat(Task<? extends Serializable> task) {
    if (task instanceof ExecDriver) {
      MapredWork work = (MapredWork) task.getWork();
      HashMap<String, Operator<? extends OperatorDesc>> opMap = work.getAliasToWork();
      if (!opMap.isEmpty()) {
        for (Operator<? extends OperatorDesc> op : opMap.values()) {
          setInputFormat(work, op);
        }
      }
    } else if (task instanceof ConditionalTask) {
      List<Task<? extends Serializable>> listTasks = ((ConditionalTask) task).getListTasks();
      for (Task<? extends Serializable> tsk : listTasks) {
        setInputFormat(tsk);
      }
    }

    if (task.getChildTasks() != null) {
      for (Task<? extends Serializable> childTask : task.getChildTasks()) {
        setInputFormat(childTask);
      }
    }
  }

  @SuppressWarnings("nls")
  public Phase1Ctx initPhase1Ctx() {

    Phase1Ctx ctx_1 = new Phase1Ctx();
    ctx_1.nextNum = 0;
    ctx_1.dest = "reduce";

    return ctx_1;
  }

  @Override
  public void init() {
    // clear most members
    reset();

    // init
    QB qb = new QB(null, null, false);
    this.qb = qb;
  }

  @Override
  @SuppressWarnings("nls")
  public void analyzeInternal(ASTNode ast) throws SemanticException {
    ASTNode child = ast;
    this.ast = ast;
    viewsExpanded = new ArrayList<String>();

    LOG.info("Starting Semantic Analysis");

    // analyze and process the position alias
    processPositionAlias(ast);

    // analyze create table command
    if (ast.getToken().getType() == HiveParser.TOK_CREATETABLE) {
      // if it is not CTAS, we don't need to go further and just return
      if ((child = analyzeCreateTable(ast, qb)) == null) {
        return;
      }
    } else {
      SessionState.get().setCommandType(HiveOperation.QUERY);
    }

    // analyze create view command
    if (ast.getToken().getType() == HiveParser.TOK_CREATEVIEW ||
        ast.getToken().getType() == HiveParser.TOK_ALTERVIEW_AS) {
      child = analyzeCreateView(ast, qb);
      SessionState.get().setCommandType(HiveOperation.CREATEVIEW);
      if (child == null) {
        return;
      }
      viewSelect = child;
      // prevent view from referencing itself
      viewsExpanded.add(db.getCurrentDatabase() + "." + createVwDesc.getViewName());
    }

    // continue analyzing from the child ASTNode.
    Phase1Ctx ctx_1 = initPhase1Ctx();
    if (!doPhase1(child, qb, ctx_1)) {
      // if phase1Result false return
      return;
    }

    LOG.info("Completed phase 1 of Semantic Analysis");

    getMetaData(qb);
    LOG.info("Completed getting MetaData in Semantic Analysis");

    // Save the result schema derived from the sink operator produced
    // by genPlan. This has the correct column names, which clients
    // such as JDBC would prefer instead of the c0, c1 we'll end
    // up with later.
    Operator sinkOp = genPlan(qb);

    resultSchema =
        convertRowSchemaToViewSchema(opParseCtx.get(sinkOp).getRowResolver());

    if (createVwDesc != null) {
      saveViewDefinition();

      // validate the create view statement
      // at this point, the createVwDesc gets all the information for semantic check
      validateCreateView(createVwDesc);

      // Since we're only creating a view (not executing it), we
      // don't need to optimize or translate the plan (and in fact, those
      // procedures can interfere with the view creation). So
      // skip the rest of this method.
      ctx.setResDir(null);
      ctx.setResFile(null);
      return;
    }

    ParseContext pCtx = new ParseContext(conf, qb, child, opToPartPruner,
        opToPartList, topOps, topSelOps, opParseCtx, joinContext, smbMapJoinContext,
        topToTable, fsopToTable,
        loadTableWork, loadFileWork, ctx, idToTableNameMap, destTableId, uCtx,
        listMapJoinOpsNoReducer, groupOpToInputTables, prunedPartitions,
        opToSamplePruner, globalLimitCtx, nameToSplitSample, inputs, rootTasks,
        opToPartToSkewedPruner, viewAliasToInput,
        reduceSinkOperatorsAddedByEnforceBucketingSorting, queryProperties);

    // Generate table access stats if required
    if (HiveConf.getBoolVar(this.conf, HiveConf.ConfVars.HIVE_STATS_COLLECT_TABLEKEYS) == true) {
      TableAccessAnalyzer tableAccessAnalyzer = new TableAccessAnalyzer(pCtx);
      setTableAccessInfo(tableAccessAnalyzer.analyzeTableAccess());
    }

    if (LOG.isDebugEnabled()) {
      LOG.debug("\n" + Operator.toString(pCtx.getTopOps().values()));
    }

    Optimizer optm = new Optimizer();
    optm.setPctx(pCtx);
    optm.initialize(conf);
    pCtx = optm.optimize();

    if (LOG.isDebugEnabled()) {
      LOG.debug("\n" + Operator.toString(pCtx.getTopOps().values()));
    }

    // Generate column access stats if required - wait until column pruning takes place
    // during optimization
    if (HiveConf.getBoolVar(this.conf, HiveConf.ConfVars.HIVE_STATS_COLLECT_SCANCOLS) == true) {
      ColumnAccessAnalyzer columnAccessAnalyzer = new ColumnAccessAnalyzer(pCtx);
      setColumnAccessInfo(columnAccessAnalyzer.analyzeColumnAccess());
    }

    // At this point we have the complete operator tree
    // from which we want to find the reduce operator
    genMapRedTasks(pCtx);

    LOG.info("Completed plan generation");

    return;
  }

  @Override
  public List<FieldSchema> getResultSchema() {
    return resultSchema;
  }

  private void saveViewDefinition() throws SemanticException {

    // Make a copy of the statement's result schema, since we may
    // modify it below as part of imposing view column names.
    List<FieldSchema> derivedSchema =
        new ArrayList<FieldSchema>(resultSchema);
    ParseUtils.validateColumnNameUniqueness(derivedSchema);

    List<FieldSchema> imposedSchema = createVwDesc.getSchema();
    if (imposedSchema != null) {
      int explicitColCount = imposedSchema.size();
      int derivedColCount = derivedSchema.size();
      if (explicitColCount != derivedColCount) {
        throw new SemanticException(generateErrorMessage(
            viewSelect,
            ErrorMsg.VIEW_COL_MISMATCH.getMsg()));
      }
    }

    // Preserve the original view definition as specified by the user.
    String originalText = ctx.getTokenRewriteStream().toString(
        viewSelect.getTokenStartIndex(), viewSelect.getTokenStopIndex());
    createVwDesc.setViewOriginalText(originalText);

    // Now expand the view definition with extras such as explicit column
    // references; this expanded form is what we'll re-parse when the view is
    // referenced later.
    unparseTranslator.applyTranslations(ctx.getTokenRewriteStream());
    String expandedText = ctx.getTokenRewriteStream().toString(
        viewSelect.getTokenStartIndex(), viewSelect.getTokenStopIndex());

    if (imposedSchema != null) {
      // Merge the names from the imposed schema into the types
      // from the derived schema.
      StringBuilder sb = new StringBuilder();
      sb.append("SELECT ");
      int n = derivedSchema.size();
      for (int i = 0; i < n; ++i) {
        if (i > 0) {
          sb.append(", ");
        }
        FieldSchema fieldSchema = derivedSchema.get(i);
        // Modify a copy, not the original
        fieldSchema = new FieldSchema(fieldSchema);
        derivedSchema.set(i, fieldSchema);
        sb.append(HiveUtils.unparseIdentifier(fieldSchema.getName()));
        sb.append(" AS ");
        String imposedName = imposedSchema.get(i).getName();
        sb.append(HiveUtils.unparseIdentifier(imposedName));
        fieldSchema.setName(imposedName);
        // We don't currently allow imposition of a type
        fieldSchema.setComment(imposedSchema.get(i).getComment());
      }
      sb.append(" FROM (");
      sb.append(expandedText);
      sb.append(") ");
      sb.append(HiveUtils.unparseIdentifier(createVwDesc.getViewName()));
      expandedText = sb.toString();
    }

    if (createVwDesc.getPartColNames() != null) {
      // Make sure all partitioning columns referenced actually
      // exist and are in the correct order at the end
      // of the list of columns produced by the view. Also move the field
      // schema descriptors from derivedSchema to the partitioning key
      // descriptor.
      List<String> partColNames = createVwDesc.getPartColNames();
      if (partColNames.size() > derivedSchema.size()) {
        throw new SemanticException(
            ErrorMsg.VIEW_PARTITION_MISMATCH.getMsg());
      }

      // Get the partition columns from the end of derivedSchema.
      List<FieldSchema> partitionColumns = derivedSchema.subList(
          derivedSchema.size() - partColNames.size(),
          derivedSchema.size());

      // Verify that the names match the PARTITIONED ON clause.
      Iterator<String> colNameIter = partColNames.iterator();
      Iterator<FieldSchema> schemaIter = partitionColumns.iterator();
      while (colNameIter.hasNext()) {
        String colName = colNameIter.next();
        FieldSchema fieldSchema = schemaIter.next();
        if (!fieldSchema.getName().equals(colName)) {
          throw new SemanticException(
              ErrorMsg.VIEW_PARTITION_MISMATCH.getMsg());
        }
      }

      // Boundary case: require at least one non-partitioned column
      // for consistency with tables.
      if (partColNames.size() == derivedSchema.size()) {
        throw new SemanticException(
            ErrorMsg.VIEW_PARTITION_TOTAL.getMsg());
      }

      // Now make a copy.
      createVwDesc.setPartCols(
          new ArrayList<FieldSchema>(partitionColumns));

      // Finally, remove the partition columns from the end of derivedSchema.
      // (Clearing the subList writes through to the underlying
      // derivedSchema ArrayList.)
      partitionColumns.clear();
    }

    createVwDesc.setSchema(derivedSchema);
    createVwDesc.setViewExpandedText(expandedText);
  }

  private List<FieldSchema> convertRowSchemaToViewSchema(RowResolver rr) {
    List<FieldSchema> fieldSchemas = new ArrayList<FieldSchema>();
    for (ColumnInfo colInfo : rr.getColumnInfos()) {
      if (colInfo.isHiddenVirtualCol()) {
        continue;
      }
      String colName = rr.reverseLookup(colInfo.getInternalName())[1];
      fieldSchemas.add(new FieldSchema(colName,
          colInfo.getType().getTypeName(), null));
    }
    return fieldSchemas;
  }

  /**
   * Generates an expression node descriptor for the expression with TypeCheckCtx.
   */
  public ExprNodeDesc genExprNodeDesc(ASTNode expr, RowResolver input)
      throws SemanticException {
    // Since the user didn't supply a customized type-checking context,
    // use default settings.
    TypeCheckCtx tcCtx = new TypeCheckCtx(input);
    return genExprNodeDesc(expr, input, tcCtx);
  }

  /**
   * Generates an expression node descriptors for the expression and children of it
   * with default TypeCheckCtx.
   */
  public Map<ASTNode, ExprNodeDesc> genAllExprNodeDesc(ASTNode expr, RowResolver input)
      throws SemanticException {
    TypeCheckCtx tcCtx = new TypeCheckCtx(input);
    return genAllExprNodeDesc(expr, input, tcCtx);
  }

  /**
   * Returns expression node descriptor for the expression.
   * If it's evaluated already in previous operator, it can be retrieved from cache.
   */
  public ExprNodeDesc genExprNodeDesc(ASTNode expr, RowResolver input,
      TypeCheckCtx tcCtx) throws SemanticException {
    // We recursively create the exprNodeDesc. Base cases: when we encounter
    // a column ref, we convert that into an exprNodeColumnDesc; when we
    // encounter
    // a constant, we convert that into an exprNodeConstantDesc. For others we
    // just
    // build the exprNodeFuncDesc with recursively built children.

    // If the current subExpression is pre-calculated, as in Group-By etc.
    ExprNodeDesc cached = getExprNodeDescCached(expr, input);
    if (cached == null) {
      Map<ASTNode, ExprNodeDesc> allExprs = genAllExprNodeDesc(expr, input, tcCtx);
      return allExprs.get(expr);
    }
    return cached;
  }

  /**
   * Find ExprNodeDesc for the expression cached in the RowResolver. Returns null if not exists.
   */
  private ExprNodeDesc getExprNodeDescCached(ASTNode expr, RowResolver input)
      throws SemanticException {
    ColumnInfo colInfo = input.getExpression(expr);
    if (colInfo != null) {
      ASTNode source = input.getExpressionSource(expr);
      if (source != null) {
        unparseTranslator.addCopyTranslation(expr, source);
      }
      return new ExprNodeColumnDesc(colInfo.getType(), colInfo
          .getInternalName(), colInfo.getTabAlias(), colInfo
          .getIsVirtualCol(), colInfo.isSkewedCol());
    }
    return null;
  }

  /**
   * Generates all of the expression node descriptors for the expression and children of it
   * passed in the arguments. This function uses the row resolver and the metadata information
   * that are passed as arguments to resolve the column names to internal names.
   *
   * @param expr
   *          The expression
   * @param input
   *          The row resolver
   * @param tcCtx
   *          Customized type-checking context
   * @return expression to exprNodeDesc mapping
   * @throws SemanticException Failed to evaluate expression
   */
  @SuppressWarnings("nls")
  public Map<ASTNode, ExprNodeDesc> genAllExprNodeDesc(ASTNode expr, RowResolver input,
    TypeCheckCtx tcCtx) throws SemanticException {
    // Create the walker and  the rules dispatcher.
    tcCtx.setUnparseTranslator(unparseTranslator);

    Map<ASTNode, ExprNodeDesc> nodeOutputs =
        TypeCheckProcFactory.genExprNode(expr, tcCtx);
    ExprNodeDesc desc = (ExprNodeDesc) nodeOutputs.get(expr);
    if (desc == null) {
      String errMsg = tcCtx.getError();
      if (errMsg == null) {
        errMsg = "Error in parsing ";
      }
      throw new SemanticException(errMsg);
    }
    if (desc instanceof ExprNodeColumnListDesc) {
      throw new SemanticException("TOK_ALLCOLREF is not supported in current context");
    }

    if (!unparseTranslator.isEnabled()) {
      // Not creating a view, so no need to track view expansions.
      return nodeOutputs;
    }

    for (Map.Entry<ASTNode, ExprNodeDesc> entry : nodeOutputs.entrySet()) {
      if (!(entry.getValue() instanceof ExprNodeColumnDesc)) {
        continue;
      }
      ASTNode node = entry.getKey();
      ExprNodeColumnDesc columnDesc = (ExprNodeColumnDesc) entry.getValue();
      if ((columnDesc.getTabAlias() == null)
          || (columnDesc.getTabAlias().length() == 0)) {
        // These aren't real column refs; instead, they are special
        // internal expressions used in the representation of aggregation.
        continue;
      }
      String[] tmp = input.reverseLookup(columnDesc.getColumn());
      StringBuilder replacementText = new StringBuilder();
      replacementText.append(HiveUtils.unparseIdentifier(tmp[0]));
      replacementText.append(".");
      replacementText.append(HiveUtils.unparseIdentifier(tmp[1]));
      unparseTranslator.addTranslation(node, replacementText.toString());
    }

    return nodeOutputs;
  }

  @Override
  public void validate() throws SemanticException {
    LOG.debug("validation start");
    // Validate inputs and outputs have right protectmode to execute the query
    for (ReadEntity readEntity : getInputs()) {
      ReadEntity.Type type = readEntity.getType();

      if (type != ReadEntity.Type.TABLE &&
          type != ReadEntity.Type.PARTITION) {
        // In current implementation it will never happen, but we leave it
        // here to make the logic complete.
        continue;
      }

      Table tbl = readEntity.getTable();
      Partition p = readEntity.getPartition();


      if (tbl.isOffline()) {
        throw new SemanticException(
            ErrorMsg.OFFLINE_TABLE_OR_PARTITION.getMsg(
                "Table " + tbl.getTableName()));
      }

      if (type == ReadEntity.Type.PARTITION && p != null && p.isOffline()) {
        throw new SemanticException(
            ErrorMsg.OFFLINE_TABLE_OR_PARTITION.getMsg(
                "Table " + tbl.getTableName() +
                    " Partition " + p.getName()));
      }
    }

    for (WriteEntity writeEntity : getOutputs()) {
      WriteEntity.Type type = writeEntity.getType();


      if (type == WriteEntity.Type.PARTITION || type == WriteEntity.Type.DUMMYPARTITION) {
        String conflictingArchive;
        try {
          Partition usedp = writeEntity.getPartition();
          Table tbl = usedp.getTable();

          LOG.debug("validated " + usedp.getName());
          LOG.debug(usedp.getTable());
          conflictingArchive = ArchiveUtils
              .conflictingArchiveNameOrNull(db, tbl, usedp.getSpec());
        } catch (HiveException e) {
          throw new SemanticException(e);
        }
        if (conflictingArchive != null) {
          String message = String.format("Insert conflict with existing archive: %s",
              conflictingArchive);
          throw new SemanticException(message);
        }
      }

      if (type != WriteEntity.Type.TABLE &&
          type != WriteEntity.Type.PARTITION) {
        LOG.debug("not validating writeEntity, because entity is neither table nor partition");
        continue;
      }

      Table tbl;
      Partition p;


      if (type == WriteEntity.Type.PARTITION) {
        Partition inputPartition = writeEntity.getPartition();

        // If it is a partition, Partition's metastore is not fetched. We
        // need to fetch it.
        try {
          p = Hive.get().getPartition(
              inputPartition.getTable(), inputPartition.getSpec(), false);
          if (p != null) {
            tbl = p.getTable();
          } else {
            // if p is null, we assume that we insert to a new partition
            tbl = inputPartition.getTable();
          }
        } catch (HiveException e) {
          throw new SemanticException(e);
        }

        if (type == WriteEntity.Type.PARTITION && p != null && p.isOffline()) {
          throw new SemanticException(
              ErrorMsg.OFFLINE_TABLE_OR_PARTITION.getMsg(
                  " Table " + tbl.getTableName() +
                      " Partition " + p.getName()));
        }

      }
      else {
        LOG.debug("Not a partition.");
        tbl = writeEntity.getTable();
      }

      if (tbl.isOffline()) {
        throw new SemanticException(
            ErrorMsg.OFFLINE_TABLE_OR_PARTITION.getMsg(
                "Table " + tbl.getTableName()));
      }
    }

    boolean reworkMapredWork = HiveConf.getBoolVar(this.conf,
        HiveConf.ConfVars.HIVE_REWORK_MAPREDWORK);

    // validate all tasks
    for (Task<? extends Serializable> rootTask : rootTasks) {
      validate(rootTask, reworkMapredWork);
    }
  }

  private void validate(Task<? extends Serializable> task, boolean reworkMapredWork)
      throws SemanticException {
    Utilities.reworkMapRedWork(task, reworkMapredWork, conf);
    if (task.getChildTasks() == null) {
      return;
    }

    for (Task<? extends Serializable> childTask : task.getChildTasks()) {
      validate(childTask, reworkMapredWork);
    }
  }

  /**
   * Get the row resolver given an operator.
   */
  public RowResolver getRowResolver(Operator opt) {
    return opParseCtx.get(opt).getRowResolver();
  }

  /**
   * Add default properties for table property. If a default parameter exists
   * in the tblProp, the value in tblProp will be kept.
   *
   * @param table
   *          property map
   * @return Modified table property map
   */
  private Map<String, String> addDefaultProperties(Map<String, String> tblProp) {
    Map<String, String> retValue;
    if (tblProp == null) {
      retValue = new HashMap<String, String>();
    } else {
      retValue = tblProp;
    }
    String paraString = HiveConf.getVar(conf, ConfVars.NEWTABLEDEFAULTPARA);
    if (paraString != null && !paraString.isEmpty()) {
      for (String keyValuePair : paraString.split(",")) {
        String[] keyValue = keyValuePair.split("=", 2);
        if (keyValue.length != 2) {
          continue;
        }
        if (!retValue.containsKey(keyValue[0])) {
          retValue.put(keyValue[0], keyValue[1]);
        }
      }
    }
    return retValue;
  }

  /**
   * Analyze the create table command. If it is a regular create-table or
   * create-table-like statements, we create a DDLWork and return true. If it is
   * a create-table-as-select, we get the necessary info such as the SerDe and
   * Storage Format and put it in QB, and return false, indicating the rest of
   * the semantic analyzer need to deal with the select statement with respect
   * to the SerDe and Storage Format.
   */
  private ASTNode analyzeCreateTable(ASTNode ast, QB qb)
      throws SemanticException {
    String tableName = getUnescapedName((ASTNode) ast.getChild(0));
    String likeTableName = null;
    List<FieldSchema> cols = new ArrayList<FieldSchema>();
    List<FieldSchema> partCols = new ArrayList<FieldSchema>();
    List<String> bucketCols = new ArrayList<String>();
    List<Order> sortCols = new ArrayList<Order>();
    int numBuckets = -1;
    String comment = null;
    String location = null;
    Map<String, String> tblProps = null;
    boolean ifNotExists = false;
    boolean isExt = false;
    ASTNode selectStmt = null;
    final int CREATE_TABLE = 0; // regular CREATE TABLE
    final int CTLT = 1; // CREATE TABLE LIKE ... (CTLT)
    final int CTAS = 2; // CREATE TABLE AS SELECT ... (CTAS)
    int command_type = CREATE_TABLE;
    List<String> skewedColNames = new ArrayList<String>();
    List<List<String>> skewedValues = new ArrayList<List<String>>();
    Map<List<String>, String> listBucketColValuesMapping = new HashMap<List<String>, String>();
    boolean storedAsDirs = false;

    RowFormatParams rowFormatParams = new RowFormatParams();
    StorageFormat storageFormat = new StorageFormat();
    AnalyzeCreateCommonVars shared = new AnalyzeCreateCommonVars();

    LOG.info("Creating table " + tableName + " position="
        + ast.getCharPositionInLine());
    int numCh = ast.getChildCount();

    /*
     * Check the 1st-level children and do simple semantic checks: 1) CTLT and
     * CTAS should not coexists. 2) CTLT or CTAS should not coexists with column
     * list (target table schema). 3) CTAS does not support partitioning (for
     * now).
     */
    for (int num = 1; num < numCh; num++) {
      ASTNode child = (ASTNode) ast.getChild(num);
      if (storageFormat.fillStorageFormat(child, shared)) {
        continue;
      }
      switch (child.getToken().getType()) {
      case HiveParser.TOK_IFNOTEXISTS:
        ifNotExists = true;
        break;
      case HiveParser.KW_EXTERNAL:
        isExt = true;
        break;
      case HiveParser.TOK_LIKETABLE:
        if (child.getChildCount() > 0) {
          likeTableName = getUnescapedName((ASTNode) child.getChild(0));
          if (likeTableName != null) {
            if (command_type == CTAS) {
              throw new SemanticException(ErrorMsg.CTAS_CTLT_COEXISTENCE
                  .getMsg());
            }
            if (cols.size() != 0) {
              throw new SemanticException(ErrorMsg.CTLT_COLLST_COEXISTENCE
                  .getMsg());
            }
          }
          command_type = CTLT;
        }
        break;
      case HiveParser.TOK_QUERY: // CTAS
        if (command_type == CTLT) {
          throw new SemanticException(ErrorMsg.CTAS_CTLT_COEXISTENCE.getMsg());
        }
        if (cols.size() != 0) {
          throw new SemanticException(ErrorMsg.CTAS_COLLST_COEXISTENCE.getMsg());
        }
        if (partCols.size() != 0 || bucketCols.size() != 0) {
          boolean dynPart = HiveConf.getBoolVar(conf, HiveConf.ConfVars.DYNAMICPARTITIONING);
          if (dynPart == false) {
            throw new SemanticException(ErrorMsg.CTAS_PARCOL_COEXISTENCE.getMsg());
          } else {
            // TODO: support dynamic partition for CTAS
            throw new SemanticException(ErrorMsg.CTAS_PARCOL_COEXISTENCE.getMsg());
          }
        }
        if (isExt) {
          throw new SemanticException(ErrorMsg.CTAS_EXTTBL_COEXISTENCE.getMsg());
        }
        command_type = CTAS;
        selectStmt = child;
        break;
      case HiveParser.TOK_TABCOLLIST:
        cols = getColumns(child);
        break;
      case HiveParser.TOK_TABLECOMMENT:
        comment = unescapeSQLString(child.getChild(0).getText());
        break;
      case HiveParser.TOK_TABLEPARTCOLS:
        partCols = getColumns((ASTNode) child.getChild(0), false);
        break;
      case HiveParser.TOK_TABLEBUCKETS:
        bucketCols = getColumnNames((ASTNode) child.getChild(0));
        if (child.getChildCount() == 2) {
          numBuckets = (Integer.valueOf(child.getChild(1).getText()))
              .intValue();
        } else {
          sortCols = getColumnNamesOrder((ASTNode) child.getChild(1));
          numBuckets = (Integer.valueOf(child.getChild(2).getText()))
              .intValue();
        }
        break;
      case HiveParser.TOK_TABLEROWFORMAT:
        rowFormatParams.analyzeRowFormat(shared, child);
        break;
      case HiveParser.TOK_TABLELOCATION:
        location = unescapeSQLString(child.getChild(0).getText());
        location = EximUtil.relativeToAbsolutePath(conf, location);
        break;
      case HiveParser.TOK_TABLEPROPERTIES:
        tblProps = DDLSemanticAnalyzer.getProps((ASTNode) child.getChild(0));
        break;
      case HiveParser.TOK_TABLESERIALIZER:
        child = (ASTNode) child.getChild(0);
        shared.serde = unescapeSQLString(child.getChild(0).getText());
        if (child.getChildCount() == 2) {
          readProps((ASTNode) (child.getChild(1).getChild(0)),
              shared.serdeProps);
        }
        break;

      case HiveParser.TOK_FILEFORMAT_GENERIC:
        handleGenericFileFormat(child);
        break;
      case HiveParser.TOK_TABLESKEWED:
        /**
         * Throw an error if the user tries to use the DDL with
         * hive.internal.ddl.list.bucketing.enable set to false.
         */
        HiveConf hiveConf = SessionState.get().getConf();

        // skewed column names
        skewedColNames = analyzeSkewedTablDDLColNames(skewedColNames, child);
        // skewed value
        analyzeDDLSkewedValues(skewedValues, child);
        // stored as directories
        storedAsDirs = analyzeStoredAdDirs(child);

        break;
      default:
        assert false;
      }
    }

    storageFormat.fillDefaultStorageFormat(shared);

    if ((command_type == CTAS) && (storageFormat.storageHandler != null)) {
      throw new SemanticException(ErrorMsg.CREATE_NON_NATIVE_AS.getMsg());
    }

    // check for existence of table
    if (ifNotExists) {
      try {
        Table table = db.getTable(tableName, false); // use getTable(final String tableName, boolean
                                                     // throwException) which doesn't throw
                                                     // exception but null if table doesn't exist
        if (table != null) { // table exists
          return null;
        }
      } catch (HiveException e) {
        e.printStackTrace();
      }
    }

    // Handle different types of CREATE TABLE command
    CreateTableDesc crtTblDesc = null;
    switch (command_type) {

    case CREATE_TABLE: // REGULAR CREATE TABLE DDL
      tblProps = addDefaultProperties(tblProps);

      crtTblDesc = new CreateTableDesc(tableName, isExt, cols, partCols,
          bucketCols, sortCols, numBuckets, rowFormatParams.fieldDelim,
          rowFormatParams.fieldEscape,
          rowFormatParams.collItemDelim, rowFormatParams.mapKeyDelim, rowFormatParams.lineDelim,
          comment,
          storageFormat.inputFormat, storageFormat.outputFormat, location, shared.serde,
<<<<<<< HEAD
          storageFormat.storageHandler, shared.serdeProps, tblProps, ifNotExists);
=======
          storageFormat.storageHandler, shared.serdeProps, tblProps, ifNotExists, skewedColNames,
          skewedValues);
      crtTblDesc.setStoredAsSubDirectories(storedAsDirs);
>>>>>>> b3dd313d

      crtTblDesc.validate();
      // outputs is empty, which means this create table happens in the current
      // database.
      SessionState.get().setCommandType(HiveOperation.CREATETABLE);
      rootTasks.add(TaskFactory.get(new DDLWork(getInputs(), getOutputs(),
          crtTblDesc), conf));
      break;

    case CTLT: // create table like <tbl_name>
      tblProps = addDefaultProperties(tblProps);

      CreateTableLikeDesc crtTblLikeDesc = new CreateTableLikeDesc(tableName, isExt,
          storageFormat.inputFormat, storageFormat.outputFormat, location,
          shared.serde, shared.serdeProps, tblProps, ifNotExists, likeTableName);
      SessionState.get().setCommandType(HiveOperation.CREATETABLE);
      rootTasks.add(TaskFactory.get(new DDLWork(getInputs(), getOutputs(),
          crtTblLikeDesc), conf));
      break;

    case CTAS: // create table as select

      // Verify that the table does not already exist
      String databaseName;
      try {
        Table dumpTable = db.newTable(tableName);
        databaseName = dumpTable.getDbName();
        if (null == db.getDatabase(dumpTable.getDbName())) {
          throw new SemanticException(ErrorMsg.DATABASE_NOT_EXISTS.getMsg(dumpTable.getDbName()));
        }
        if (null != db.getTable(dumpTable.getDbName(), dumpTable.getTableName(), false)) {
          throw new SemanticException(ErrorMsg.TABLE_ALREADY_EXISTS.getMsg(tableName));
        }
      } catch (HiveException e) {
        throw new SemanticException(e);
      }

      tblProps = addDefaultProperties(tblProps);

      crtTblDesc = new CreateTableDesc(databaseName, tableName, isExt, cols, partCols,
<<<<<<< HEAD
          bucketCols, sortCols, numBuckets, rowFormatParams.fieldDelim, rowFormatParams.fieldEscape,
          rowFormatParams.collItemDelim, rowFormatParams.mapKeyDelim, rowFormatParams.lineDelim, comment, storageFormat.inputFormat,
          storageFormat.outputFormat, location, shared.serde, storageFormat.storageHandler, shared.serdeProps,
          tblProps, ifNotExists);
=======
          bucketCols, sortCols, numBuckets, rowFormatParams.fieldDelim,
          rowFormatParams.fieldEscape,
          rowFormatParams.collItemDelim, rowFormatParams.mapKeyDelim, rowFormatParams.lineDelim,
          comment, storageFormat.inputFormat,
          storageFormat.outputFormat, location, shared.serde, storageFormat.storageHandler,
          shared.serdeProps,
          tblProps, ifNotExists, skewedColNames, skewedValues);
      crtTblDesc.setStoredAsSubDirectories(storedAsDirs);
>>>>>>> b3dd313d
      qb.setTableDesc(crtTblDesc);

      SessionState.get().setCommandType(HiveOperation.CREATETABLE_AS_SELECT);

      return selectStmt;
    default:
      throw new SemanticException("Unrecognized command.");
    }
    return null;
  }

  private ASTNode analyzeCreateView(ASTNode ast, QB qb)
      throws SemanticException {
    String tableName = getUnescapedName((ASTNode) ast.getChild(0));
    List<FieldSchema> cols = null;
    boolean ifNotExists = false;
    boolean orReplace = false;
    boolean isAlterViewAs = false;
    String comment = null;
    ASTNode selectStmt = null;
    Map<String, String> tblProps = null;
    List<String> partColNames = null;

    LOG.info("Creating view " + tableName + " position="
        + ast.getCharPositionInLine());
    int numCh = ast.getChildCount();
    for (int num = 1; num < numCh; num++) {
      ASTNode child = (ASTNode) ast.getChild(num);
      switch (child.getToken().getType()) {
      case HiveParser.TOK_IFNOTEXISTS:
        ifNotExists = true;
        break;
      case HiveParser.TOK_ORREPLACE:
        orReplace = true;
        break;
      case HiveParser.TOK_QUERY:
        selectStmt = child;
        break;
      case HiveParser.TOK_TABCOLNAME:
        cols = getColumns(child);
        break;
      case HiveParser.TOK_TABLECOMMENT:
        comment = unescapeSQLString(child.getChild(0).getText());
        break;
      case HiveParser.TOK_TABLEPROPERTIES:
        tblProps = DDLSemanticAnalyzer.getProps((ASTNode) child.getChild(0));
        break;
      case HiveParser.TOK_VIEWPARTCOLS:
        partColNames = getColumnNames((ASTNode) child.getChild(0));
        break;
      default:
        assert false;
      }
    }

    if (ifNotExists && orReplace){
      throw new SemanticException("Can't combine IF NOT EXISTS and OR REPLACE.");
    }

    if (ast.getToken().getType() == HiveParser.TOK_ALTERVIEW_AS) {
      isAlterViewAs = true;
      orReplace = true;
    }

    createVwDesc = new CreateViewDesc(
      tableName, cols, comment, tblProps, partColNames,
      ifNotExists, orReplace, isAlterViewAs);

    unparseTranslator.enable();
    rootTasks.add(TaskFactory.get(new DDLWork(getInputs(), getOutputs(),
        createVwDesc), conf));

    return selectStmt;
  }

  // validate the create view statement
  // the statement could be CREATE VIEW, REPLACE VIEW, or ALTER VIEW AS SELECT
  // check semantic conditions
  private void validateCreateView(CreateViewDesc createVwDesc)
    throws SemanticException {
    try {
      Table oldView = db.getTable(createVwDesc.getViewName(), false);

      // ALTER VIEW AS SELECT requires the view must exist
      if (createVwDesc.getIsAlterViewAs() && oldView == null) {
        String viewNotExistErrorMsg =
          "The following view does not exist: " + createVwDesc.getViewName();
        throw new SemanticException(
          ErrorMsg.ALTER_VIEW_AS_SELECT_NOT_EXIST.getMsg(viewNotExistErrorMsg));
      }

      //replace view
      if (createVwDesc.getOrReplace() && oldView != null) {

        // Existing table is not a view
        if (!oldView.getTableType().equals(TableType.VIRTUAL_VIEW)) {
          String tableNotViewErrorMsg =
            "The following is an existing table, not a view: " +
            createVwDesc.getViewName();
          throw new SemanticException(
            ErrorMsg.EXISTING_TABLE_IS_NOT_VIEW.getMsg(tableNotViewErrorMsg));
        }

        // if old view has partitions, it could not be replaced
        String partitionViewErrorMsg =
          "The following view has partition, it could not be replaced: " +
          createVwDesc.getViewName();
        try {
          if ((createVwDesc.getPartCols() == null ||
            createVwDesc.getPartCols().isEmpty() ||
            !createVwDesc.getPartCols().equals(oldView.getPartCols())) &&
            !oldView.getPartCols().isEmpty() &&
            !db.getPartitions(oldView).isEmpty()) {
            throw new SemanticException(
              ErrorMsg.REPLACE_VIEW_WITH_PARTITION.getMsg(partitionViewErrorMsg));
          }
        } catch (HiveException e) {
          throw new SemanticException(
            ErrorMsg.REPLACE_VIEW_WITH_PARTITION.getMsg(partitionViewErrorMsg));
        }
      }
    } catch (HiveException e) {
      throw new SemanticException(e.getMessage());
    }
  }

  private void decideExecMode(List<Task<? extends Serializable>> rootTasks, Context ctx,
      GlobalLimitCtx globalLimitCtx)
      throws SemanticException {

    // bypass for explain queries for now
    if (ctx.getExplain()) {
      return;
    }

    // user has told us to run in local mode or doesn't want auto-local mode
    if (ctx.isLocalOnlyExecutionMode() ||
        !conf.getBoolVar(HiveConf.ConfVars.LOCALMODEAUTO)) {
      return;
    }

    final Context lCtx = ctx;
    PathFilter p = new PathFilter() {
      public boolean accept(Path file) {
        return !lCtx.isMRTmpFileURI(file.toUri().getPath());
      }
    };
    List<ExecDriver> mrtasks = Utilities.getMRTasks(rootTasks);

    // map-reduce jobs will be run locally based on data size
    // first find out if any of the jobs needs to run non-locally
    boolean hasNonLocalJob = false;
    for (ExecDriver mrtask : mrtasks) {
      try {
        ContentSummary inputSummary = Utilities.getInputSummary
            (ctx, (MapredWork) mrtask.getWork(), p);
        int numReducers = getNumberOfReducers(mrtask.getWork(), conf);

        long estimatedInput;

        if (globalLimitCtx != null && globalLimitCtx.isEnable()) {
          // If the global limit optimization is triggered, we will
          // estimate input data actually needed based on limit rows.
          // estimated Input = (num_limit * max_size_per_row) * (estimated_map + 2)
          //
          long sizePerRow = HiveConf.getLongVar(conf,
              HiveConf.ConfVars.HIVELIMITMAXROWSIZE);
          estimatedInput = globalLimitCtx.getGlobalLimit() * sizePerRow;
          long minSplitSize = HiveConf.getLongVar(conf,
              HiveConf.ConfVars.MAPREDMINSPLITSIZE);
          long estimatedNumMap = inputSummary.getLength() / minSplitSize + 1;
          estimatedInput = estimatedInput * (estimatedNumMap + 1);
        } else {
          estimatedInput = inputSummary.getLength();
        }

        if (LOG.isDebugEnabled()) {
          LOG.debug("Task: " + mrtask.getId() + ", Summary: " +
              inputSummary.getLength() + "," + inputSummary.getFileCount() + ","
              + numReducers + ", estimated Input: " + estimatedInput);
        }

        if (MapRedTask.isEligibleForLocalMode(conf, numReducers,
            estimatedInput, inputSummary.getFileCount()) != null) {
          hasNonLocalJob = true;
          break;
        } else {
          mrtask.setLocalMode(true);
        }
      } catch (IOException e) {
        throw new SemanticException(e);
      }
    }

<<<<<<< HEAD
    if(!hasNonLocalJob) {
      // Entire query can be run locally.
      // Save the current tracker value and restore it when done.
      ctx.setOriginalTracker(ShimLoader.getHadoopShims().getJobLauncherRpcAddress(conf));
      ShimLoader.getHadoopShims().setJobLauncherRpcAddress(conf,"local");
=======
    if (!hasNonLocalJob) {
      // Entire query can be run locally.
      // Save the current tracker value and restore it when done.
      ctx.setOriginalTracker(ShimLoader.getHadoopShims().getJobLauncherRpcAddress(conf));
      ShimLoader.getHadoopShims().setJobLauncherRpcAddress(conf, "local");
>>>>>>> b3dd313d
      console.printInfo("Automatically selecting local only mode for query");

      // If all the tasks can be run locally, we can use local disk for
      // storing intermediate data.

      /**
       * This code is commented out pending further testing/development
       * for (Task<? extends OperatorDesc> t: rootTasks)
       * t.localizeMRTmpFiles(ctx);
       */
    }
  }

  /**
   * Make a best guess at trying to find the number of reducers
   */
  private static int getNumberOfReducers(MapredWork mrwork, HiveConf conf) {
    if (mrwork.getReducer() == null) {
      return 0;
    }

    if (mrwork.getNumReduceTasks() >= 0) {
      return mrwork.getNumReduceTasks();
    }

    return conf.getIntVar(HiveConf.ConfVars.HADOOPNUMREDUCERS);
  }

  // Process the position alias in GROUPBY and ORDERBY
  private void processPositionAlias(ASTNode ast) throws SemanticException {
    if (HiveConf.getBoolVar(conf,
          HiveConf.ConfVars.HIVE_GROUPBY_ORDERBY_POSITION_ALIAS) == false) {
      return;
    }

    if (ast.getChildCount()  == 0) {
      return;
    }

    boolean isAllCol;
    ASTNode selectNode = null;
    ASTNode groupbyNode = null;
    ASTNode orderbyNode = null;

    // get node type
    int child_count = ast.getChildCount();
    for (int child_pos = 0; child_pos < child_count; ++child_pos) {
      ASTNode node = (ASTNode) ast.getChild(child_pos);
      int type = node.getToken().getType();
      if (type == HiveParser.TOK_SELECT) {
        selectNode = node;
      } else if (type == HiveParser.TOK_GROUPBY) {
        groupbyNode = node;
      } else if (type == HiveParser.TOK_ORDERBY) {
        orderbyNode = node;
      }
    }

    if (selectNode != null) {
      int selectExpCnt = selectNode.getChildCount();

      // replace each of the position alias in GROUPBY with the actual column name
      if (groupbyNode != null) {
        for (int child_pos = 0; child_pos < groupbyNode.getChildCount(); ++child_pos) {
          ASTNode node = (ASTNode) groupbyNode.getChild(child_pos);
          if (node.getToken().getType() == HiveParser.Number) {
            int pos = Integer.parseInt(node.getText());
            if (pos > 0 && pos <= selectExpCnt) {
              groupbyNode.setChild(child_pos,
                (BaseTree) selectNode.getChild(pos - 1).getChild(0));
            } else {
              throw new SemanticException(
                ErrorMsg.INVALID_POSITION_ALIAS_IN_GROUPBY.getMsg(
                "Position alias: " + pos + " does not exist\n" +
                "The Select List is indexed from 1 to " + selectExpCnt));
            }
          }
        }
      }

      // replace each of the position alias in ORDERBY with the actual column name
      if (orderbyNode != null) {
        isAllCol = false;
        for (int child_pos = 0; child_pos < selectNode.getChildCount(); ++child_pos) {
          ASTNode node = (ASTNode) selectNode.getChild(child_pos).getChild(0);
          if (node.getToken().getType() == HiveParser.TOK_ALLCOLREF) {
            isAllCol = true;
          }
        }
        for (int child_pos = 0; child_pos < orderbyNode.getChildCount(); ++child_pos) {
          ASTNode colNode = (ASTNode) orderbyNode.getChild(child_pos);
          ASTNode node = (ASTNode) colNode.getChild(0);
          if (node.getToken().getType() == HiveParser.Number) {
            if (!isAllCol) {
              int pos = Integer.parseInt(node.getText());
              if (pos > 0 && pos <= selectExpCnt) {
                colNode.setChild(0, (BaseTree) selectNode.getChild(pos - 1).getChild(0));
              } else {
                throw new SemanticException(
                  ErrorMsg.INVALID_POSITION_ALIAS_IN_ORDERBY.getMsg(
                  "Position alias: " + pos + " does not exist\n" +
                  "The Select List is indexed from 1 to " + selectExpCnt));
              }
            } else {
              throw new SemanticException(
                ErrorMsg.NO_SUPPORTED_ORDERBY_ALLCOLREF_POS.getMsg());
            }
          }
        }
      }
    }

    // Recursively process through the children ASTNodes
    for (int child_pos = 0; child_pos < child_count; ++child_pos) {
      processPositionAlias((ASTNode) ast.getChild(child_pos));
    }
    return;
  }

  /**
   * process analyze ... partial command
   *
   * separate it from noscan command process so that it provides us flexibility
   *
   * @param tree
   * @throws SemanticException
   */
  protected void processPartialScanCommand (ASTNode tree) throws SemanticException {
    // check if it is partial scan command
    this.checkPartialScan(tree);

    //validate partial scan
    if (this.partialscan) {
      validateAnalyzePartialscan(tree);
    }
  }

  /**
   * process analyze ... noscan command
   * @param tree
   * @throws SemanticException
   */
  protected void processNoScanCommand (ASTNode tree) throws SemanticException {
    // check if it is noscan command
    checkNoScan(tree);

    //validate noscan
    if (this.noscan) {
      validateAnalyzeNoscan(tree);
    }
  }

  /**
   * Validate noscan command
   *
   * @param tree
   * @throws SemanticException
   */
  private void validateAnalyzeNoscan(ASTNode tree) throws SemanticException {
    // since it is noscan, it is true table name in command
    String tableName = getUnescapedName((ASTNode) tree.getChild(0).getChild(0));
    Table tbl;
    try {
      tbl = db.getTable(tableName);
    } catch (HiveException e) {
      throw new SemanticException(ErrorMsg.INVALID_TABLE.getMsg(tableName));
    }
    /* noscan uses hdfs apis to retrieve such information from Namenode.      */
    /* But that will be specific to hdfs. Through storagehandler mechanism,   */
    /* storage of table could be on any storage system: hbase, cassandra etc. */
    /* A nice error message should be given to user. */
    if (tbl.isNonNative()) {
      throw new SemanticException(ErrorMsg.ANALYZE_TABLE_NOSCAN_NON_NATIVE.getMsg(tbl
          .getTableName()));
    }
  }

  /**
   * Validate partialscan command
   *
   * @param tree
   * @throws SemanticException
   */
  private void validateAnalyzePartialscan(ASTNode tree) throws SemanticException {
    // since it is partialscan, it is true table name in command
    String tableName = getUnescapedName((ASTNode) tree.getChild(0).getChild(0));
    Table tbl;
    try {
      tbl = db.getTable(tableName);
    } catch (HiveException e) {
      throw new SemanticException(ErrorMsg.INVALID_TABLE.getMsg(tableName));
    }
    /* partialscan uses hdfs apis to retrieve such information from Namenode.      */
    /* But that will be specific to hdfs. Through storagehandler mechanism,   */
    /* storage of table could be on any storage system: hbase, cassandra etc. */
    /* A nice error message should be given to user. */
    if (tbl.isNonNative()) {
      throw new SemanticException(ErrorMsg.ANALYZE_TABLE_PARTIALSCAN_NON_NATIVE.getMsg(tbl
          .getTableName()));
    }

    /**
     * Partial scan doesn't support external table.
     */
    if(tbl.getTableType().equals(TableType.EXTERNAL_TABLE)) {
      throw new SemanticException(ErrorMsg.ANALYZE_TABLE_PARTIALSCAN_EXTERNAL_TABLE.getMsg(tbl
          .getTableName()));
    }

    if (!HiveConf.getBoolVar(conf, HiveConf.ConfVars.HIVESTATSAUTOGATHER)) {
      throw new SemanticException(ErrorMsg.ANALYZE_TABLE_PARTIALSCAN_AUTOGATHER.getMsg());
    }
  }

  /**
   * It will check if this is analyze ... compute statistics noscan
   * @param tree
   */
  private void checkNoScan(ASTNode tree) {
    if (tree.getChildCount() > 1) {
      ASTNode child0 = (ASTNode) tree.getChild(0);
      ASTNode child1;
      if (child0.getToken().getType() == HiveParser.TOK_TAB) {
        child0 = (ASTNode) child0.getChild(0);
        if (child0.getToken().getType() == HiveParser.TOK_TABNAME) {
          child1 = (ASTNode) tree.getChild(1);
          if (child1.getToken().getType() == HiveParser.KW_NOSCAN) {
            this.noscan = true;
          }
        }
      }
    }
  }

  /**
   * It will check if this is analyze ... compute statistics partialscan
   * @param tree
   */
  private void checkPartialScan(ASTNode tree) {
    if (tree.getChildCount() > 1) {
      ASTNode child0 = (ASTNode) tree.getChild(0);
      ASTNode child1;
      if (child0.getToken().getType() == HiveParser.TOK_TAB) {
        child0 = (ASTNode) child0.getChild(0);
        if (child0.getToken().getType() == HiveParser.TOK_TABNAME) {
          child1 = (ASTNode) tree.getChild(1);
          if (child1.getToken().getType() == HiveParser.KW_PARTIALSCAN) {
            this.partialscan = true;
          }
        }
      }
    }
  }


  public QB getQB() {
    return qb;
  }

  public void setQB(QB qb) {
    this.qb = qb;
  }

//--------------------------- PTF handling -----------------------------------

  /*
   * - a partitionTableFunctionSource can be a tableReference, a SubQuery or another
   *   PTF invocation.
   * - For a TABLEREF: set the source to the alias returned by processTable
   * - For a SubQuery: set the source to the alias returned by processSubQuery
   * - For a PTF invocation: recursively call processPTFChain.
   */
  private PTFInputSpec processPTFSource(QB qb, ASTNode inputNode) throws SemanticException{

    PTFInputSpec qInSpec = null;
    int type = inputNode.getType();
    String alias;
    switch(type)
    {
    case HiveParser.TOK_TABREF:
      alias = processTable(qb, inputNode);
      qInSpec = new PTFQueryInputSpec();
      ((PTFQueryInputSpec)qInSpec).setType(PTFQueryInputType.TABLE);
      ((PTFQueryInputSpec)qInSpec).setSource(alias);
      break;
    case HiveParser.TOK_SUBQUERY:
      alias = processSubQuery(qb, inputNode);
      qInSpec = new PTFQueryInputSpec();
      ((PTFQueryInputSpec)qInSpec).setType(PTFQueryInputType.SUBQUERY);
      ((PTFQueryInputSpec)qInSpec).setSource(alias);
      break;
    case HiveParser.TOK_PTBLFUNCTION:
      qInSpec = processPTFChain(qb, inputNode);
      break;
    default:
      throw new SemanticException(generateErrorMessage(inputNode,
          "Unknown input type to PTF"));
    }

    qInSpec.setAstNode(inputNode);
    return qInSpec;

  }

  /*
   * - tree form is
   *   ^(TOK_PTBLFUNCTION name alias? partitionTableFunctionSource partitioningSpec? arguments*)
   * - a partitionTableFunctionSource can be a tableReference, a SubQuery or another
   *   PTF invocation.
   */
  private PartitionedTableFunctionSpec processPTFChain(QB qb, ASTNode ptf)
      throws SemanticException{
    int child_count = ptf.getChildCount();
    if (child_count < 2) {
      throw new SemanticException(generateErrorMessage(ptf,
                  "Not enough Children " + child_count));
    }

    PartitionedTableFunctionSpec ptfSpec = new PartitionedTableFunctionSpec();
    ptfSpec.setAstNode(ptf);

    /*
     * name
     */
    ASTNode nameNode = (ASTNode) ptf.getChild(0);
    ptfSpec.setName(nameNode.getText());

    int inputIdx = 1;

    /*
     * alias
     */
    ASTNode secondChild = (ASTNode) ptf.getChild(1);
    if ( secondChild.getType() == HiveParser.Identifier ) {
      ptfSpec.setAlias(secondChild.getText());
      inputIdx++;
    }

    /*
     * input
     */
    ASTNode inputNode = (ASTNode) ptf.getChild(inputIdx);
    ptfSpec.setInput(processPTFSource(qb, inputNode));

    int argStartIdx = inputIdx + 1;

    /*
     * partitioning Spec
     */
    int pSpecIdx = inputIdx + 1;
    ASTNode pSpecNode = ptf.getChildCount() > inputIdx ?
        (ASTNode) ptf.getChild(pSpecIdx) : null;
    if (pSpecNode != null && pSpecNode.getType() == HiveParser.TOK_PARTITIONINGSPEC)
    {
      PartitioningSpec partitioning = processPTFPartitionSpec(pSpecNode);
      ptfSpec.setPartitioning(partitioning);
      argStartIdx++;
    }

    /*
     * arguments
     */
    for(int i=argStartIdx; i < ptf.getChildCount(); i++)
    {
      ptfSpec.addArg((ASTNode) ptf.getChild(i));
    }
    return ptfSpec;
  }

  /*
   * - invoked during FROM AST tree processing, on encountering a PTF invocation.
   * - tree form is
   *   ^(TOK_PTBLFUNCTION name partitionTableFunctionSource partitioningSpec? arguments*)
   * - setup a PTFInvocationSpec for this top level PTF invocation.
   */
  private void processPTF(QB qb, ASTNode ptf) throws SemanticException{

    PartitionedTableFunctionSpec ptfSpec = processPTFChain(qb, ptf);

    if ( ptfSpec.getAlias() != null ) {
      qb.addAlias(ptfSpec.getAlias());
    }

    PTFInvocationSpec spec = new PTFInvocationSpec();
    spec.setFunction(ptfSpec);
    qb.addPTFNodeToSpec(ptf, spec);
  }

//--------------------------- Windowing handling -----------------------------------

  /*
   * - A Select Item form is: ^(TOK_SELEXPR selectExpression Identifier* window_specification?)
   * What makes a UDAF invocation a Windowing Function invocation:
   * 1. It appears in a SelectExpr that as a WindowSpec
   * 2. It is a UDAF that implies order (FunctionRegistry.impliesOrder)
   * 3. It contains lead/lag UDF invocations in its args.
   */
  private boolean checkAndExtractWindowFunctionsInSelect(QB qb, ASTNode selectExpr, String dest)
      throws SemanticException {

    int childCount = selectExpr.getChildCount();
    ASTNode windowSpec = (ASTNode) selectExpr.getChild(childCount - 1);

    boolean hasWindowSpec = windowSpec.getType() == HiveParser.TOK_WINDOWSPEC;

    ArrayList<ASTNode> functions =
        extractWindowingUDAFs((ASTNode) selectExpr.getChild(0), !hasWindowSpec);
    if ( functions.size() == 0 ) {
      return false;
    }

    WindowingSpec spec = qb.getWindowingSpec(dest);
    if(spec == null) {
      queryProperties.setHasWindowing(true);
      spec = new WindowingSpec();
      qb.addDestToWindowingSpec(dest, spec);
    }

    HashMap<String, ASTNode> wExprsInDest = qb.getParseInfo().getWindowingExprsForClause(dest);
    int wColIdx = spec.getWindowExpressions() == null ? 0 : spec.getWindowExpressions().size();
    for(ASTNode function : functions) {
      WindowFunctionSpec wFnSpec = processWindowFunction(function,
          hasWindowSpec ? windowSpec : null);

      /*
       * If this is a duplicate invocation of a function; don't add to WindowingSpec.
       */
      if ( wExprsInDest != null &&
          wExprsInDest.containsKey(wFnSpec.getExpression().toStringTree())) {
        continue;
      }
      wFnSpec.setAlias("_wcol" + wColIdx++);
      spec.addWindowFunction(wFnSpec);
      qb.getParseInfo().addWindowingExprToClause(dest, wFnSpec.getExpression());
    }
    return true;
  }

  /*
   * return the UDAFs within the expressionTree.
   * If implyOrder is true, then only return the invocations that:
   * - are for UDAFs that implyOrder (FunctionRegistry.implyOrder)
   * - or contain a Lead/Lag UDF invocation in their arguments
   * If implyOrder is false, then return all UDAF invocations.
   */
  private ArrayList<ASTNode> extractWindowingUDAFs(ASTNode expressionTree, boolean implyOrder) {
    ArrayList<ASTNode> aggregations = new ArrayList<ASTNode>();
    extractWindowingUDAFs(expressionTree, aggregations);
    if (!implyOrder) {
      return aggregations;
    }
    ArrayList<ASTNode> wdwUDAFs = new ArrayList<ASTNode>();
    for(ASTNode function : aggregations) {
      String fnName = function.getChild(0).getText().toLowerCase();
      if ( FunctionRegistry.impliesOrder(fnName)) {
        wdwUDAFs.add(function);
        continue;
      }
      boolean hasLLInArgs = false;
      for(int i=1; i < function.getChildCount(); i++) {
        ASTNode child = (ASTNode) function.getChild(i);
        hasLLInArgs = containsLeadLagUDF(child);
        if (hasLLInArgs) {
          break;
        }
      }
      if (hasLLInArgs) {
        wdwUDAFs.add(function);
      }
    }
    return wdwUDAFs;
  }

  private void extractWindowingUDAFs(ASTNode expressionTree,
      ArrayList<ASTNode> aggregations) {
    int exprTokenType = expressionTree.getToken().getType();
    if (exprTokenType == HiveParser.TOK_FUNCTION
        || exprTokenType == HiveParser.TOK_FUNCTIONDI
        || exprTokenType == HiveParser.TOK_FUNCTIONSTAR) {
      assert (expressionTree.getChildCount() != 0);
      if (expressionTree.getChild(0).getType() == HiveParser.Identifier) {
        String functionName = unescapeIdentifier(expressionTree.getChild(0)
            .getText());
        WindowFunctionInfo fi = FunctionRegistry.getWindowFunctionInfo(functionName);
        if (fi != null) {
          aggregations.add(expressionTree);
          return;
        }
      }
    }
    for (int i = 0; i < expressionTree.getChildCount(); i++) {
      extractWindowingUDAFs((ASTNode) expressionTree.getChild(i),
          aggregations);
    }
  }

  private boolean containsLeadLagUDF(ASTNode expressionTree) {
    int exprTokenType = expressionTree.getToken().getType();
    if (exprTokenType == HiveParser.TOK_FUNCTION) {
      assert (expressionTree.getChildCount() != 0);
      if (expressionTree.getChild(0).getType() == HiveParser.Identifier) {
        String functionName = unescapeIdentifier(expressionTree.getChild(0)
            .getText());
        functionName = functionName.toLowerCase();
        if ( FunctionRegistry.LAG_FUNC_NAME.equals(functionName) ||
            FunctionRegistry.LEAD_FUNC_NAME.equals(functionName)
            ) {
          return true;
        }
      }
    }
    for (int i = 0; i < expressionTree.getChildCount(); i++) {
      if ( containsLeadLagUDF((ASTNode) expressionTree.getChild(i))) {
        return true;
      }
    }
    return false;
  }

  /*
   * - Invoked during Phase1 when a TOK_SELECT is encountered.
   * - Select tree form is: ^(TOK_SELECT ^(TOK_SELECTEXPR...) ^(TOK_SELECTEXPR...) ...)
   * - A Select Item form is: ^(TOK_SELEXPR selectExpression Identifier* window_specification?)
   *
   * See checkAndExtractWindowFunctionsInSelect for rules on what makes a UDAF invocation
   * a Windowing Function invocation
   */
  private void handleWindowingExprsInSelectList(QB qb, String dest, ASTNode selectNode)
      throws SemanticException {
    for(int i=0; i < selectNode.getChildCount(); i++)
    {
      ASTNode selectExpr = (ASTNode) selectNode.getChild(i);
      if ( selectExpr.getType() != HiveParser.TOK_SELEXPR )
      {
        continue;
      }
      boolean hasWindowingExprs = checkAndExtractWindowFunctionsInSelect(qb, selectExpr, dest);

    }
  }

  private void handleQueryWindowClauses(QB qb, Phase1Ctx ctx_1, ASTNode node)
      throws SemanticException {
    WindowingSpec spec = qb.getWindowingSpec(ctx_1.dest);
    for(int i=0; i < node.getChildCount(); i++) {
      processQueryWindowClause(spec, (ASTNode) node.getChild(i));
    }
  }

  private PartitionSpec processPartitionSpec(ASTNode node) {
    PartitionSpec pSpec = new PartitionSpec();
    int exprCnt = node.getChildCount();
    for(int i=0; i < exprCnt; i++) {
      PartitionExpression exprSpec = new PartitionExpression();
      exprSpec.setExpression((ASTNode) node.getChild(i));
      pSpec.addExpression(exprSpec);
    }
    return pSpec;
  }

  private OrderSpec processOrderSpec(ASTNode sortNode) {
    OrderSpec oSpec = new OrderSpec();
    int exprCnt = sortNode.getChildCount();
    for(int i=0; i < exprCnt; i++) {
      OrderExpression exprSpec = new OrderExpression();
      exprSpec.setExpression((ASTNode) sortNode.getChild(i).getChild(0));
      if ( sortNode.getChild(i).getType() == HiveParser.TOK_TABSORTCOLNAMEASC ) {
        exprSpec.setOrder(org.apache.hadoop.hive.ql.parse.PTFInvocationSpec.Order.ASC);
      }
      else {
        exprSpec.setOrder(org.apache.hadoop.hive.ql.parse.PTFInvocationSpec.Order.DESC);
      }
      oSpec.addExpression(exprSpec);
    }
    return oSpec;
  }

  private PartitioningSpec processPTFPartitionSpec(ASTNode pSpecNode)
  {
    PartitioningSpec partitioning = new PartitioningSpec();
    ASTNode firstChild = (ASTNode) pSpecNode.getChild(0);
    int type = firstChild.getType();
    int exprCnt;


    if ( type == HiveParser.TOK_DISTRIBUTEBY || type == HiveParser.TOK_CLUSTERBY )
    {
      PartitionSpec pSpec = processPartitionSpec(firstChild);
      partitioning.setPartSpec(pSpec);
      ASTNode sortNode = pSpecNode.getChildCount() > 1 ? (ASTNode) pSpecNode.getChild(1) : null;
      if ( sortNode != null )
      {
        OrderSpec oSpec = processOrderSpec(sortNode);
        partitioning.setOrderSpec(oSpec);
      }
    }
    else if ( type == HiveParser.TOK_SORTBY || type == HiveParser.TOK_ORDERBY ) {
      ASTNode sortNode = firstChild;
      OrderSpec oSpec = processOrderSpec(sortNode);
      partitioning.setOrderSpec(oSpec);
    }
    return partitioning;
  }

  private WindowFunctionSpec processWindowFunction(ASTNode node, ASTNode wsNode)
    throws SemanticException {
    WindowFunctionSpec wfSpec = new WindowFunctionSpec();

    switch(node.getType()) {
    case HiveParser.TOK_FUNCTIONSTAR:
      wfSpec.setStar(true);
      break;
    case HiveParser.TOK_FUNCTIONDI:
      wfSpec.setDistinct(true);
      break;
    }

    if ( wfSpec.isDistinct() ) {
      throw new SemanticException(generateErrorMessage(node,
          "Count/Sum distinct not supported with Windowing"));
    }

    wfSpec.setExpression(node);

    ASTNode nameNode = (ASTNode) node.getChild(0);
    wfSpec.setName(nameNode.getText());

    for(int i=1; i < node.getChildCount(); i++) {
      ASTNode child = (ASTNode) node.getChild(i);
      wfSpec.addArg(child);
    }

    if ( wsNode != null ) {
      WindowSpec ws = processWindowSpec(wsNode);
      wfSpec.setWindowSpec(ws);
    }

    /*
     * In order to distinguish between different UDAF invocations on the same UDAF but different Windows
     * add the WdwSpec node as a child of the Function Node.
     * It is safe to do this after the function node has been converetd to a WdwFuncSpec.
     */
    if ( wsNode != null ) {
      node.addChild(wsNode);
    }

    return wfSpec;
  }

  private void processQueryWindowClause(WindowingSpec spec, ASTNode node)
      throws SemanticException {
    ASTNode nameNode = (ASTNode) node.getChild(0);
    ASTNode wsNode = (ASTNode) node.getChild(1);
    if(spec.getWindowSpecs() != null && spec.getWindowSpecs().containsKey(nameNode.getText())){
      throw new SemanticException(generateErrorMessage(nameNode,
          "Duplicate definition of window " + nameNode.getText() +
          " is not allowed"));
    }
    WindowSpec ws = processWindowSpec(wsNode);
    spec.addWindowSpec(nameNode.getText(), ws);
  }

  private WindowSpec processWindowSpec(ASTNode node) throws SemanticException {
    String sourceId = null;
    PartitionSpec partition = null;
    OrderSpec order = null;
    WindowFrameSpec windowFrame = null;

    boolean hasSrcId = false, hasPartSpec = false, hasWF = false;
    int srcIdIdx = -1, partIdx = -1, wfIdx = -1;

    for(int i=0; i < node.getChildCount(); i++)
    {
      int type = node.getChild(i).getType();
      switch(type)
      {
      case HiveParser.Identifier:
        hasSrcId = true; srcIdIdx = i;
        break;
      case HiveParser.TOK_PARTITIONINGSPEC:
        hasPartSpec = true; partIdx = i;
        break;
      case HiveParser.TOK_WINDOWRANGE:
      case HiveParser.TOK_WINDOWVALUES:
        hasWF = true; wfIdx = i;
        break;
      }
    }

    WindowSpec ws = new WindowSpec();

    if (hasSrcId) {
      ASTNode nameNode = (ASTNode) node.getChild(srcIdIdx);
      ws.setSourceId(nameNode.getText());
    }

    if (hasPartSpec) {
      ASTNode partNode = (ASTNode) node.getChild(partIdx);
      PartitioningSpec partitioning = processPTFPartitionSpec(partNode);
      ws.setPartitioning(partitioning);
    }

    if ( hasWF)
    {
      ASTNode wfNode = (ASTNode) node.getChild(wfIdx);
      WindowFrameSpec wfSpec = processWindowFrame(wfNode);
      ws.setWindowFrame(wfSpec);
    }

    return ws;
  }

  private WindowFrameSpec processWindowFrame(ASTNode node) throws SemanticException {
    int type = node.getType();
    BoundarySpec start = null, end = null;

    /*
     * A WindowFrame may contain just the Start Boundary or in the
     * between style of expressing a WindowFrame both boundaries
     * are specified.
     */
    start = processBoundary(type, (ASTNode) node.getChild(0));
    if ( node.getChildCount() > 1 ) {
      end = processBoundary(type, (ASTNode) node.getChild(1));
    }

    return new WindowFrameSpec(start, end);
  }

  private BoundarySpec processBoundary(int frameType, ASTNode node)  throws SemanticException {
    BoundarySpec bs = frameType == HiveParser.TOK_WINDOWRANGE ?
        new RangeBoundarySpec() : new ValueBoundarySpec();
    int type = node.getType();
    boolean hasAmt = true;

    switch(type)
    {
    case HiveParser.KW_PRECEDING:
      bs.setDirection(Direction.PRECEDING);
      break;
    case HiveParser.KW_FOLLOWING:
      bs.setDirection(Direction.FOLLOWING);
      break;
    case HiveParser.KW_CURRENT:
      bs = new CurrentRowSpec();
      hasAmt = false;
      break;
    }

    if ( hasAmt )
    {
      ASTNode amtNode = (ASTNode) node.getChild(0);
      if ( amtNode.getType() == HiveParser.KW_UNBOUNDED)
      {
        bs.setAmt(BoundarySpec.UNBOUNDED_AMOUNT);
      }
      else
      {
        int amt = Integer.parseInt(amtNode.getText());
        if ( amt < 0 ) {
          throw new SemanticException(
              "Window Frame Boundary Amount must be a +ve integer, amount provide is: " + amt);
        }
        bs.setAmt(amt);
      }
    }

    return bs;
  }

  /*
   * check if a Select Expr is a constant.
   * - current logic used is to look for HiveParser.TOK_TABLE_OR_COL
   * - if there is none then the expression is a constant.
   */
  private static class ConstantExprCheck implements ContextVisitor {
    boolean isConstant = true;

    public void visit(Object t, Object parent, int childIndex, Map labels) {
      if ( !isConstant ) {
        return;
      }
      ASTNode node = (ASTNode) t;
      if (ParseDriver.adaptor.getType(t) == HiveParser.TOK_TABLE_OR_COL ) {
        isConstant = false;
      }
    }

    public void reset() {
      isConstant = true;
    }

    protected boolean isConstant() {
      return isConstant;
    }
  }

  private static class AggregationExprCheck implements ContextVisitor {
    HashMap<String, ASTNode> destAggrExprs;
    boolean isAggr = false;

    public AggregationExprCheck(HashMap<String, ASTNode> destAggrExprs) {
      super();
      this.destAggrExprs = destAggrExprs;
    }

    public void visit(Object t, Object parent, int childIndex, Map labels) {
      if ( isAggr ) {
        return;
      }
      if ( destAggrExprs.values().contains(t)) {
        isAggr = true;
      }
    }

    public void reset() {
      isAggr = false;
    }

    protected boolean isAggr() {
      return isAggr;
    }
  }

  /*
   * Returns false if there is a SelectExpr that is not a constant or an aggr.
   *
   */
  private boolean isValidGroupBySelectList(QB currQB, String clause){
    ConstantExprCheck constantExprCheck = new ConstantExprCheck();
    AggregationExprCheck aggrExprCheck = new AggregationExprCheck(
        currQB.getParseInfo().getAggregationExprsForClause(clause));

    TreeWizard tw = new TreeWizard(ParseDriver.adaptor, HiveParser.tokenNames);
    ASTNode selectNode = currQB.getParseInfo().getSelForClause(clause);

    /*
     * for Select Distinct Queries we don't move any aggregations.
     */
    if ( selectNode != null && selectNode.getType() == HiveParser.TOK_SELECTDI ) {
      return true;
    }

    for (int i = 0; selectNode != null && i < selectNode.getChildCount(); i++) {
      ASTNode selectExpr = (ASTNode) selectNode.getChild(i);
      //check for TOK_HINTLIST expressions on ast
      if(selectExpr.getType() != HiveParser.TOK_SELEXPR){
        continue;
      }

      constantExprCheck.reset();
      PTFTranslator.visit(selectExpr.getChild(0), constantExprCheck);

      if ( !constantExprCheck.isConstant() ) {
        aggrExprCheck.reset();
        PTFTranslator.visit(selectExpr.getChild(0), aggrExprCheck);
        if (!aggrExprCheck.isAggr() ) {
          return false;
        }
      }

    }
    return true;
  }

//--------------------------- PTF handling: PTFInvocationSpec to PTFDesc --------------------------

  private PTFDesc translatePTFInvocationSpec(PTFInvocationSpec ptfQSpec, RowResolver inputRR)
      throws SemanticException{
    PTFDesc ptfDesc = null;
    PTFTranslator translator = new PTFTranslator();
    ptfDesc = translator.translate(ptfQSpec, this, conf, inputRR, unparseTranslator);
    return ptfDesc;
  }

  Operator genPTFPlan(PTFInvocationSpec ptfQSpec, Operator input) throws SemanticException {
    ArrayList<PTFInvocationSpec> componentQueries = PTFTranslator.componentize(ptfQSpec);
    for (PTFInvocationSpec ptfSpec : componentQueries) {
      input = genPTFPlanForComponentQuery(ptfSpec, input);
    }
    if (LOG.isDebugEnabled()) {
      LOG.debug("Created PTF Plan ");
    }
    return input;
  }


  /**
   * Construct the data structures containing ExprNodeDesc for partition
   * columns and order columns. Use the input definition to construct the list
   * of output columns for the ReduceSinkOperator
   *
   * @throws SemanticException
   */
  void buildPTFReduceSinkDetails(PartitionedTableFunctionDef tabDef,
      RowResolver inputRR,
      ArrayList<ExprNodeDesc> partCols,
      ArrayList<ExprNodeDesc> valueCols,
      ArrayList<ExprNodeDesc> orderCols,
      Map<String, ExprNodeDesc> colExprMap,
      List<String> outputColumnNames,
      StringBuilder orderString,
      RowResolver rsOpRR,
      RowResolver extractRR) throws SemanticException {

    ArrayList<PTFExpressionDef> partColList = tabDef.getPartition().getExpressions();

    for (PTFExpressionDef colDef : partColList) {
      partCols.add(colDef.getExprNode());
      orderCols.add(colDef.getExprNode());
      orderString.append('+');
    }

    /*
     * Order columns are used as key columns for constructing
     * the ReduceSinkOperator
     * Since we do not explicitly add these to outputColumnNames,
     * we need to set includeKeyCols = false while creating the
     * ReduceSinkDesc
     */
    ArrayList<OrderExpressionDef> orderColList = tabDef.getOrder().getExpressions();
    for (int i = 0; i < orderColList.size(); i++) {
      OrderExpressionDef colDef = orderColList.get(i);
      org.apache.hadoop.hive.ql.parse.PTFInvocationSpec.Order order = colDef.getOrder();
      if (order.name().equals("ASC")) {
        orderString.append('+');
      } else {
        orderString.append('-');
      }
      orderCols.add(colDef.getExprNode());
    }

    ArrayList<ColumnInfo> colInfoList = inputRR.getColumnInfos();
    /*
     * construct the ReduceSinkRR
     */
    int pos = 0;
    for (ColumnInfo colInfo : colInfoList) {
        ExprNodeDesc valueColExpr = new ExprNodeColumnDesc(colInfo.getType(), colInfo
            .getInternalName(), colInfo.getTabAlias(), colInfo
            .getIsVirtualCol());
        valueCols.add(valueColExpr);
        colExprMap.put(colInfo.getInternalName(), valueColExpr);
        String outColName = SemanticAnalyzer.getColumnInternalName(pos++);
        outputColumnNames.add(outColName);

        String[] alias = inputRR.reverseLookup(colInfo.getInternalName());
        ColumnInfo newColInfo = new ColumnInfo(
            outColName, colInfo.getType(), alias[0],
            colInfo.getIsVirtualCol(), colInfo.isHiddenVirtualCol());
        rsOpRR.put(alias[0], alias[1], newColInfo);
    }

    /*
     * construct the ExtractRR
     */
    LinkedHashMap<String[], ColumnInfo> colsAddedByHaving =
        new LinkedHashMap<String[], ColumnInfo>();
    pos = 0;
    for (ColumnInfo colInfo : colInfoList) {
      String[] alias = inputRR.reverseLookup(colInfo.getInternalName());
      /*
       * if we have already encountered this colInfo internalName.
       * We encounter it again because it must be put for the Having clause.
       * We will add these entries in the end; in a loop on colsAddedByHaving. See below.
       */
      if ( colsAddedByHaving.containsKey(alias)) {
        continue;
      }
      ASTNode astNode = PTFTranslator.getASTNode(colInfo, inputRR);
      ColumnInfo eColInfo = new ColumnInfo(
          SemanticAnalyzer.getColumnInternalName(pos++), colInfo.getType(), alias[0],
          colInfo.getIsVirtualCol(), colInfo.isHiddenVirtualCol());

      if ( astNode == null ) {
        extractRR.put(alias[0], alias[1], eColInfo);
      }
      else {
        /*
         * in case having clause refers to this column may have been added twice;
         * once with the ASTNode.toStringTree as the alias
         * and then with the real alias.
         */
        extractRR.putExpression(astNode, eColInfo);
        if ( !astNode.toStringTree().toLowerCase().equals(alias[1]) ) {
          colsAddedByHaving.put(alias, eColInfo);
        }
      }
    }

    for(Map.Entry<String[], ColumnInfo> columnAddedByHaving : colsAddedByHaving.entrySet() ) {
      String[] alias = columnAddedByHaving.getKey();
      ColumnInfo eColInfo = columnAddedByHaving.getValue();
      extractRR.put(alias[0], alias[1], eColInfo);
    }
  }

  private Operator genPTFPlanForComponentQuery(PTFInvocationSpec ptfQSpec, Operator input)
      throws SemanticException {
    /*
     * 1. Create the PTFDesc from the Qspec attached to this QB.
     */
    RowResolver rr = opParseCtx.get(input).getRowResolver();
    PTFDesc ptfDesc = translatePTFInvocationSpec(ptfQSpec, rr);

    RowResolver rsOpRR = new RowResolver();
    /*
     * Build an RR for the Extract Op from the ResuceSink Op's RR.
     * Why?
     * We need to remove the Virtual Columns present in the RS's RR. The OI
     * that gets passed to Extract at runtime doesn't contain the Virtual Columns.
     * So internal names get changed. Consider testCase testJoinWithLeadLag,
     * which is a self join on part and also has a Windowing expression.
     * The RR of the RS op at transaltion time looks something like this:
     * (_co1,_col2,..,_col7, _col8(vc=true),_col9(vc=true),
     * _col10,_col11,.._col15(vc=true),_col16(vc=true),..)
     * At runtime the Virtual columns are removed and all the columns after _col7
     * are shifted 1 or 2 positions.
     * So in child Operators ColumnExprNodeDesc's are no longer referring to the right columns.
     *
     * So we build a new RR for the Extract Op, with the Virtual Columns removed.
     * We hand this to the PTFTranslator as the
     * starting RR to use to translate a PTF Chain.
     */
    RowResolver extractOpRR = new RowResolver();

    /*
     * 2. build Map-side Op Graph. Graph template is either:
     * Input -> PTF_map -> ReduceSink
     * or
     * Input -> ReduceSink
     *
     * Here the ExprNodeDescriptors in the QueryDef are based on the Input Operator's RR.
     */
    {
      PartitionedTableFunctionDef tabDef = ptfDesc.getStartOfChain();

      /*
       * a. add Map-side PTF Operator if needed
       */
      if (tabDef.isTransformsRawInput() )
      {
        RowResolver ptfMapRR = tabDef.getRawInputShape().getRr();

        ptfDesc.setMapSide(true);
        input = putOpInsertMap(OperatorFactory.getAndMakeChild(ptfDesc,
            new RowSchema(ptfMapRR.getColumnInfos()),
            input), ptfMapRR);
        rr = opParseCtx.get(input).getRowResolver();
      }

      /*
       * b. Build Reduce Sink Details (keyCols, valueCols, outColNames etc.) for this ptfDesc.
       */

      ArrayList<ExprNodeDesc> partCols = new ArrayList<ExprNodeDesc>();
      ArrayList<ExprNodeDesc> valueCols = new ArrayList<ExprNodeDesc>();
      ArrayList<ExprNodeDesc> orderCols = new ArrayList<ExprNodeDesc>();
      Map<String, ExprNodeDesc> colExprMap = new HashMap<String, ExprNodeDesc>();
      List<String> outputColumnNames = new ArrayList<String>();
      StringBuilder orderString = new StringBuilder();

      /*
       * Use the input RR of TableScanOperator in case there is no map-side
       * reshape of input.
       * If the parent of ReduceSinkOperator is PTFOperator, use it's
       * output RR.
       */
      buildPTFReduceSinkDetails(tabDef,
          rr,
          partCols,
          valueCols,
          orderCols,
          colExprMap,
          outputColumnNames,
          orderString,
          rsOpRR,
          extractOpRR);

      input = putOpInsertMap(OperatorFactory.getAndMakeChild(PlanUtils
          .getReduceSinkDesc(orderCols,
              valueCols, outputColumnNames, false,
              -1, partCols, orderString.toString(), -1),
          new RowSchema(rsOpRR.getColumnInfos()), input), rsOpRR);
      input.setColumnExprMap(colExprMap);
    }

    /*
     * 3. build Reduce-side Op Graph
     */
    {
      /*
       * b. Construct Extract Operator.
       */
      input = putOpInsertMap(OperatorFactory.getAndMakeChild(
          new ExtractDesc(
              new ExprNodeColumnDesc(TypeInfoFactory.stringTypeInfo,
                  Utilities.ReduceField.VALUE
                  .toString(), "", false)),
          new RowSchema(extractOpRR.getColumnInfos()),
          input), extractOpRR);

      /*
       * c. Rebuilt the QueryDef.
       * Why?
       * - so that the ExprNodeDescriptors in the QueryDef are based on the
       *   Extract Operator's RowResolver
       */
      rr = opParseCtx.get(input).getRowResolver();
      ptfDesc = translatePTFInvocationSpec(ptfQSpec, rr);

      /*
       * d. Construct PTF Operator.
       */
      RowResolver ptfOpRR = ptfDesc.getFuncDef().getOutputShape().getRr();
      input = putOpInsertMap(OperatorFactory.getAndMakeChild(ptfDesc,
          new RowSchema(ptfOpRR.getColumnInfos()),
          input), ptfOpRR);

    }

    return input;

  }

//--------------------------- Windowing handling: PTFInvocationSpec to PTFDesc --------------------

  Operator genWindowingPlan(WindowingSpec wSpec, Operator input) throws SemanticException {
    wSpec.validateAndMakeEffective();
    WindowingComponentizer groups = new WindowingComponentizer(wSpec);
    RowResolver rr = opParseCtx.get(input).getRowResolver();

    while(groups.hasNext() ) {
      wSpec = groups.next(conf, this, unparseTranslator, rr);
      input = genReduceSinkPlanForWindowing(wSpec, rr, input);
      rr = opParseCtx.get(input).getRowResolver();
      PTFTranslator translator = new PTFTranslator();
      PTFDesc ptfDesc = translator.translate(wSpec, this, conf, rr, unparseTranslator);
      RowResolver ptfOpRR = ptfDesc.getFuncDef().getOutputShape().getRr();
      input = putOpInsertMap(OperatorFactory.getAndMakeChild(ptfDesc,
          new RowSchema(ptfOpRR.getColumnInfos()),
          input), ptfOpRR);
      rr = ptfOpRR;
    }

    return input;
  }

  private Operator genReduceSinkPlanForWindowing(WindowingSpec spec,
      RowResolver inputRR,
      Operator input) throws SemanticException{
    ArrayList<ExprNodeDesc> partCols = new ArrayList<ExprNodeDesc>();
    ArrayList<ExprNodeDesc> valueCols = new ArrayList<ExprNodeDesc>();
    ArrayList<ExprNodeDesc> orderCols = new ArrayList<ExprNodeDesc>();
    Map<String, ExprNodeDesc> colExprMap = new HashMap<String, ExprNodeDesc>();
    List<String> outputColumnNames = new ArrayList<String>();
    StringBuilder orderString = new StringBuilder();

    ArrayList<PartitionExpression> partColList = spec.getQueryPartitionSpec().getExpressions();
    for (PartitionExpression partCol : partColList) {
      ExprNodeDesc partExpr = genExprNodeDesc(partCol.getExpression(), inputRR);
      partCols.add(partExpr);
      orderCols.add(partExpr);
      orderString.append('+');
    }

    ArrayList<OrderExpression> orderColList = spec.getQueryOrderSpec() == null ?
        new ArrayList<PTFInvocationSpec.OrderExpression>() :
          spec.getQueryOrderSpec().getExpressions();
    for (int i = 0; i < orderColList.size(); i++) {
      OrderExpression orderCol = orderColList.get(i);
      org.apache.hadoop.hive.ql.parse.PTFInvocationSpec.Order order = orderCol.getOrder();
      if (order.name().equals("ASC")) {
        orderString.append('+');
      } else {
        orderString.append('-');
      }
      ExprNodeDesc orderExpr = genExprNodeDesc(orderCol.getExpression(), inputRR);
      orderCols.add(orderExpr);
    }

    ArrayList<ColumnInfo> colInfoList = inputRR.getColumnInfos();
    RowResolver rsNewRR = new RowResolver();
    int pos = 0;
    for (ColumnInfo colInfo : colInfoList) {
        ExprNodeDesc valueColExpr = new ExprNodeColumnDesc(colInfo.getType(), colInfo
            .getInternalName(), colInfo.getTabAlias(), colInfo
            .getIsVirtualCol());
        valueCols.add(valueColExpr);
        colExprMap.put(colInfo.getInternalName(), valueColExpr);
        String outColName = SemanticAnalyzer.getColumnInternalName(pos++);
        outputColumnNames.add(outColName);

        String[] alias = inputRR.reverseLookup(colInfo.getInternalName());
        ColumnInfo newColInfo = new ColumnInfo(
            outColName, colInfo.getType(), alias[0],
            colInfo.getIsVirtualCol(), colInfo.isHiddenVirtualCol());
        rsNewRR.put(alias[0], alias[1], newColInfo);

    }

    input = putOpInsertMap(OperatorFactory.getAndMakeChild(PlanUtils
        .getReduceSinkDesc(orderCols,
            valueCols, outputColumnNames, false,
            -1, partCols, orderString.toString(), -1),
        new RowSchema(rsNewRR.getColumnInfos()), input), rsNewRR);
    input.setColumnExprMap(colExprMap);


 // Construct the RR for extract operator
    RowResolver extractRR = new RowResolver();
    LinkedHashMap<String[], ColumnInfo> colsAddedByHaving =
        new LinkedHashMap<String[], ColumnInfo>();
    pos = 0;

    for (ColumnInfo colInfo : colInfoList) {
      String[] alias = inputRR.reverseLookup(colInfo.getInternalName());
      /*
       * if we have already encountered this colInfo internalName.
       * We encounter it again because it must be put for the Having clause.
       * We will add these entries in the end; in a loop on colsAddedByHaving. See below.
       */
      if ( colsAddedByHaving.containsKey(alias)) {
        continue;
      }
      ASTNode astNode = PTFTranslator.getASTNode(colInfo, inputRR);
      ColumnInfo eColInfo = new ColumnInfo(
          SemanticAnalyzer.getColumnInternalName(pos++), colInfo.getType(), alias[0],
          colInfo.getIsVirtualCol(), colInfo.isHiddenVirtualCol());

      if ( astNode == null ) {
        extractRR.put(alias[0], alias[1], eColInfo);
      }
      else {
        /*
         * in case having clause refers to this column may have been added twice;
         * once with the ASTNode.toStringTree as the alias
         * and then with the real alias.
         */
        extractRR.putExpression(astNode, eColInfo);
        if ( !astNode.toStringTree().toLowerCase().equals(alias[1]) ) {
          colsAddedByHaving.put(alias, eColInfo);
        }
      }
    }

    for(Map.Entry<String[], ColumnInfo> columnAddedByHaving : colsAddedByHaving.entrySet() ) {
      String[] alias = columnAddedByHaving.getKey();
      ColumnInfo eColInfo = columnAddedByHaving.getValue();
      extractRR.put(alias[0], alias[1], eColInfo);
    }

    /*
     * b. Construct Extract Operator.
     */
    input = putOpInsertMap(OperatorFactory.getAndMakeChild(
        new ExtractDesc(
            new ExprNodeColumnDesc(TypeInfoFactory.stringTypeInfo,
                Utilities.ReduceField.VALUE
                .toString(), "", false)),
        new RowSchema(inputRR.getColumnInfos()),
        input), extractRR);


    return input;
  }


  public static ArrayList<WindowExpressionSpec> parseSelect(String selectExprStr)
      throws SemanticException
  {
    ASTNode selNode = null;
    try {
      ParseDriver pd = new ParseDriver();
      selNode = pd.parseSelect(selectExprStr, null);
    } catch (ParseException pe) {
      throw new SemanticException(pe);
    }

    ArrayList<WindowExpressionSpec> selSpec = new ArrayList<WindowExpressionSpec>();
    int childCount = selNode.getChildCount();
    for (int i = 0; i < childCount; i++) {
      ASTNode selExpr = (ASTNode) selNode.getChild(i);
      if (selExpr.getType() != HiveParser.TOK_SELEXPR) {
        throw new SemanticException(String.format(
            "Only Select expressions supported in dynamic select list: %s", selectExprStr));
      }
      ASTNode expr = (ASTNode) selExpr.getChild(0);
      if (expr.getType() == HiveParser.TOK_ALLCOLREF) {
        throw new SemanticException(
            String.format("'%s' column not allowed in dynamic select list", selectExprStr));
      }
      ASTNode aliasNode = selExpr.getChildCount() > 1
          && selExpr.getChild(1).getType() == HiveParser.Identifier ?
          (ASTNode) selExpr.getChild(1) : null;
      String alias = null;
      if ( aliasNode != null ) {
        alias = aliasNode.getText();
      }
      else {
        String[] tabColAlias = getColAlias(selExpr, null, null, true, -1);
        alias = tabColAlias[1];
      }
      WindowExpressionSpec exprSpec = new WindowExpressionSpec();
      exprSpec.setAlias(alias);
      exprSpec.setExpression(expr);
      selSpec.add(exprSpec);
    }

    return selSpec;
  }

}<|MERGE_RESOLUTION|>--- conflicted
+++ resolved
@@ -9349,13 +9349,9 @@
           rowFormatParams.collItemDelim, rowFormatParams.mapKeyDelim, rowFormatParams.lineDelim,
           comment,
           storageFormat.inputFormat, storageFormat.outputFormat, location, shared.serde,
-<<<<<<< HEAD
-          storageFormat.storageHandler, shared.serdeProps, tblProps, ifNotExists);
-=======
           storageFormat.storageHandler, shared.serdeProps, tblProps, ifNotExists, skewedColNames,
           skewedValues);
       crtTblDesc.setStoredAsSubDirectories(storedAsDirs);
->>>>>>> b3dd313d
 
       crtTblDesc.validate();
       // outputs is empty, which means this create table happens in the current
@@ -9396,12 +9392,6 @@
       tblProps = addDefaultProperties(tblProps);
 
       crtTblDesc = new CreateTableDesc(databaseName, tableName, isExt, cols, partCols,
-<<<<<<< HEAD
-          bucketCols, sortCols, numBuckets, rowFormatParams.fieldDelim, rowFormatParams.fieldEscape,
-          rowFormatParams.collItemDelim, rowFormatParams.mapKeyDelim, rowFormatParams.lineDelim, comment, storageFormat.inputFormat,
-          storageFormat.outputFormat, location, shared.serde, storageFormat.storageHandler, shared.serdeProps,
-          tblProps, ifNotExists);
-=======
           bucketCols, sortCols, numBuckets, rowFormatParams.fieldDelim,
           rowFormatParams.fieldEscape,
           rowFormatParams.collItemDelim, rowFormatParams.mapKeyDelim, rowFormatParams.lineDelim,
@@ -9410,7 +9400,6 @@
           shared.serdeProps,
           tblProps, ifNotExists, skewedColNames, skewedValues);
       crtTblDesc.setStoredAsSubDirectories(storedAsDirs);
->>>>>>> b3dd313d
       qb.setTableDesc(crtTblDesc);
 
       SessionState.get().setCommandType(HiveOperation.CREATETABLE_AS_SELECT);
@@ -9605,19 +9594,11 @@
       }
     }
 
-<<<<<<< HEAD
-    if(!hasNonLocalJob) {
-      // Entire query can be run locally.
-      // Save the current tracker value and restore it when done.
-      ctx.setOriginalTracker(ShimLoader.getHadoopShims().getJobLauncherRpcAddress(conf));
-      ShimLoader.getHadoopShims().setJobLauncherRpcAddress(conf,"local");
-=======
     if (!hasNonLocalJob) {
       // Entire query can be run locally.
       // Save the current tracker value and restore it when done.
       ctx.setOriginalTracker(ShimLoader.getHadoopShims().getJobLauncherRpcAddress(conf));
       ShimLoader.getHadoopShims().setJobLauncherRpcAddress(conf, "local");
->>>>>>> b3dd313d
       console.printInfo("Automatically selecting local only mode for query");
 
       // If all the tasks can be run locally, we can use local disk for
