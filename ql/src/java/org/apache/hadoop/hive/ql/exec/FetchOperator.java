--- conflicted
+++ resolved
@@ -416,13 +416,6 @@
       }
       this.inputSplits = inputSplits;
 
-<<<<<<< HEAD
-      inputFormat = getInputFormatFromCache(tmp.getInputFileFormatClass(), job);
-      Utilities.copyTableJobPropertiesToConf(tmp.getTableDesc(), job);
-      inputSplits = inputFormat.getSplits(job, 1);
-      sortInputSplits(inputSplits);
-=======
->>>>>>> b3dd313d
       splitNum = 0;
       serde = partDesc.getDeserializerClass().newInstance();
       serde.initialize(job, partDesc.getProperties());
