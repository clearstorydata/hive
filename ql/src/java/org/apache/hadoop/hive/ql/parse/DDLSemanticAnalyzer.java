--- conflicted
+++ resolved
@@ -159,8 +159,8 @@
   }
 
   public static String getTypeName(int token) throws SemanticException {
-    // datetime type isn't currently supported
-    if (token == HiveParser.TOK_DATETIME) {
+    // date and datetime types aren't currently supported
+    if (token == HiveParser.TOK_DATE || token == HiveParser.TOK_DATETIME) {
       throw new SemanticException(ErrorMsg.UNSUPPORTED_TYPE.getMsg());
     }
     return TokenToTypeName.get(token);
@@ -746,11 +746,7 @@
     }
 
     DropTableDesc dropTblDesc = new DropTableDesc(
-<<<<<<< HEAD
-      tableName, expectView, ifExists, true);
-=======
         tableName, expectView, ifExists, true);
->>>>>>> b3dd313d
     rootTasks.add(TaskFactory.get(new DDLWork(getInputs(), getOutputs(),
         dropTblDesc), conf));
   }
@@ -2259,14 +2255,6 @@
     String tblName = getUnescapedName((ASTNode) ast.getChild(0));
     // get table metadata
     List<PartitionSpec> partSpecs = getFullPartitionSpecs(ast);
-<<<<<<< HEAD
-    Table tab = null;
-
-    try {
-      tab = db.getTable(db.getCurrentDatabase(), tblName, false);
-      if (tab != null) {
-        inputs.add(new ReadEntity(tab));
-=======
     Table tab = getTable(tblName, true);
     validateAlterTableType(tab, AlterTableTypes.DROPPARTITION, expectView);
     inputs.add(new ReadEntity(tab));
@@ -2289,54 +2277,21 @@
           throw new SemanticException(
               ErrorMsg.DROP_PARTITION_NON_STRING_PARTCOLS_NONEQUALITY.getMsg());
         }
->>>>>>> b3dd313d
-      }
-    }
-
-<<<<<<< HEAD
-    // Find out if all partition columns are strings. This is needed for JDO
-    boolean stringPartitionColumns = true;
-    List<FieldSchema> partCols = tab.getPartCols();
-
-    for (FieldSchema partCol : partCols) {
-      if (!partCol.getType().toLowerCase().equals("string")) {
-        stringPartitionColumns = false;
-        break;
-      }
-    }
-
-    // Only equality is supported for non-string partition columns
-    if (!stringPartitionColumns) {
-      for (PartitionSpec partSpec : partSpecs) {
-        if (partSpec.isNonEqualityOperator()) {
-          throw new SemanticException(
-            ErrorMsg.DROP_PARTITION_NON_STRING_PARTCOLS_NONEQUALITY.getMsg());
-        }
-      }
-    }
-
-=======
+      }
+    }
+
     boolean ignoreProtection = (ast.getFirstChildWithType(HiveParser.TOK_IGNOREPROTECTION) != null);
->>>>>>> b3dd313d
     if (partSpecs != null) {
       boolean ifExists = (ast.getFirstChildWithType(HiveParser.TOK_IFEXISTS) != null);
       // we want to signal an error if the partition doesn't exist and we're
       // configured not to fail silently
       boolean throwException =
-<<<<<<< HEAD
-        !ifExists && !HiveConf.getBoolVar(conf, ConfVars.DROPIGNORESNONEXISTENT);
-      addTableDropPartsOutputs(tblName, partSpecs, throwException, stringPartitionColumns);
-=======
           !ifExists && !HiveConf.getBoolVar(conf, ConfVars.DROPIGNORESNONEXISTENT);
       addTableDropPartsOutputs(tblName, partSpecs, throwException,
                                 stringPartitionColumns, ignoreProtection);
->>>>>>> b3dd313d
     }
     DropTableDesc dropTblDesc =
         new DropTableDesc(tblName, partSpecs, expectView, stringPartitionColumns, ignoreProtection);
-
-    DropTableDesc dropTblDesc =
-        new DropTableDesc(tblName, partSpecs, expectView, stringPartitionColumns);
 
     rootTasks.add(TaskFactory.get(new DDLWork(getInputs(), getOutputs(),
         dropTblDesc), conf));
@@ -2773,20 +2728,9 @@
    * throwIfNonExistent is true, otherwise ignore it.
    */
   private void addTableDropPartsOutputs(String tblName, List<PartitionSpec> partSpecs,
-<<<<<<< HEAD
-            boolean throwIfNonExistent, boolean stringPartitionColumns)
-    throws SemanticException {
-    Table tab;
-    try {
-      tab = db.getTable(tblName);
-    } catch (HiveException e) {
-      throw new SemanticException(ErrorMsg.INVALID_TABLE.getMsg(tblName));
-    }
-=======
       boolean throwIfNonExistent, boolean stringPartitionColumns, boolean ignoreProtection)
       throws SemanticException {
     Table tab = getTable(tblName);
->>>>>>> b3dd313d
 
     Iterator<PartitionSpec> i;
     int index;
@@ -2797,22 +2741,14 @@
         try {
           parts = db.getPartitionsByFilter(tab, partSpec.toString());
         } catch (Exception e) {
-<<<<<<< HEAD
-            throw new SemanticException(ErrorMsg.INVALID_PARTITION.getMsg(partSpec.toString()), e);
-=======
           throw new SemanticException(ErrorMsg.INVALID_PARTITION.getMsg(partSpec.toString()), e);
->>>>>>> b3dd313d
         }
       }
       else {
         try {
           parts = db.getPartitions(tab, partSpec.getPartSpecWithoutOperator());
         } catch (Exception e) {
-<<<<<<< HEAD
-            throw new SemanticException(ErrorMsg.INVALID_PARTITION.getMsg(partSpec.toString()), e);
-=======
           throw new SemanticException(ErrorMsg.INVALID_PARTITION.getMsg(partSpec.toString()), e);
->>>>>>> b3dd313d
         }
       }
 
