/**
 * Licensed to the Apache Software Foundation (ASF) under one
 * or more contributor license agreements.  See the NOTICE file
 * distributed with this work for additional information
 * regarding copyright ownership.  The ASF licenses this file
 * to you under the Apache License, Version 2.0 (the
 * "License"); you may not use this file except in compliance
 * with the License.  You may obtain a copy of the License at
 *
 *     http://www.apache.org/licenses/LICENSE-2.0
 *
 * Unless required by applicable law or agreed to in writing, software
 * distributed under the License is distributed on an "AS IS" BASIS,
 * WITHOUT WARRANTIES OR CONDITIONS OF ANY KIND, either express or implied.
 * See the License for the specific language governing permissions and
 * limitations under the License.
 */

package org.apache.hadoop.hive.ql.parse;

import java.io.IOException;
import java.net.URI;
import java.net.URISyntaxException;
import java.util.ArrayList;
import java.util.Collections;
import java.util.Comparator;
import java.util.Iterator;
import java.util.LinkedHashMap;
import java.util.List;
import java.util.Map;
import java.util.TreeMap;

import org.antlr.runtime.tree.Tree;
import org.apache.commons.lang.ObjectUtils;
import org.apache.hadoop.fs.FileStatus;
import org.apache.hadoop.fs.FileSystem;
import org.apache.hadoop.fs.Path;
import org.apache.hadoop.hive.conf.HiveConf;
import org.apache.hadoop.hive.metastore.TableType;
import org.apache.hadoop.hive.metastore.Warehouse;
import org.apache.hadoop.hive.metastore.api.FieldSchema;
import org.apache.hadoop.hive.metastore.api.MetaException;
import org.apache.hadoop.hive.metastore.api.Order;
import org.apache.hadoop.hive.metastore.api.Partition;
import org.apache.hadoop.hive.ql.ErrorMsg;
import org.apache.hadoop.hive.ql.exec.Task;
import org.apache.hadoop.hive.ql.exec.TaskFactory;
import org.apache.hadoop.hive.ql.exec.Utilities;
import org.apache.hadoop.hive.ql.hooks.WriteEntity;
import org.apache.hadoop.hive.ql.metadata.HiveException;
import org.apache.hadoop.hive.ql.metadata.InvalidTableException;
import org.apache.hadoop.hive.ql.metadata.Table;
import org.apache.hadoop.hive.ql.plan.AddPartitionDesc;
import org.apache.hadoop.hive.ql.plan.CopyWork;
import org.apache.hadoop.hive.ql.plan.CreateTableDesc;
import org.apache.hadoop.hive.ql.plan.DDLWork;
import org.apache.hadoop.hive.ql.plan.LoadTableDesc;
import org.apache.hadoop.hive.ql.plan.MoveWork;
import org.apache.hadoop.hive.serde.serdeConstants;

/**
 * ImportSemanticAnalyzer.
 *
 */
public class ImportSemanticAnalyzer extends BaseSemanticAnalyzer {

  public ImportSemanticAnalyzer(HiveConf conf) throws SemanticException {
    super(conf);
  }

  private boolean tableExists = false;

  public boolean existsTable() {
    return tableExists;
  }

  @Override
  public void analyzeInternal(ASTNode ast) throws SemanticException {
    try {
      Tree fromTree = ast.getChild(0);
      // initialize load path
      String tmpPath = stripQuotes(fromTree.getText());
      URI fromURI = EximUtil.getValidatedURI(conf, tmpPath);

      FileSystem fs = FileSystem.get(fromURI, conf);
      String dbname = null;
      CreateTableDesc tblDesc = null;
      List<AddPartitionDesc> partitionDescs = new ArrayList<AddPartitionDesc>();
      Path fromPath = new Path(fromURI.getScheme(), fromURI.getAuthority(),
          fromURI.getPath());
      try {
        Path metadataPath = new Path(fromPath, "_metadata");
        Map.Entry<org.apache.hadoop.hive.metastore.api.Table,
        List<Partition>> rv =  EximUtil.readMetaData(fs, metadataPath);
        dbname = db.getCurrentDatabase();
        org.apache.hadoop.hive.metastore.api.Table table = rv.getKey();
        tblDesc =  new CreateTableDesc(
            table.getTableName(),
            false, // isExternal: set to false here, can be overwritten by the
                   // IMPORT stmt
            table.getSd().getCols(),
            table.getPartitionKeys(),
            table.getSd().getBucketCols(),
            table.getSd().getSortCols(),
            table.getSd().getNumBuckets(),
            null, null, null, null, null, // these 5 delims passed as serde params
            null, // comment passed as table params
            table.getSd().getInputFormat(),
            table.getSd().getOutputFormat(),
            null, // location: set to null here, can be
                  // overwritten by the IMPORT stmt
            table.getSd().getSerdeInfo().getSerializationLib(),
            null, // storagehandler passed as table params
            table.getSd().getSerdeInfo().getParameters(),
<<<<<<< HEAD
            table.getParameters(), false);

=======
            table.getParameters(), false,
            (null == table.getSd().getSkewedInfo()) ? null : table.getSd().getSkewedInfo()
                .getSkewedColNames(),
            (null == table.getSd().getSkewedInfo()) ? null : table.getSd().getSkewedInfo()
                .getSkewedColValues());
        tblDesc.setStoredAsSubDirectories(table.getSd().isStoredAsSubDirectories());
>>>>>>> b3dd313d

        List<FieldSchema> partCols = tblDesc.getPartCols();
        List<String> partColNames = new ArrayList<String>(partCols.size());
        for (FieldSchema fsc : partCols) {
          partColNames.add(fsc.getName());
        }
        List<Partition> partitions = rv.getValue();
        for (Partition partition : partitions) {
          AddPartitionDesc partDesc = new AddPartitionDesc(dbname, tblDesc.getTableName(),
              EximUtil.makePartSpec(tblDesc.getPartCols(), partition.getValues()),
              partition.getSd().getLocation(), partition.getParameters());
          partDesc.setInputFormat(partition.getSd().getInputFormat());
          partDesc.setOutputFormat(partition.getSd().getOutputFormat());
          partDesc.setNumBuckets(partition.getSd().getNumBuckets());
          partDesc.setCols(partition.getSd().getCols());
          partDesc.setSerializationLib(partition.getSd().getSerdeInfo().getSerializationLib());
          partDesc.setSerdeParams(partition.getSd().getSerdeInfo().getParameters());
          partDesc.setBucketCols(partition.getSd().getBucketCols());
          partDesc.setSortCols(partition.getSd().getSortCols());
          partDesc.setLocation(new Path(fromPath,
              Warehouse.makePartName(tblDesc.getPartCols(), partition.getValues())).toString());
          partitionDescs.add(partDesc);
        }
      } catch (IOException e) {
        throw new SemanticException(ErrorMsg.INVALID_PATH.getMsg(), e);
      }
      LOG.debug("metadata read and parsed");
      for (int i = 1; i < ast.getChildCount(); ++i) {
        ASTNode child = (ASTNode) ast.getChild(i);
        switch (child.getToken().getType()) {
        case HiveParser.KW_EXTERNAL:
          tblDesc.setExternal(true);
          break;
        case HiveParser.TOK_TABLELOCATION:
          String location = unescapeSQLString(child.getChild(0).getText());
          location = EximUtil.relativeToAbsolutePath(conf, location);
          tblDesc.setLocation(location);
          break;
        case HiveParser.TOK_TAB:
          Tree tableTree = child.getChild(0);
          // initialize destination table/partition
          String tableName = getUnescapedName((ASTNode)tableTree);
          tblDesc.setTableName(tableName);
          // get partition metadata if partition specified
          LinkedHashMap<String, String> partSpec = new LinkedHashMap<String, String>();
          if (child.getChildCount() == 2) {
            ASTNode partspec = (ASTNode) child.getChild(1);
            // partSpec is a mapping from partition column name to its value.
            for (int j = 0; j < partspec.getChildCount(); ++j) {
              ASTNode partspec_val = (ASTNode) partspec.getChild(j);
              String val = null;
              String colName = unescapeIdentifier(partspec_val.getChild(0)
                    .getText().toLowerCase());
              if (partspec_val.getChildCount() < 2) { // DP in the form of T
                                                      // partition (ds, hr)
                throw new SemanticException(
                      ErrorMsg.INVALID_PARTITION
                          .getMsg(" - Dynamic partitions not allowed"));
              } else { // in the form of T partition (ds="2010-03-03")
                val = stripQuotes(partspec_val.getChild(1).getText());
              }
              partSpec.put(colName, val);
            }
            boolean found = false;
            for (Iterator<AddPartitionDesc> partnIter = partitionDescs
                  .listIterator(); partnIter.hasNext();) {
              AddPartitionDesc addPartitionDesc = partnIter.next();
              if (!found && addPartitionDesc.getPartSpec().equals(partSpec)) {
                found = true;
              } else {
                partnIter.remove();
              }
            }
            if (!found) {
              throw new SemanticException(
                    ErrorMsg.INVALID_PARTITION
                        .getMsg(" - Specified partition not found in import directory"));
            }
          }
        }
      }
      if (tblDesc.getTableName() == null) {
        throw new SemanticException(ErrorMsg.NEED_TABLE_SPECIFICATION.getMsg());
      } else {
        conf.set("import.destination.table", tblDesc.getTableName());
        for (AddPartitionDesc addPartitionDesc : partitionDescs) {
          addPartitionDesc.setTableName(tblDesc.getTableName());
        }
      }
      Warehouse wh = new Warehouse(conf);
      try {
        Table table = db.getTable(tblDesc.getTableName());
        checkTable(table, tblDesc);
        LOG.debug("table " + tblDesc.getTableName()
            + " exists: metadata checked");
        tableExists = true;
        conf.set("import.destination.dir", table.getDataLocation().toString());
        if (table.isPartitioned()) {
          LOG.debug("table partitioned");
          for (AddPartitionDesc addPartitionDesc : partitionDescs) {
            if (db.getPartition(table, addPartitionDesc.getPartSpec(), false) == null) {
              rootTasks.add(addSinglePartition(fromURI, fs, tblDesc, table, wh, addPartitionDesc));
            } else {
              throw new SemanticException(
                  ErrorMsg.PARTITION_EXISTS
                      .getMsg(partSpecToString(addPartitionDesc.getPartSpec())));
            }
          }
        } else {
          LOG.debug("table non-partitioned");
          checkTargetLocationEmpty(fs, new Path(table.getDataLocation()
              .toString()));
          loadTable(fromURI, table);
        }
        outputs.add(new WriteEntity(table));
      } catch (InvalidTableException e) {
        LOG.debug("table " + tblDesc.getTableName() + " does not exist");

        Task<?> t = TaskFactory.get(new DDLWork(getInputs(), getOutputs(),
            tblDesc), conf);
        Table table = new Table(dbname, tblDesc.getTableName());
        conf.set("import.destination.dir",
            wh.getTablePath(db.getDatabase(db.getCurrentDatabase()),
                tblDesc.getTableName()).toString());
        if ((tblDesc.getPartCols() != null) && (tblDesc.getPartCols().size() != 0)) {
          for (AddPartitionDesc addPartitionDesc : partitionDescs) {
            t.addDependentTask(
                addSinglePartition(fromURI, fs, tblDesc, table, wh, addPartitionDesc));
          }
        } else {
          LOG.debug("adding dependent CopyWork/MoveWork for table");
          if (tblDesc.isExternal() && (tblDesc.getLocation() == null)) {
            LOG.debug("Importing in place, no emptiness check, no copying/loading");
            Path dataPath = new Path(fromURI.toString(), "data");
            tblDesc.setLocation(dataPath.toString());
          } else {
            Path tablePath = null;
            if (tblDesc.getLocation() != null) {
              tablePath = new Path(tblDesc.getLocation());
            } else {
              tablePath = wh.getTablePath(db.getDatabase(db.getCurrentDatabase()), tblDesc.getTableName());
            }
            checkTargetLocationEmpty(fs, tablePath);
            t.addDependentTask(loadTable(fromURI, table));
          }
        }
        rootTasks.add(t);
        //inputs.add(new ReadEntity(fromURI.toString(),
        //  fromURI.getScheme().equals("hdfs") ? true : false));
      }
    } catch (SemanticException e) {
      throw e;
    } catch (Exception e) {
      throw new SemanticException(ErrorMsg.GENERIC_ERROR.getMsg(), e);
    }
  }

  private Task<?> loadTable(URI fromURI, Table table) {
    Path dataPath = new Path(fromURI.toString(), "data");
    String tmpURI = ctx.getExternalTmpFileURI(fromURI);
    Task<?> copyTask = TaskFactory.get(new CopyWork(dataPath.toString(),
        tmpURI, false), conf);
    LoadTableDesc loadTableWork = new LoadTableDesc(tmpURI.toString(),
        ctx.getExternalTmpFileURI(fromURI),
        Utilities.getTableDesc(table), new TreeMap<String, String>(),
        false);
    Task<?> loadTableTask = TaskFactory.get(new MoveWork(getInputs(),
        getOutputs(), loadTableWork, null, false), conf);
    copyTask.addDependentTask(loadTableTask);
    rootTasks.add(copyTask);
    return loadTableTask;
  }

  private Task<?> addSinglePartition(URI fromURI, FileSystem fs, CreateTableDesc tblDesc,
      Table table, Warehouse wh,
      AddPartitionDesc addPartitionDesc) throws MetaException, IOException, HiveException {
    if (tblDesc.isExternal() && tblDesc.getLocation() == null) {
      LOG.debug("Importing in-place: adding AddPart for partition "
          + partSpecToString(addPartitionDesc.getPartSpec()));
      // addPartitionDesc already has the right partition location
      Task<?> addPartTask = TaskFactory.get(new DDLWork(getInputs(),
          getOutputs(), addPartitionDesc), conf);
      return addPartTask;
    } else {
      String srcLocation = addPartitionDesc.getLocation();
      Path tgtPath = null;
      if (tblDesc.getLocation() == null) {
        if (table.getDataLocation() != null) {
          tgtPath = new Path(table.getDataLocation().toString(),
              Warehouse.makePartPath(addPartitionDesc.getPartSpec()));
        } else {
          tgtPath = new Path(wh.getTablePath(
              db.getDatabase(db.getCurrentDatabase()), tblDesc.getTableName()),
              Warehouse.makePartPath(addPartitionDesc.getPartSpec()));
        }
      } else {
        tgtPath = new Path(tblDesc.getLocation(),
            Warehouse.makePartPath(addPartitionDesc.getPartSpec()));
      }
      checkTargetLocationEmpty(fs, tgtPath);
      addPartitionDesc.setLocation(tgtPath.toString());
      LOG.debug("adding dependent CopyWork/AddPart/MoveWork for partition "
          + partSpecToString(addPartitionDesc.getPartSpec())
          + " with source location: " + srcLocation);
      String tmpURI = ctx.getExternalTmpFileURI(fromURI);
      Task<?> copyTask = TaskFactory.get(new CopyWork(srcLocation,
          tmpURI, false), conf);
      Task<?> addPartTask = TaskFactory.get(new DDLWork(getInputs(),
          getOutputs(), addPartitionDesc), conf);
      LoadTableDesc loadTableWork = new LoadTableDesc(tmpURI,
          ctx.getExternalTmpFileURI(fromURI),
          Utilities.getTableDesc(table),
          addPartitionDesc.getPartSpec(), true);
      loadTableWork.setInheritTableSpecs(false);
      Task<?> loadPartTask = TaskFactory.get(new MoveWork(
          getInputs(), getOutputs(), loadTableWork, null, false),
          conf);
      copyTask.addDependentTask(loadPartTask);
      addPartTask.addDependentTask(loadPartTask);
      rootTasks.add(copyTask);
      return addPartTask;
    }
  }

  private void checkTargetLocationEmpty(FileSystem fs, Path targetPath)
      throws IOException, SemanticException {
    LOG.debug("checking emptiness of " + targetPath.toString());
    if (fs.exists(targetPath)) {
      FileStatus[] status = fs.listStatus(targetPath);
      if (status.length > 0) {
        LOG.debug("Files inc. " + status[0].getPath().toString()
            + " found in path : " + targetPath.toString());
        throw new SemanticException(ErrorMsg.TABLE_DATA_EXISTS.getMsg());
      }
    }
  }

  private static String partSpecToString(Map<String, String> partSpec) {
    StringBuilder sb = new StringBuilder();
    boolean firstTime = true;
    for (Map.Entry<String, String> entry : partSpec.entrySet()) {
      if (!firstTime) {
        sb.append(',');
      }
      firstTime = false;
      sb.append(entry.getKey());
      sb.append('=');
      sb.append(entry.getValue());
    }
    return sb.toString();
  }

  private static void checkTable(Table table, CreateTableDesc tableDesc)
      throws SemanticException, URISyntaxException {
    {
      EximUtil.validateTable(table);
      if (!table.isPartitioned()) {
        if (tableDesc.isExternal()) { // the import statement specified external
          throw new SemanticException(
              ErrorMsg.INCOMPATIBLE_SCHEMA
                  .getMsg(" External table cannot overwrite existing table."
                      + " Drop existing table first."));
        }
      } else {
        if (tableDesc.isExternal()) { // the import statement specified external
          if (!table.getTableType().equals(TableType.EXTERNAL_TABLE)) {
            throw new SemanticException(
                ErrorMsg.INCOMPATIBLE_SCHEMA
                    .getMsg(" External table cannot overwrite existing table."
                        + " Drop existing table first."));
          }
        }
      }
    }
    {
      if (!table.isPartitioned()) {
        if (tableDesc.getLocation() != null) { // IMPORT statement specified
                                               // location
          if (!table.getDataLocation()
              .equals(new URI(tableDesc.getLocation()))) {
            throw new SemanticException(
                ErrorMsg.INCOMPATIBLE_SCHEMA.getMsg(" Location does not match"));
          }
        }
      }
    }
    {
      // check column order and types
      List<FieldSchema> existingTableCols = table.getCols();
      List<FieldSchema> importedTableCols = tableDesc.getCols();
      if (!EximUtil.schemaCompare(importedTableCols, existingTableCols)) {
        throw new SemanticException(
            ErrorMsg.INCOMPATIBLE_SCHEMA
                .getMsg(" Column Schema does not match"));
      }
    }
    {
      // check partitioning column order and types
      List<FieldSchema> existingTablePartCols = table.getPartCols();
      List<FieldSchema> importedTablePartCols = tableDesc.getPartCols();
      if (!EximUtil.schemaCompare(importedTablePartCols, existingTablePartCols)) {
        throw new SemanticException(
            ErrorMsg.INCOMPATIBLE_SCHEMA
                .getMsg(" Partition Schema does not match"));
      }
    }
    {
      // check table params
      Map<String, String> existingTableParams = table.getParameters();
      Map<String, String> importedTableParams = tableDesc.getTblProps();
      String error = checkParams(existingTableParams, importedTableParams,
          new String[] { "howl.isd",
              "howl.osd" });
      if (error != null) {
        throw new SemanticException(
            ErrorMsg.INCOMPATIBLE_SCHEMA
                .getMsg(" Table parameters do not match: " + error));
      }
    }
    {
      // check IF/OF/Serde
      String existingifc = table.getInputFormatClass().getName();
      String importedifc = tableDesc.getInputFormat();
      String existingofc = table.getOutputFormatClass().getName();
      String importedofc = tableDesc.getOutputFormat();
      if ((!existingifc.equals(importedifc))
          || (!existingofc.equals(importedofc))) {
        throw new SemanticException(
            ErrorMsg.INCOMPATIBLE_SCHEMA
                .getMsg(" Table inputformat/outputformats do not match"));
      }
      String existingSerde = table.getSerializationLib();
      String importedSerde = tableDesc.getSerName();
      if (!existingSerde.equals(importedSerde)) {
        throw new SemanticException(
            ErrorMsg.INCOMPATIBLE_SCHEMA
                .getMsg(" Table Serde class does not match"));
      }
      String existingSerdeFormat = table
          .getSerdeParam(serdeConstants.SERIALIZATION_FORMAT);
      String importedSerdeFormat = tableDesc.getSerdeProps().get(
          serdeConstants.SERIALIZATION_FORMAT);
      if (!ObjectUtils.equals(existingSerdeFormat, importedSerdeFormat)) {
        throw new SemanticException(
            ErrorMsg.INCOMPATIBLE_SCHEMA
                .getMsg(" Table Serde format does not match"));
      }
    }
    {
      // check bucket/sort cols
      if (!ObjectUtils.equals(table.getBucketCols(), tableDesc.getBucketCols())) {
        throw new SemanticException(
            ErrorMsg.INCOMPATIBLE_SCHEMA
                .getMsg(" Table bucketing spec does not match"));
      }
      List<Order> existingOrder = table.getSortCols();
      List<Order> importedOrder = tableDesc.getSortCols();
      // safely sorting
      final class OrderComparator implements Comparator<Order> {
        @Override
        public int compare(Order o1, Order o2) {
          if (o1.getOrder() < o2.getOrder()) {
            return -1;
          } else {
            if (o1.getOrder() == o2.getOrder()) {
              return 0;
            } else {
              return 1;
            }
          }
        }
      }
      if (existingOrder != null) {
        if (importedOrder != null) {
          Collections.sort(existingOrder, new OrderComparator());
          Collections.sort(importedOrder, new OrderComparator());
          if (!existingOrder.equals(importedOrder)) {
            throw new SemanticException(
                ErrorMsg.INCOMPATIBLE_SCHEMA
                    .getMsg(" Table sorting spec does not match"));
          }
        }
      } else {
        if (importedOrder != null) {
          throw new SemanticException(
              ErrorMsg.INCOMPATIBLE_SCHEMA
                  .getMsg(" Table sorting spec does not match"));
        }
      }
    }
  }

  private static String checkParams(Map<String, String> map1,
      Map<String, String> map2, String[] keys) {
    if (map1 != null) {
      if (map2 != null) {
        for (String key : keys) {
          String v1 = map1.get(key);
          String v2 = map2.get(key);
          if (!ObjectUtils.equals(v1, v2)) {
            return "Mismatch for " + key;
          }
        }
      } else {
        for (String key : keys) {
          if (map1.get(key) != null) {
            return "Mismatch for " + key;
          }
        }
      }
    } else {
      if (map2 != null) {
        for (String key : keys) {
          if (map2.get(key) != null) {
            return "Mismatch for " + key;
          }
        }
      }
    }
    return null;
  }
}<|MERGE_RESOLUTION|>--- conflicted
+++ resolved
@@ -112,17 +112,12 @@
             table.getSd().getSerdeInfo().getSerializationLib(),
             null, // storagehandler passed as table params
             table.getSd().getSerdeInfo().getParameters(),
-<<<<<<< HEAD
-            table.getParameters(), false);
-
-=======
             table.getParameters(), false,
             (null == table.getSd().getSkewedInfo()) ? null : table.getSd().getSkewedInfo()
                 .getSkewedColNames(),
             (null == table.getSd().getSkewedInfo()) ? null : table.getSd().getSkewedInfo()
                 .getSkewedColValues());
         tblDesc.setStoredAsSubDirectories(table.getSd().isStoredAsSubDirectories());
->>>>>>> b3dd313d
 
         List<FieldSchema> partCols = tblDesc.getPartCols();
         List<String> partColNames = new ArrayList<String>(partCols.size());
