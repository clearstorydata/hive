--- conflicted
+++ resolved
@@ -928,8 +928,6 @@
     Hive hive = Hive.get();
     return hive.getIndexes(getTTable().getDbName(), getTTable().getTableName(), max);
   }
-<<<<<<< HEAD
-=======
 
   @SuppressWarnings("nls")
   public FileStatus[] getSortedPaths() {
@@ -956,5 +954,4 @@
       throw new RuntimeException("Cannot get path ", e);
     }
   }
->>>>>>> b3dd313d
 };