/**
 * Licensed to the Apache Software Foundation (ASF) under one
 * or more contributor license agreements.  See the NOTICE file
 * distributed with this work for additional information
 * regarding copyright ownership.  The ASF licenses this file
 * to you under the Apache License, Version 2.0 (the
 * "License"); you may not use this file except in compliance
 * with the License.  You may obtain a copy of the License at
 *
 *     http://www.apache.org/licenses/LICENSE-2.0
 *
 * Unless required by applicable law or agreed to in writing, software
 * distributed under the License is distributed on an "AS IS" BASIS,
 * WITHOUT WARRANTIES OR CONDITIONS OF ANY KIND, either express or implied.
 * See the License for the specific language governing permissions and
 * limitations under the License.
 */

package org.apache.hadoop.hive.ql.plan;

import java.io.Serializable;
import java.util.ArrayList;
import java.util.List;

/**
 * DropTableDesc.
 *
 */
@Explain(displayName = "Drop Table")
public class DropTableDesc extends DDLDesc implements Serializable {
  private static final long serialVersionUID = 1L;

  String tableName;
  ArrayList<PartitionSpec> partSpecs;
  boolean expectView;
  boolean ifExists;
<<<<<<< HEAD
=======
  boolean ignoreProtection;
>>>>>>> b3dd313d
  boolean stringPartitionColumns; // This is due to JDO not working very well with
                                  // non-string partition columns.
                                  // We need a different codepath for them

  public DropTableDesc() {
  }

  /**
   * @param tableName
   */
  public DropTableDesc(String tableName, boolean expectView,
                       boolean ifExists, boolean stringPartitionColumns) {
    this.tableName = tableName;
    partSpecs = null;
    this.expectView = expectView;
    this.ifExists = ifExists;
<<<<<<< HEAD
=======
    this.ignoreProtection = false;
>>>>>>> b3dd313d
    this.stringPartitionColumns = stringPartitionColumns;
  }

  public DropTableDesc(String tableName, List<PartitionSpec> partSpecs,
<<<<<<< HEAD
                       boolean expectView, boolean stringPartitionColumns) {
=======
                       boolean expectView, boolean stringPartitionColumns,
                       boolean ignoreProtection) {
>>>>>>> b3dd313d

    this.tableName = tableName;
    this.partSpecs = new ArrayList<PartitionSpec>(partSpecs.size());
    for (int i = 0; i < partSpecs.size(); i++) {
      this.partSpecs.add(partSpecs.get(i));
    }
    this.ignoreProtection = ignoreProtection;
    this.expectView = expectView;
    this.stringPartitionColumns = stringPartitionColumns;
  }

  /**
   * @return the tableName
   */
  @Explain(displayName = "table")
  public String getTableName() {
    return tableName;
  }

  /**
   * @param tableName
   *          the tableName to set
   */
  public void setTableName(String tableName) {
    this.tableName = tableName;
  }

  /**
   * @return the partSpecs
   */
  public ArrayList<PartitionSpec> getPartSpecs() {
    return partSpecs;
  }

  /**
   * @param partSpecs
   *          the partSpecs to set
   */
  public void setPartSpecs(ArrayList<PartitionSpec> partSpecs) {
    this.partSpecs = partSpecs;
  }

  /**
   * @return whether or not protection will be ignored for the partition
   */
  public boolean getIgnoreProtection() {
    return ignoreProtection;
  }

  /**
   * @param ignoreProtection
   *          set whether or not protection will be ignored for the partition
   */
   public void setIgnoreProtection(boolean ignoreProtection) {
     this.ignoreProtection = ignoreProtection;
   }

  /**
   * @return whether to expect a view being dropped
   */
  public boolean getExpectView() {
    return expectView;
  }

  /**
   * @param expectView
   *          set whether to expect a view being dropped
   */
  public void setExpectView(boolean expectView) {
    this.expectView = expectView;
  }

  /**
   * @return whether IF EXISTS was specified
   */
  public boolean getIfExists() {
    return ifExists;
  }

  /**
   * @param ifExists
   *          set whether IF EXISTS was specified
   */
  public void setIfExists(boolean ifExists) {
    this.ifExists = ifExists;
  }

  public boolean isStringPartitionColumns() {
    return stringPartitionColumns;
  }

  public void setStringPartitionColumns(boolean stringPartitionColumns) {
    this.stringPartitionColumns = stringPartitionColumns;
  }
}<|MERGE_RESOLUTION|>--- conflicted
+++ resolved
@@ -34,10 +34,7 @@
   ArrayList<PartitionSpec> partSpecs;
   boolean expectView;
   boolean ifExists;
-<<<<<<< HEAD
-=======
   boolean ignoreProtection;
->>>>>>> b3dd313d
   boolean stringPartitionColumns; // This is due to JDO not working very well with
                                   // non-string partition columns.
                                   // We need a different codepath for them
@@ -54,20 +51,13 @@
     partSpecs = null;
     this.expectView = expectView;
     this.ifExists = ifExists;
-<<<<<<< HEAD
-=======
     this.ignoreProtection = false;
->>>>>>> b3dd313d
     this.stringPartitionColumns = stringPartitionColumns;
   }
 
   public DropTableDesc(String tableName, List<PartitionSpec> partSpecs,
-<<<<<<< HEAD
-                       boolean expectView, boolean stringPartitionColumns) {
-=======
                        boolean expectView, boolean stringPartitionColumns,
                        boolean ignoreProtection) {
->>>>>>> b3dd313d
 
     this.tableName = tableName;
     this.partSpecs = new ArrayList<PartitionSpec>(partSpecs.size());
