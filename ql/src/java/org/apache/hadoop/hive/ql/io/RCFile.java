--- conflicted
+++ resolved
@@ -208,11 +208,7 @@
    * <li>{the end of the key part}</li>
    * </ul>
    */
-<<<<<<< HEAD
-  public static class KeyBuffer implements WritableComparable {
-=======
   public static class KeyBuffer implements WritableComparable<KeyBuffer> {
->>>>>>> b3dd313d
     // each column's length in the value
     private int[] eachColumnValueLen = null;
     private int[] eachColumnUncompressedValueLen = null;
@@ -597,11 +593,6 @@
       result.set(values[i], values[i+1]);
     }
     return result;
-  }
-
-  /** Callback allowing the user to get notified after records get flushed to HDFS */
-  public interface FlushCallback {
-    public void recordsFlushed(RCFile.Writer writer, int bufferedRecords, int columnBufferSize);
   }
 
   /**
@@ -655,11 +646,6 @@
 
     boolean useNewMagic = true;
 
-<<<<<<< HEAD
-    private FlushCallback flushCallback = null;
-
-=======
->>>>>>> b3dd313d
     /*
      * used for buffering appends before flush them out
      */
@@ -939,10 +925,7 @@
       }
     }
 
-    public void flushRecords() throws IOException {
-      if (bufferedRecords == 0) {
-        return;
-      }
+    private void flushRecords() throws IOException {
 
       key.numberRows = bufferedRecords;
 
@@ -1009,13 +992,6 @@
             columnBuffers[columnIndex].columnValBuffer;
           out.write(buf.getData(), 0, buf.getLength());
         }
-<<<<<<< HEAD
-      }
-
-      if (flushCallback != null) {
-        flushCallback.recordsFlushed(this, bufferedRecords, columnBufferSize);
-=======
->>>>>>> b3dd313d
       }
 
       // clear the columnBuffers
@@ -1089,10 +1065,6 @@
           + ",  Compr Total Column Value Length: " + comprTotalColumnLength[i]);
       }
     }
-
-    public void setFlushCallback(FlushCallback flushCallback) {
-      this.flushCallback = flushCallback;
-    }
   }
 
   /**
