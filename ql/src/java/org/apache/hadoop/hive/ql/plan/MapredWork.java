/**
 * Licensed to the Apache Software Foundation (ASF) under one
 * or more contributor license agreements.  See the NOTICE file
 * distributed with this work for additional information
 * regarding copyright ownership.  The ASF licenses this file
 * to you under the Apache License, Version 2.0 (the
 * "License"); you may not use this file except in compliance
 * with the License.  You may obtain a copy of the License at
 *
 *     http://www.apache.org/licenses/LICENSE-2.0
 *
 * Unless required by applicable law or agreed to in writing, software
 * distributed under the License is distributed on an "AS IS" BASIS,
 * WITHOUT WARRANTIES OR CONDITIONS OF ANY KIND, either express or implied.
 * See the License for the specific language governing permissions and
 * limitations under the License.
 */

package org.apache.hadoop.hive.ql.plan;

import java.io.ByteArrayOutputStream;
import java.util.ArrayList;
import java.util.HashMap;
import java.util.Iterator;
import java.util.LinkedHashMap;
import java.util.List;
import java.util.Map;
import java.util.Map.Entry;

import org.apache.hadoop.fs.Path;
import org.apache.hadoop.hive.conf.HiveConf;
import org.apache.hadoop.hive.ql.exec.Operator;
import org.apache.hadoop.hive.ql.exec.Utilities;
import org.apache.hadoop.hive.ql.optimizer.physical.BucketingSortingCtx.BucketCol;
import org.apache.hadoop.hive.ql.optimizer.physical.BucketingSortingCtx.SortCol;
import org.apache.hadoop.hive.ql.parse.OpParseContext;
import org.apache.hadoop.hive.ql.parse.QBJoinTree;
import org.apache.hadoop.hive.ql.parse.SplitSample;

/**
 * MapredWork.
 *
 */
@Explain(displayName = "Map Reduce")
public class MapredWork extends AbstractOperatorDesc {
  private static final long serialVersionUID = 1L;
  private String command;
  // map side work
  // use LinkedHashMap to make sure the iteration order is
  // deterministic, to ease testing
  private LinkedHashMap<String, ArrayList<String>> pathToAliases;

  private LinkedHashMap<String, PartitionDesc> pathToPartitionInfo;

  private LinkedHashMap<String, Operator<? extends OperatorDesc>> aliasToWork;

  private LinkedHashMap<String, PartitionDesc> aliasToPartnInfo;

  private HashMap<String, SplitSample> nameToSplitSample;

  // map<->reduce interface
  // schema of the map-reduce 'key' object - this is homogeneous
  private TableDesc keyDesc;

  // schema of the map-reduce 'val' object - this is heterogeneous
  private List<TableDesc> tagToValueDesc;

  private Operator<?> reducer;

  private Integer numReduceTasks;
  private Integer numMapTasks;
  private Long maxSplitSize;
  private Long minSplitSize;
  private Long minSplitSizePerNode;
  private Long minSplitSizePerRack;

  private boolean needsTagging;
  private boolean hadoopSupportsSplittable;

  private MapredLocalWork mapLocalWork;
  private String inputformat;
  private String indexIntermediateFile;
  private boolean gatheringStats;

  private String tmpHDFSFileURI;

  private LinkedHashMap<Operator<? extends OperatorDesc>, OpParseContext> opParseCtxMap;

  private QBJoinTree joinTree;

  private boolean mapperCannotSpanPartns;

  // used to indicate the input is sorted, and so a BinarySearchRecordReader shoudl be used
  private boolean inputFormatSorted = false;

  private transient boolean useBucketizedHiveInputFormat;

  // if this is true, this means that this is the map reduce task which writes the final data,
  // ignoring the optional merge task
  private boolean finalMapRed = false;

  // If this map reduce task has a FileSinkOperator, and bucketing/sorting metadata can be
  // inferred about the data being written by that operator, these are mappings from the directory
  // that operator writes into to the bucket/sort columns for that data.
  private final Map<String, List<BucketCol>> bucketedColsByDirectory =
      new HashMap<String, List<BucketCol>>();
  private final Map<String, List<SortCol>> sortedColsByDirectory =
      new HashMap<String, List<SortCol>>();

  public MapredWork() {
    aliasToPartnInfo = new LinkedHashMap<String, PartitionDesc>();
  }

  public MapredWork(
      final String command,
      final LinkedHashMap<String, ArrayList<String>> pathToAliases,
      final LinkedHashMap<String, PartitionDesc> pathToPartitionInfo,
      final LinkedHashMap<String, Operator<? extends OperatorDesc>> aliasToWork,
      final TableDesc keyDesc, List<TableDesc> tagToValueDesc,
      final Operator<?> reducer, final Integer numReduceTasks,
      final MapredLocalWork mapLocalWork,
      final boolean hadoopSupportsSplittable) {
    this.command = command;
    this.pathToAliases = pathToAliases;
    this.pathToPartitionInfo = pathToPartitionInfo;
    this.aliasToWork = aliasToWork;
    this.keyDesc = keyDesc;
    this.tagToValueDesc = tagToValueDesc;
    this.reducer = reducer;
    this.numReduceTasks = numReduceTasks;
    this.mapLocalWork = mapLocalWork;
    aliasToPartnInfo = new LinkedHashMap<String, PartitionDesc>();
    this.hadoopSupportsSplittable = hadoopSupportsSplittable;
    maxSplitSize = null;
    minSplitSize = null;
    minSplitSizePerNode = null;
    minSplitSizePerRack = null;
  }

  public String getCommand() {
    return command;
  }

  public void setCommand(final String command) {
    this.command = command;
  }

  @Explain(displayName = "Path -> Alias", normalExplain = false)
  public LinkedHashMap<String, ArrayList<String>> getPathToAliases() {
    return pathToAliases;
  }

  public void setPathToAliases(
      final LinkedHashMap<String, ArrayList<String>> pathToAliases) {
    this.pathToAliases = pathToAliases;
  }

  @Explain(displayName = "Truncated Path -> Alias", normalExplain = false)
  /**
   * This is used to display and verify output of "Path -> Alias" in test framework.
   *
   * {@link QTestUtil} masks "Path -> Alias" and makes verification impossible.
   * By keeping "Path -> Alias" intact and adding a new display name which is not
   * masked by {@link QTestUtil} by removing prefix.
   *
   * Notes: we would still be masking for intermediate directories.
   *
   * @return
   */
  public Map<String, ArrayList<String>> getTruncatedPathToAliases() {
    Map<String, ArrayList<String>> trunPathToAliases = new LinkedHashMap<String,
        ArrayList<String>>();
    Iterator<Entry<String, ArrayList<String>>> itr = this.pathToAliases.entrySet().iterator();
    while (itr.hasNext()) {
      final Entry<String, ArrayList<String>> entry = itr.next();
      String origiKey = entry.getKey();
      String newKey = PlanUtils.removePrefixFromWarehouseConfig(origiKey);
      ArrayList<String> value = entry.getValue();
      trunPathToAliases.put(newKey, value);
    }
    return trunPathToAliases;
  }



  @Explain(displayName = "Path -> Partition", normalExplain = false)
  public LinkedHashMap<String, PartitionDesc> getPathToPartitionInfo() {
    return pathToPartitionInfo;
  }

  public void setPathToPartitionInfo(
      final LinkedHashMap<String, PartitionDesc> pathToPartitionInfo) {
    this.pathToPartitionInfo = pathToPartitionInfo;
  }

  /**
   * @return the aliasToPartnInfo
   */
  public LinkedHashMap<String, PartitionDesc> getAliasToPartnInfo() {
    return aliasToPartnInfo;
  }

  /**
   * @param aliasToPartnInfo
   *          the aliasToPartnInfo to set
   */
  public void setAliasToPartnInfo(
      LinkedHashMap<String, PartitionDesc> aliasToPartnInfo) {
    this.aliasToPartnInfo = aliasToPartnInfo;
  }

  @Explain(displayName = "Alias -> Map Operator Tree")
  public LinkedHashMap<String, Operator<? extends OperatorDesc>> getAliasToWork() {
    return aliasToWork;
  }

  public void setAliasToWork(
      final LinkedHashMap<String, Operator<? extends OperatorDesc>> aliasToWork) {
    this.aliasToWork = aliasToWork;
  }

  /**
   * @return the mapredLocalWork
   */
  @Explain(displayName = "Local Work")
  public MapredLocalWork getMapLocalWork() {
    return mapLocalWork;
  }

  /**
   * @param mapLocalWork
   *          the mapredLocalWork to set
   */
  public void setMapLocalWork(final MapredLocalWork mapLocalWork) {
    this.mapLocalWork = mapLocalWork;
  }

  public TableDesc getKeyDesc() {
    return keyDesc;
  }

  /**
   * If the plan has a reducer and correspondingly a reduce-sink, then store the TableDesc pointing
   * to keySerializeInfo of the ReduceSink
   *
   * @param keyDesc
   */
  public void setKeyDesc(final TableDesc keyDesc) {
    this.keyDesc = keyDesc;
  }

  public List<TableDesc> getTagToValueDesc() {
    return tagToValueDesc;
  }

  public void setTagToValueDesc(final List<TableDesc> tagToValueDesc) {
    this.tagToValueDesc = tagToValueDesc;
  }

  @Explain(displayName = "Reduce Operator Tree")
  public Operator<?> getReducer() {
    return reducer;
  }

  @Explain(displayName = "Split Sample")
  public HashMap<String, SplitSample> getNameToSplitSample() {
    return nameToSplitSample;
  }

  public void setNameToSplitSample(HashMap<String, SplitSample> nameToSplitSample) {
    this.nameToSplitSample = nameToSplitSample;
  }

  public void setReducer(final Operator<?> reducer) {
    this.reducer = reducer;
  }

  public Integer getNumMapTasks() {
    return numMapTasks;
  }

  public void setNumMapTasks(Integer numMapTasks) {
    this.numMapTasks = numMapTasks;
  }

  /**
   * If the number of reducers is -1, the runtime will automatically figure it
   * out by input data size.
   *
   * The number of reducers will be a positive number only in case the target
   * table is bucketed into N buckets (through CREATE TABLE). This feature is
   * not supported yet, so the number of reducers will always be -1 for now.
   */
  public Integer getNumReduceTasks() {
    return numReduceTasks;
  }

  public void setNumReduceTasks(final Integer numReduceTasks) {
    this.numReduceTasks = numReduceTasks;
  }

  @Explain(displayName = "Path -> Bucketed Columns", normalExplain = false)
  public Map<String, List<BucketCol>> getBucketedColsByDirectory() {
    return bucketedColsByDirectory;
  }

  @Explain(displayName = "Path -> Sorted Columns", normalExplain = false)
  public Map<String, List<SortCol>> getSortedColsByDirectory() {
    return sortedColsByDirectory;
  }

  @SuppressWarnings("nls")
  public void addMapWork(String path, String alias, Operator<?> work,
      PartitionDesc pd) {
    ArrayList<String> curAliases = pathToAliases.get(path);
    if (curAliases == null) {
      assert (pathToPartitionInfo.get(path) == null);
      curAliases = new ArrayList<String>();
      pathToAliases.put(path, curAliases);
      pathToPartitionInfo.put(path, pd);
    } else {
      assert (pathToPartitionInfo.get(path) != null);
    }

    for (String oneAlias : curAliases) {
      if (oneAlias.equals(alias)) {
        throw new RuntimeException("Multiple aliases named: " + alias
            + " for path: " + path);
      }
    }
    curAliases.add(alias);

    if (aliasToWork.get(alias) != null) {
      throw new RuntimeException("Existing work for alias: " + alias);
    }
    aliasToWork.put(alias, work);
  }

  @SuppressWarnings("nls")
  public String isInvalid() {
    if ((getNumReduceTasks() >= 1) && (getReducer() == null)) {
      return "Reducers > 0 but no reduce operator";
    }

    if ((getNumReduceTasks() == 0) && (getReducer() != null)) {
      return "Reducers == 0 but reduce operator specified";
    }

    return null;
  }

  public String toXML() {
    ByteArrayOutputStream baos = new ByteArrayOutputStream();
    Utilities.serializeMapRedWork(this, baos);
    return (baos.toString());
  }

  // non bean

  /**
   * For each map side operator - stores the alias the operator is working on
   * behalf of in the operator runtime state. This is used by reducesink
   * operator - but could be useful for debugging as well.
   */
  private void setAliases() {
    if(aliasToWork == null) {
      return;
    }
    for (String oneAlias : aliasToWork.keySet()) {
      aliasToWork.get(oneAlias).setAlias(oneAlias);
    }
  }

  /**
   * Derive additional attributes to be rendered by EXPLAIN.
   */
  public void deriveExplainAttributes() {
    if (pathToPartitionInfo != null) {
      for (Map.Entry<String, PartitionDesc> entry : pathToPartitionInfo
          .entrySet()) {
        entry.getValue().deriveBaseFileName(entry.getKey());
      }
    }
    if (mapLocalWork != null) {
      mapLocalWork.deriveExplainAttributes();
    }
  }

  public void initialize() {
    setAliases();
  }

  @Explain(displayName = "Needs Tagging", normalExplain = false)
  public boolean getNeedsTagging() {
    return needsTagging;
  }

  public void setNeedsTagging(boolean needsTagging) {
    this.needsTagging = needsTagging;
  }

  public boolean getHadoopSupportsSplittable() {
    return hadoopSupportsSplittable;
  }

  public void setHadoopSupportsSplittable(boolean hadoopSupportsSplittable) {
    this.hadoopSupportsSplittable = hadoopSupportsSplittable;
  }

  public Long getMaxSplitSize() {
    return maxSplitSize;
  }

  public void setMaxSplitSize(Long maxSplitSize) {
    this.maxSplitSize = maxSplitSize;
  }

  public Long getMinSplitSize() {
    return minSplitSize;
  }

  public void setMinSplitSize(Long minSplitSize) {
    this.minSplitSize = minSplitSize;
  }

  public Long getMinSplitSizePerNode() {
    return minSplitSizePerNode;
  }

  public void setMinSplitSizePerNode(Long minSplitSizePerNode) {
    this.minSplitSizePerNode = minSplitSizePerNode;
  }

  public Long getMinSplitSizePerRack() {
    return minSplitSizePerRack;
  }

  public void setMinSplitSizePerRack(Long minSplitSizePerRack) {
    this.minSplitSizePerRack = minSplitSizePerRack;
  }

  public String getInputformat() {
    return inputformat;
  }

  public void setInputformat(String inputformat) {
    this.inputformat = inputformat;
  }

  public String getIndexIntermediateFile() {
    return indexIntermediateFile;
  }

  public void addIndexIntermediateFile(String fileName) {
    if (this.indexIntermediateFile == null) {
      this.indexIntermediateFile = fileName;
    } else {
      this.indexIntermediateFile += "," + fileName;
    }
  }

  public void setGatheringStats(boolean gatherStats) {
    this.gatheringStats = gatherStats;
  }

  public boolean isGatheringStats() {
    return this.gatheringStats;
  }

  public void setMapperCannotSpanPartns(boolean mapperCannotSpanPartns) {
    this.mapperCannotSpanPartns = mapperCannotSpanPartns;
  }

  public boolean isMapperCannotSpanPartns() {
    return this.mapperCannotSpanPartns;
  }

  public String getTmpHDFSFileURI() {
    return tmpHDFSFileURI;
  }

  public void setTmpHDFSFileURI(String tmpHDFSFileURI) {
    this.tmpHDFSFileURI = tmpHDFSFileURI;
  }


  public QBJoinTree getJoinTree() {
    return joinTree;
  }

  public void setJoinTree(QBJoinTree joinTree) {
    this.joinTree = joinTree;
  }

  public
    LinkedHashMap<Operator<? extends OperatorDesc>, OpParseContext> getOpParseCtxMap() {
    return opParseCtxMap;
  }

  public void setOpParseCtxMap(
    LinkedHashMap<Operator<? extends OperatorDesc>, OpParseContext> opParseCtxMap) {
    this.opParseCtxMap = opParseCtxMap;
  }

  public boolean isInputFormatSorted() {
    return inputFormatSorted;
  }

  public void setInputFormatSorted(boolean inputFormatSorted) {
    this.inputFormatSorted = inputFormatSorted;
  }

  public void resolveDynamicPartitionStoredAsSubDirsMerge(HiveConf conf, Path path,
      TableDesc tblDesc, ArrayList<String> aliases, PartitionDesc partDesc) {
    pathToAliases.put(path.toString(), aliases);
    pathToPartitionInfo.put(path.toString(), partDesc);
  }

  public List<Operator<?>> getAllOperators() {
    ArrayList<Operator<?>> opList = new ArrayList<Operator<?>>();
    ArrayList<Operator<?>> returnList = new ArrayList<Operator<?>>();

    if (getReducer() != null) {
      opList.add(getReducer());
    }

    Map<String, ArrayList<String>> pa = getPathToAliases();
    if (pa != null) {
      for (List<String> ls : pa.values()) {
        for (String a : ls) {
          Operator<?> op = getAliasToWork().get(a);
          if (op != null ) {
            opList.add(op);
          }
        }
      }
    }

    //recursively add all children
    while (!opList.isEmpty()) {
      Operator<?> op = opList.remove(0);
      if (op.getChildOperators() != null) {
        opList.addAll(op.getChildOperators());
      }
      returnList.add(op);
    }

    return returnList;
  }

<<<<<<< HEAD
=======
  public boolean isUseBucketizedHiveInputFormat() {
    return useBucketizedHiveInputFormat;
  }

  public void setUseBucketizedHiveInputFormat(boolean useBucketizedHiveInputFormat) {
    this.useBucketizedHiveInputFormat = useBucketizedHiveInputFormat;
  }

  public boolean isFinalMapRed() {
    return finalMapRed;
  }

  public void setFinalMapRed(boolean finalMapRed) {
    this.finalMapRed = finalMapRed;
  }
>>>>>>> b3dd313d
}<|MERGE_RESOLUTION|>--- conflicted
+++ resolved
@@ -548,8 +548,6 @@
     return returnList;
   }
 
-<<<<<<< HEAD
-=======
   public boolean isUseBucketizedHiveInputFormat() {
     return useBucketizedHiveInputFormat;
   }
@@ -565,5 +563,4 @@
   public void setFinalMapRed(boolean finalMapRed) {
     this.finalMapRed = finalMapRed;
   }
->>>>>>> b3dd313d
 }