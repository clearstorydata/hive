<!--
   Licensed to the Apache Software Foundation (ASF) under one or more
   contributor license agreements.  See the NOTICE file distributed with
   this work for additional information regarding copyright ownership.
   The ASF licenses this file to You under the Apache License, Version 2.0
   (the "License"); you may not use this file except in compliance with
   the License.  You may obtain a copy of the License at

       http://www.apache.org/licenses/LICENSE-2.0

   Unless required by applicable law or agreed to in writing, software
   distributed under the License is distributed on an "AS IS" BASIS,
   WITHOUT WARRANTIES OR CONDITIONS OF ANY KIND, either express or implied.
   See the License for the specific language governing permissions and
   limitations under the License.
-->
<ivy-module version="2.0" xmlns:m="http://ant.apache.org/ivy/maven">
  <info organisation="${hive.ivy.org}" module="hive-exec" revision="${version}">
    <license name="The Apache Software License, Version 2.0" url="http://www.apache.org/licenses/LICENSE-2.0.txt" />
    <description homepage="http://hive.apache.org">
      The Apache Hive (TM) data warehouse software facilitates querying and managing large datasets residing in distributed storage.
      https://cwiki.apache.org/confluence/display/Hive/Home
    </description>
  </info>
  <configurations>
    <include file="${ivy.conf.dir}/common-configurations.xml"/>
  </configurations>
  <dependencies>
    <dependency org="edu.berkeley.cs.shark" name="hive-metastore" rev="${version}"
                conf="compile->default" />
<<<<<<< HEAD
    <dependency org="edu.berkeley.cs.shark" name="hive-shims" rev="${version}"
                conf="runtime" transitive="false"/>
    <dependency org="edu.berkeley.cs.shark" name="hive-builtins" rev="${version}"
                conf="test->default,runtime" transitive="false"/>
=======
    <dependency org="org.apache.mina" name="mina-core" rev="${mina.version}"
                conf="test->default" />
>>>>>>> b3dd313d
    <dependency org="edu.berkeley.cs.shark" name="hive-hbase-handler" rev="${version}"
                conf="test->default" transitive="false"/>
    <dependency org="edu.berkeley.cs.shark" name="hive-contrib" rev="${version}"
                conf="test->default" transitive="false"/>
<<<<<<< HEAD
    <dependency org="org.antlr" name="antlr" rev="${antlr.version}"
                transitive="false"/>

    <!-- hadoop specific guava -->
    <dependency org="com.google.guava" name="guava" rev="${guava-hadoop20.version}"
                conf="hadoop20.compile->default" transitive="false"/>
    <dependency org="com.google.guava" name="guava" rev="${guava-hadoop23.version}"
                conf="hadoop23.compile->default" transitive="false"/>

    <dependency org="org.antlr" name="antlr-runtime" rev="${antlr-runtime.version}"/>
    <dependency org="org.slf4j" name="slf4j-api" rev="${slf4j-api.version}"/>
    <dependency org="org.slf4j" name="slf4j-log4j12" rev="${slf4j-log4j12.version}"
                transitive="false"/>
    <dependency org="org.apache.zookeeper" name="zookeeper"
                rev="${zookeeper.version}" transitive="false">
      <include type="jar"/>
    </dependency>
    <dependency org="org.apache.thrift" name="libthrift" rev="${libthrift.version}"
                transitive="false"/>
    <dependency org="log4j" name="log4j" rev="${log4j.version}" transitive="false"/>
=======
    <dependency org="edu.berkeley.cs.shark" name="hive-testutils" rev="${version}"
                conf="test->default" transitive="false"/>
    <dependency org="com.google.protobuf" name="protobuf-java" 
                rev="${protobuf.version}" transitive="false"/>
    <dependency org="org.iq80.snappy" name="snappy" 
                rev="${snappy.version}" transitive="false"/>

    <!-- hadoop specific guava -->
>>>>>>> b3dd313d
    <dependency org="org.json" name="json" rev="${json.version}"/>
    <dependency org="commons-collections" name="commons-collections" rev="${commons-collections.version}"/>
    <dependency org="commons-configuration" name="commons-configuration" rev="${commons-configuration.version}"
                transitive="false"/>
<<<<<<< HEAD
    <dependency org="commons-configuration" name="commons-configuration" rev="${commons-configuration.version}"
                transitive="false"/>
    <dependency org="org.apache.derby" name="derby" rev="${derby.version}"/>
    <dependency org="com.googlecode.javaewah" name="JavaEWAH" rev="${javaewah.version}"/>
    <dependency org="junit" name="junit" rev="${junit.version}"/>

    <dependency org="org.datanucleus" name="datanucleus-connectionpool" rev="${datanucleus-connectionpool.version}"
                transitive="false"/>
    <dependency org="org.datanucleus" name="datanucleus-core" rev="${datanucleus-core.version}"
                transitive="false"/>
    <dependency org="org.datanucleus" name="datanucleus-enhancer" rev="${datanucleus-enhancer.version}"
                transitive="false"/>
    <dependency org="org.datanucleus" name="datanucleus-rdbms" rev="${datanucleus-rdbms.version}"
                transitive="false"/>

    <!-- Hack to get jobclient tests dependency in. -->
    <dependency org="org.apache.hadoop" name="hadoop-mapreduce-client-jobclient" rev="${hadoop.version.ant-internal}"
                conf="hadoop23.test->default" transitive="false">
      <artifact name="hadoop-mapreduce-client-jobclient" ext="jar" />
      <artifact name="hadoop-mapreduce-client-jobclient" type="tests" ext="jar" m:classifier="tests"/>
      <exclude org="commons-daemon" module="commons-daemon"/><!--bad POM-->
      <exclude org="org.apache.commons" module="commons-daemon"/><!--bad POM-->
    </dependency>
=======
    <dependency org="com.googlecode.javaewah" name="JavaEWAH" rev="${javaewah.version}"/>
    <dependency org="javolution" name="javolution" rev="${javolution.version}"/>

    <dependency org="jline" name="jline" rev="${jline.version}" transitive="false"/>

    <!-- Hack to get jobclient tests dependency in. -->
>>>>>>> b3dd313d
    <dependency org="org.apache.hadoop" name="hadoop-yarn-server-tests"
                rev="${hadoop-0.23.version}"
                conf="hadoop23.test->default">
      <artifact name="hadoop-yarn-server-tests" type="tests" ext="jar" m:classifier="tests"/>
      <exclude org="commons-daemon" module="commons-daemon"/><!--bad POM-->
      <exclude org="org.apache.commons" module="commons-daemon"/><!--bad POM-->
    </dependency>
    <dependency org="org.apache.hadoop" name="hadoop-mapreduce-client-app"
                rev="${hadoop-0.23.version}"
                conf="hadoop23.test->default">
      <include type="jar"/>
      <exclude org="commons-daemon" module="commons-daemon"/><!--bad POM-->
      <exclude org="org.apache.commons" module="commons-daemon"/><!--bad POM-->
    </dependency>
    <dependency org="org.apache.hadoop" name="hadoop-mapreduce-client-hs"
                rev="${hadoop-0.23.version}"
                conf="hadoop23.test->default">
      <include type="jar"/>
      <exclude org="commons-daemon" module="commons-daemon"/><!--bad POM-->
      <exclude org="org.apache.commons" module="commons-daemon"/><!--bad POM-->
    </dependency>
<<<<<<< HEAD
=======

    <!-- Test Dependencies -->
    <dependency org="junit" name="junit" rev="${junit.version}" conf="test->default" />
    
>>>>>>> b3dd313d
  </dependencies>
</ivy-module><|MERGE_RESOLUTION|>--- conflicted
+++ resolved
@@ -28,41 +28,12 @@
   <dependencies>
     <dependency org="edu.berkeley.cs.shark" name="hive-metastore" rev="${version}"
                 conf="compile->default" />
-<<<<<<< HEAD
-    <dependency org="edu.berkeley.cs.shark" name="hive-shims" rev="${version}"
-                conf="runtime" transitive="false"/>
-    <dependency org="edu.berkeley.cs.shark" name="hive-builtins" rev="${version}"
-                conf="test->default,runtime" transitive="false"/>
-=======
     <dependency org="org.apache.mina" name="mina-core" rev="${mina.version}"
                 conf="test->default" />
->>>>>>> b3dd313d
     <dependency org="edu.berkeley.cs.shark" name="hive-hbase-handler" rev="${version}"
                 conf="test->default" transitive="false"/>
     <dependency org="edu.berkeley.cs.shark" name="hive-contrib" rev="${version}"
                 conf="test->default" transitive="false"/>
-<<<<<<< HEAD
-    <dependency org="org.antlr" name="antlr" rev="${antlr.version}"
-                transitive="false"/>
-
-    <!-- hadoop specific guava -->
-    <dependency org="com.google.guava" name="guava" rev="${guava-hadoop20.version}"
-                conf="hadoop20.compile->default" transitive="false"/>
-    <dependency org="com.google.guava" name="guava" rev="${guava-hadoop23.version}"
-                conf="hadoop23.compile->default" transitive="false"/>
-
-    <dependency org="org.antlr" name="antlr-runtime" rev="${antlr-runtime.version}"/>
-    <dependency org="org.slf4j" name="slf4j-api" rev="${slf4j-api.version}"/>
-    <dependency org="org.slf4j" name="slf4j-log4j12" rev="${slf4j-log4j12.version}"
-                transitive="false"/>
-    <dependency org="org.apache.zookeeper" name="zookeeper"
-                rev="${zookeeper.version}" transitive="false">
-      <include type="jar"/>
-    </dependency>
-    <dependency org="org.apache.thrift" name="libthrift" rev="${libthrift.version}"
-                transitive="false"/>
-    <dependency org="log4j" name="log4j" rev="${log4j.version}" transitive="false"/>
-=======
     <dependency org="edu.berkeley.cs.shark" name="hive-testutils" rev="${version}"
                 conf="test->default" transitive="false"/>
     <dependency org="com.google.protobuf" name="protobuf-java" 
@@ -71,43 +42,16 @@
                 rev="${snappy.version}" transitive="false"/>
 
     <!-- hadoop specific guava -->
->>>>>>> b3dd313d
     <dependency org="org.json" name="json" rev="${json.version}"/>
     <dependency org="commons-collections" name="commons-collections" rev="${commons-collections.version}"/>
     <dependency org="commons-configuration" name="commons-configuration" rev="${commons-configuration.version}"
                 transitive="false"/>
-<<<<<<< HEAD
-    <dependency org="commons-configuration" name="commons-configuration" rev="${commons-configuration.version}"
-                transitive="false"/>
-    <dependency org="org.apache.derby" name="derby" rev="${derby.version}"/>
-    <dependency org="com.googlecode.javaewah" name="JavaEWAH" rev="${javaewah.version}"/>
-    <dependency org="junit" name="junit" rev="${junit.version}"/>
-
-    <dependency org="org.datanucleus" name="datanucleus-connectionpool" rev="${datanucleus-connectionpool.version}"
-                transitive="false"/>
-    <dependency org="org.datanucleus" name="datanucleus-core" rev="${datanucleus-core.version}"
-                transitive="false"/>
-    <dependency org="org.datanucleus" name="datanucleus-enhancer" rev="${datanucleus-enhancer.version}"
-                transitive="false"/>
-    <dependency org="org.datanucleus" name="datanucleus-rdbms" rev="${datanucleus-rdbms.version}"
-                transitive="false"/>
-
-    <!-- Hack to get jobclient tests dependency in. -->
-    <dependency org="org.apache.hadoop" name="hadoop-mapreduce-client-jobclient" rev="${hadoop.version.ant-internal}"
-                conf="hadoop23.test->default" transitive="false">
-      <artifact name="hadoop-mapreduce-client-jobclient" ext="jar" />
-      <artifact name="hadoop-mapreduce-client-jobclient" type="tests" ext="jar" m:classifier="tests"/>
-      <exclude org="commons-daemon" module="commons-daemon"/><!--bad POM-->
-      <exclude org="org.apache.commons" module="commons-daemon"/><!--bad POM-->
-    </dependency>
-=======
     <dependency org="com.googlecode.javaewah" name="JavaEWAH" rev="${javaewah.version}"/>
     <dependency org="javolution" name="javolution" rev="${javolution.version}"/>
 
     <dependency org="jline" name="jline" rev="${jline.version}" transitive="false"/>
 
     <!-- Hack to get jobclient tests dependency in. -->
->>>>>>> b3dd313d
     <dependency org="org.apache.hadoop" name="hadoop-yarn-server-tests"
                 rev="${hadoop-0.23.version}"
                 conf="hadoop23.test->default">
@@ -129,12 +73,9 @@
       <exclude org="commons-daemon" module="commons-daemon"/><!--bad POM-->
       <exclude org="org.apache.commons" module="commons-daemon"/><!--bad POM-->
     </dependency>
-<<<<<<< HEAD
-=======
 
     <!-- Test Dependencies -->
     <dependency org="junit" name="junit" rev="${junit.version}" conf="test->default" />
     
->>>>>>> b3dd313d
   </dependencies>
 </ivy-module>