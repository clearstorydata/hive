<?xml version="1.0"?>

<!--
   Licensed to the Apache Software Foundation (ASF) under one or more
   contributor license agreements.  See the NOTICE file distributed with
   this work for additional information regarding copyright ownership.
   The ASF licenses this file to You under the Apache License, Version 2.0
   (the "License"); you may not use this file except in compliance with
   the License.  You may obtain a copy of the License at

       http://www.apache.org/licenses/LICENSE-2.0

   Unless required by applicable law or agreed to in writing, software
   distributed under the License is distributed on an "AS IS" BASIS,
   WITHOUT WARRANTIES OR CONDITIONS OF ANY KIND, either express or implied.
   See the License for the specific language governing permissions and
   limitations under the License.
-->


<project xmlns:ivy="antlib:org.apache.ivy.ant" name="ql" default="jar">

  <property name="ql.lib.dir" value="${basedir}/lib"/>
  <property name="src.dir"  location="${basedir}/src/java"/>
  <property name="protobuf.src.dir"  location="${basedir}/src/protobuf"/>
  <property name="protobuf.build.dir"  
            location="${basedir}/src/gen/protobuf/gen-java"/>
  <property name="ql.test.query.dir" location="${basedir}/src/test/queries"/>
  <property name="ql.test.template.dir" location="${basedir}/src/test/templates"/>
  <property name="ql.test.results.dir" location="${basedir}/src/test/results"/>

  <property name="ql.test.query.clientpositive.dir" location="${ql.test.query.dir}/clientpositive"/>
  <property name="ql.test.query.beelinepositive.dir" location="${ql.test.query.dir}/beelinepositive"/>
  <property name="ql.test.results.clientpositive.dir" location="${ql.test.results.dir}/clientpositive"/>
  <property name="ql.test.results.beelinepositive.dir" location="${ql.test.results.dir}/beelinepositive"/>

  <import file="../build-common.xml"/>
  <property name="ql.test.clientpositive.exclude" value="${minimr.query.files}"/>

<<<<<<< HEAD
  <target name="thriftif" depends="check-thrift-home">
    <echo message="${ant.project.name}"/>
    <fail unless="thrift.home">You must set the 'thrift.home' property!</fail>
    <echo>Executing ${thrift.home}/bin/thrift on ${ant.project.name}/if/queryplan.thrift</echo>
    <exec executable="${thrift.home}/bin/thrift"  failonerror="true" dir=".">
      <arg line="${thrift.args} -I ${basedir}/include -I ${basedir}/.. -o ${basedir}/src/gen/thrift if/queryplan.thrift " />
    </exec>
  </target>

=======
  <property name="ql.test.beelinepositive.exclude" value="${test.beelinepositive.exclude}"/>
  
>>>>>>> b3dd313d
  <target name="gen-test" depends="test-conditions, test-init" >
    <echo message="${ant.project.name}"/>
    <taskdef name="qtestgen" classname="org.apache.hadoop.hive.ant.QTestGenTask"
             classpath="${build.dir.hive}/anttasks/hive-anttasks-${version}.jar:${build.ivy.lib.dir}/default/velocity-${velocity.version}.jar:${build.ivy.lib.dir}/default/commons-collections-${commons-collections.version}.jar:${build.ivy.lib.dir}/default/commons-lang-${commons-lang.version}.jar:${build.ivy.lib.dir}/default/derby-${derby.version}.jar"/>
    
    <qtestgen hiveRootDirectory="${hive.root}"
              outputDirectory="${test.build.src}/org/apache/hadoop/hive/ql/parse" 
              templatePath="${ql.test.template.dir}" template="TestParse.vm" 
              queryDirectory="${ql.test.query.dir}/positive"
              queryFile="${qfile}"
              queryFileRegex="${qfile_regex}"
              runDisabled="${run_disabled}"
              resultsDirectory="${ql.test.results.dir}/compiler" className="TestParse"
              logFile="${test.log.dir}/testparsegen.log"
              hadoopVersion="${hadoopVersion}"
              logDirectory="${test.log.dir}/positive"/>
    
    <qtestgen hiveRootDirectory="${hive.root}"
              outputDirectory="${test.build.src}/org/apache/hadoop/hive/ql/parse" 
              templatePath="${ql.test.template.dir}" template="TestParseNegative.vm" 
              queryDirectory="${ql.test.query.dir}/negative" 
              queryFile="${qfile}"
              queryFileRegex="${qfile_regex}"
              runDisabled="${run_disabled}"
              resultsDirectory="${ql.test.results.dir}/compiler/errors" className="TestParseNegative"
              logFile="${test.log.dir}/testparseneggen.log"
              hadoopVersion="${hadoopVersion}"
              logDirectory="${test.log.dir}/negative"/>

    <qtestgen hiveRootDirectory="${hive.root}"
              outputDirectory="${test.build.src}/org/apache/hadoop/hive/cli" 
              templatePath="${ql.test.template.dir}" template="TestCliDriver.vm" 
              queryDirectory="${ql.test.query.clientpositive.dir}" 
              queryFile="${qfile}"
              excludeQueryFile="${ql.test.clientpositive.exclude}"
              queryFileRegex="${qfile_regex}"
              clusterMode="${clustermode}"
              runDisabled="${run_disabled}"
              resultsDirectory="${ql.test.results.clientpositive.dir}" className="TestCliDriver"
              logFile="${test.log.dir}/testclidrivergen.log"
              logDirectory="${test.log.dir}/clientpositive"
              hadoopVersion="${hadoopVersion}"/>

    <qtestgen hiveRootDirectory="${hive.root}"
              outputDirectory="${test.build.src}/org/apache/hive/beeline/util" 
              templatePath="${ql.test.template.dir}" template="TestBeeLineDriver.vm" 
              queryDirectory="${ql.test.query.clientpositive.dir}" 
              queryFile="${qfile}"
              excludeQueryFile="${ql.test.beelinepositive.exclude}"
              queryFileRegex="${qfile_regex}"
              clusterMode="${clustermode}"
              runDisabled="${run_disabled}"
              resultsDirectory="${ql.test.results.beelinepositive.dir}" className="TestBeeLineDriver"
              logFile="${test.log.dir}/testbeelinedrivergen.log"
              logDirectory="${test.log.dir}/beelinepositive"
              hadoopVersion="${hadoopVersion}" />

    <if>
      <not>
        <matches string="${hadoop.version.ant-internal}" pattern="^0\.17\..*" />
      </not>
      <then>
        <qtestgen hiveRootDirectory="${hive.root}"
                  outputDirectory="${test.build.src}/org/apache/hadoop/hive/cli" 
                  templatePath="${ql.test.template.dir}" template="TestCliDriver.vm" 
                  queryDirectory="${ql.test.query.clientpositive.dir}" 
                  queryFile="${qfile}"
                  includeQueryFile="${minimr.query.files}"
                  queryFileRegex="${qfile_regex}"
                  clusterMode="miniMR"
                  runDisabled="${run_disabled}"
                  resultsDirectory="${ql.test.results.clientpositive.dir}" className="TestMinimrCliDriver"
                  logFile="${test.log.dir}/testminimrclidrivergen.log"
                  logDirectory="${test.log.dir}/clientpositive"
                  hadoopVersion="${hadoopVersion}"
                  />

        <qtestgen hiveRootDirectory="${hive.root}"
                  outputDirectory="${test.build.src}/org/apache/hadoop/hive/cli" 
                  templatePath="${ql.test.template.dir}" template="TestNegativeCliDriver.vm" 
                  queryDirectory="${ql.test.query.dir}/clientnegative"
                  queryFile="${qfile}"
                  includeQueryFile="${minimr.query.negative.files}"
                  queryFileRegex="${qfile_negative_regex}"
                  clusterMode="miniMR"
                  runDisabled="${run_disabled}"
                  resultsDirectory="${ql.test.results.dir}/clientnegative" className="TestNegativeMinimrCliDriver"
                  logFile="${test.log.dir}/testnegativeminimrclidrivergen.log"
                  logDirectory="${test.log.dir}/clientnegative"
                  hadoopVersion="${hadoopVersion}"
                  />
      </then>
    </if>

    <qtestgen hiveRootDirectory="${hive.root}"
              outputDirectory="${test.build.src}/org/apache/hadoop/hive/cli" 
              templatePath="${ql.test.template.dir}" template="TestNegativeCliDriver.vm" 
              queryDirectory="${ql.test.query.dir}/clientnegative" 
              queryFile="${qfile}"
              queryFileRegex="${qfile_regex}"
              excludeQueryFile="${minimr.query.negative.files}"
              runDisabled="${run_disabled}"
              resultsDirectory="${ql.test.results.dir}/clientnegative" className="TestNegativeCliDriver"
              logFile="${test.log.dir}/testnegclidrivergen.log"
              logDirectory="${test.log.dir}/clientnegative"
              hadoopVersion="${hadoopVersion}"/>

  </target>

  <uptodate property="grammarBuild.notRequired">
    <srcfiles dir= "${src.dir}/org/apache/hadoop/hive/ql/parse" includes="**/*.g"/>
    <mapper type="merge" to="${build.dir.hive}/ql/gen/antlr/gen-java/org/apache/hadoop/hive/ql/parse/HiveParser.java"/>
  </uptodate>

  <target name="build-grammar" unless="grammarBuild.notRequired">
    <echo message="Project: ${ant.project.name}"/>
    <echo>Building Grammar ${src.dir}/org/apache/hadoop/hive/ql/parse/Hive.g  ....</echo>
    <java classname="org.antlr.Tool" classpathref="classpath" fork="true">
       <arg value="-fo" />
       <arg value="${build.dir}/gen/antlr/gen-java/org/apache/hadoop/hive/ql/parse" />
       <arg value="${src.dir}/org/apache/hadoop/hive/ql/parse/HiveLexer.g" />
       <arg value="${src.dir}/org/apache/hadoop/hive/ql/parse/HiveParser.g" />
    </java>
  </target>

  <target name="protobuf">
    <echo message="Project: ${ant.project.name}"/>
    <echo>Building ORC Protobuf</echo>
    <mkdir dir="${protobuf.build.dir}"/>
    <exec executable="protoc" failonerror="true">
      <arg value="--java_out=${protobuf.build.dir}"/>
      <arg value="-I=${protobuf.src.dir}/org/apache/hadoop/hive/ql/io/orc"/>
      <arg value="${protobuf.src.dir}/org/apache/hadoop/hive/ql/io/orc/orc_proto.proto"/>
    </exec>
  </target>

  <target name="ql-init">
    <echo message="Project: ${ant.project.name}"/>
    <mkdir dir="${build.dir}/gen/antlr/gen-java/org/apache/hadoop/hive/ql/parse"/>
  </target>

  <target name="compile" 
          depends="init, ql-init, ivy-retrieve, build-grammar">
    <echo message="Project: ${ant.project.name}"/>
    <javac
     encoding="${build.encoding}"
     srcdir="${src.dir}:${basedir}/src/gen/thrift/gen-javabean:${build.dir}/gen/antlr/gen-java:${protobuf.build.dir}"
     includes="**/*.java"
     destdir="${build.classes}"
     debug="${javac.debug}"
     target="${javac.version}"
     source="${javac.version}"
     deprecation="${javac.deprecation}"
     includeantruntime="false">
      <compilerarg line="${javac.args} ${javac.args.warnings}" />
      <classpath refid="classpath"/>
    </javac>
    <copy todir="${build.classes}" failonerror="false">
      <fileset dir="${src.dir}/conf"/>
    </copy>
  </target>
	
  <!-- Override jar target to specify main class and compiler stuff -->

  <target name="jar" depends="make-pom,compile">
    <echo message="Project: ${ant.project.name}"/>
    <unzip src="${build.ivy.lib.dir}/default/libthrift-${libthrift.version}.jar" dest="${build.dir.hive}/thrift/classes">
      <patternset>
          <exclude name="META-INF"/>
          <exclude name="META-INF/MANIFEST.MF"/>
      </patternset>
    </unzip>
    <unzip src="${build.ivy.lib.dir}/default/commons-lang-${commons-lang.version}.jar" dest="${build.dir.hive}/commons-lang/classes">
      <patternset>
          <exclude name="META-INF"/>
          <exclude name="META-INF/MANIFEST.MF"/>
      </patternset>
    </unzip>
    <unzip src="${build.ivy.lib.dir}/default/json-${json.version}.jar" dest="${build.dir.hive}/json/classes">
      <patternset>
          <exclude name="META-INF"/>
          <exclude name="META-INF/MANIFEST.MF"/>
      </patternset>
    </unzip>
    <unzip src="${build.ivy.lib.dir}/default/JavaEWAH-${javaewah.version}.jar" dest="${build.dir.hive}/javaewah/classes">
      <patternset>
        <exclude name="meta-inf"/>
        <exclude name="meta-inf/manifest.mf"/>
      </patternset>
    </unzip>
    <unzip src="${build.ivy.lib.dir}/default/avro-${avro.version}.jar" dest="${build.dir.hive}/avro/classes">
      <patternset>
        <exclude name="META-INF"/>
        <exclude name="META-INF/MANIFEST.MF"/>
      </patternset>
    </unzip>
    <unzip src="${build.ivy.lib.dir}/default/avro-mapred-${avro.version}.jar" dest="${build.dir.hive}/avro-mapred/classes">
      <patternset>
        <exclude name="META-INF"/>
        <exclude name="META-INF/MANIFEST.MF"/>
      </patternset>
    </unzip>

    <unzip src="${build.ivy.lib.dir}/default/javolution-${javolution.version}.jar" dest="${build.dir.hive}/javolution/classes">
      <patternset>
        <exclude name="META-INF"/>
        <exclude name="META-INF/MANIFEST.MF"/>
      </patternset>
    </unzip>

    <unzip 
      src="${build.ivy.lib.dir}/default/protobuf-java-${protobuf.version}.jar" 
      dest="${build.dir.hive}/protobuf-java/classes">
      <patternset>
        <exclude name="META-INF"/>
        <exclude name="META-INF/MANIFEST.MF"/>
      </patternset>
    </unzip>

    <unzip 
      src="${build.ivy.lib.dir}/default/snappy-${snappy.version}.jar" 
      dest="${build.dir.hive}/snappy/classes">
      <patternset>
        <exclude name="META-INF"/>
        <exclude name="META-INF/MANIFEST.MF"/>
      </patternset>
    </unzip>

    <!-- jar jarfile="${build.dir}/hive_${name}.jar" basedir="${build.classes}" / -->
    <jar jarfile="${build.dir}/hive-exec-${version}.jar">
      <fileset dir="${build.dir.hive}/common/classes" includes="**/*.class"/>
      <fileset dir="${build.dir.hive}/ql/classes" includes="**/*.class,**/*.properties"/>
      <fileset dir="${build.dir.hive}/serde/classes" includes="**/*.class"/>
      <fileset dir="${build.dir.hive}/thrift/classes" includes="**/*.class"/>
      <fileset dir="${build.dir.hive}/commons-lang/classes" includes="**/StringUtils.class,**/WordUtils.class"/>
      <fileset dir="${build.dir.hive}/json/classes" includes="**/*.class"/>
      <fileset dir="${build.dir.hive}/avro/classes" includes="**/*.class"/>
      <fileset dir="${build.dir.hive}/avro-mapred/classes" includes="**/*.class"/>
      <fileset dir="${build.dir.hive}/shims/classes" includes="**/*.class"/>
      <fileset dir="${build.dir.hive}/javaewah/classes" includes="**/*.class"/>
      <fileset dir="${build.dir.hive}/javolution/classes" includes="**/*.class"/>
      <fileset dir="${build.dir.hive}/protobuf-java/classes" 
               includes="**/*.class"/>
      <fileset dir="${build.dir.hive}/snappy/classes" 
               includes="**/*.class"/>
      <manifest>
        <!-- Not putting these in their own manifest section, since that inserts
             a new-line, which breaks the reading of the attributes. -->
        <attribute name="Implementation-Title" value="Hive"/>
        <attribute name="Implementation-Version" value="${version}"/>
        <attribute name="Implementation-Vendor" value="Apache"/>
      </manifest>
      <metainf dir="${hive.root}" includes="LICENSE,NOTICE"/>
    </jar>
    <ivy:publish settingsRef="${ant.project.name}.ivy.settings"
                 resolver="local" pubrevision="${version}" overwrite="true"
                 artifactspattern="${build.dir}/${ivy.publish.pattern}"/>
<<<<<<< HEAD
  </target>

  <target name="source-jar">
    <jar jarfile="${build.dir}/hive-exec-${version}-sources.jar">
      <fileset dir="${basedir}/../common/src/java" includes="**/*.java"/>
      <fileset dir="${basedir}/../ql/src/java" includes="**/*.java"/>
      <fileset dir="${basedir}/../serde/src/java" includes="**/*.java"/>
      <fileset dir="${basedir}/../shims/src/common/java" includes="**/*.java"/>
      <fileset dir="${basedir}/../shims/src/common-secure/java" includes="**/*.java"/>
      <manifest>
        <!-- Not putting these in their own manifest section, since that inserts
             a new-line, which breaks the reading of the attributes. -->
        <attribute name="Implementation-Title" value="Hive"/>
        <attribute name="Implementation-Version" value="${version}"/>
        <attribute name="Implementation-Vendor" value="Apache"/>
      </manifest>
      <metainf dir="${hive.root}" includes="LICENSE,NOTICE"/>
    </jar>
  </target>

  <target name="hive-exec-test-jar" depends="jar,gen-test">
    <!-- Added to package test code for Shark project testing -->
    <jar jarfile="${build.dir}/hive-exec-test-${version}.jar">
      <fileset dir="${build.dir.hive}/common/test/classes" includes="**/*.class"/>
      <fileset dir="${build.dir.hive}/ql/test/classes" includes="**/*.class,**/*.properties"/>
      <fileset dir="${build.dir.hive}/serde/test/classes" includes="**/*.class"/>
      <fileset dir="${build.dir.hive}/shims/test/classes" includes="**/*.class"/>
      <manifest>
        <!-- Not putting these in their own manifest section, since that inserts
             a new-line, which breaks the reading of the attributes. -->
        <attribute name="Implementation-Title" value="Hive"/>
        <attribute name="Implementation-Version" value="${version}"/>
        <attribute name="Implementation-Vendor" value="Apache"/>
      </manifest>
      <metainf dir="${hive.root}" includes="LICENSE,NOTICE"/>
    </jar>
    <jar jarfile="${build.dir}/hive-exec-test-${version}-sources.jar">
      <fileset dir="${build.dir.hive}/ql/test/src" includes="**/*.java"/>
      <fileset dir="${basedir}/../common/src/test" includes="**/*.java"/>
      <fileset dir="${basedir}/../ql/src/test" includes="**/*.java"/>
      <fileset dir="${basedir}/../serde/src/test" includes="**/*.java"/>
      <fileset dir="${basedir}/../shims/src/test" includes="**/*.java"/>
      <manifest>
        <!-- Not putting these in their own manifest section, since that inserts
             a new-line, which breaks the reading of the attributes. -->
        <attribute name="Implementation-Title" value="Hive"/>
        <attribute name="Implementation-Version" value="${version}"/>
        <attribute name="Implementation-Vendor" value="Apache"/>
      </manifest>
      <metainf dir="${hive.root}" includes="LICENSE,NOTICE"/>
    </jar>
    <ivy:makepom ivyfile="ivy.xml"
        pomfile="${build.dir}/hive-exec-test-${version}.pom">
      <mapping conf="default" scope="compile"/>
      <mapping conf="compile" scope="compile"/>
      <mapping conf="test" scope="test"/>
    </ivy:makepom>
    <!-- Add HBase as a test dependency (needed for mini ZK cluster). -->
    <exec executable="${basedir}/../bin/build/add_dependency_to_pom.py" >
      <arg value="${build.dir}/hive-exec-test-${version}.pom" />
      <arg value="org.apache.hbase" />
      <arg value="hbase" />
      <arg value="${hbase.version}" />
      <arg value="test" />
    </exec>
    <exec executable="mvn">
      <arg value="install:install-file" />
      <arg value="-Dfile=${build.dir}/hive-exec-test-${version}.jar" />
      <arg value="-DpomFile=${build.dir}/hive-exec-test-${version}.pom" />
      <arg value="-DgroupId=edu.berkeley.cs.shark" />
      <arg value="-DartifactId=hive-exec" />
      <arg value="-Dversion=${version}" />
      <arg value="-Dpackaging=jar" />
      <arg value="-Dclassifier=test" />
    </exec>
=======
>>>>>>> b3dd313d
  </target>

  <!-- Override deploy since we are deploying hive_exec and not hive_ql -->
  <target name="deploy" depends="jar">
    <echo message="${ant.project.name}"/>
    <mkdir dir="${deploy.dir}"/>
    <copy file="${build.dir}/hive-exec-${version}.jar"
          todir="${deploy.dir}"/>
  </target>


</project><|MERGE_RESOLUTION|>--- conflicted
+++ resolved
@@ -37,20 +37,8 @@
   <import file="../build-common.xml"/>
   <property name="ql.test.clientpositive.exclude" value="${minimr.query.files}"/>
 
-<<<<<<< HEAD
-  <target name="thriftif" depends="check-thrift-home">
-    <echo message="${ant.project.name}"/>
-    <fail unless="thrift.home">You must set the 'thrift.home' property!</fail>
-    <echo>Executing ${thrift.home}/bin/thrift on ${ant.project.name}/if/queryplan.thrift</echo>
-    <exec executable="${thrift.home}/bin/thrift"  failonerror="true" dir=".">
-      <arg line="${thrift.args} -I ${basedir}/include -I ${basedir}/.. -o ${basedir}/src/gen/thrift if/queryplan.thrift " />
-    </exec>
-  </target>
-
-=======
   <property name="ql.test.beelinepositive.exclude" value="${test.beelinepositive.exclude}"/>
   
->>>>>>> b3dd313d
   <target name="gen-test" depends="test-conditions, test-init" >
     <echo message="${ant.project.name}"/>
     <taskdef name="qtestgen" classname="org.apache.hadoop.hive.ant.QTestGenTask"
@@ -308,25 +296,6 @@
     <ivy:publish settingsRef="${ant.project.name}.ivy.settings"
                  resolver="local" pubrevision="${version}" overwrite="true"
                  artifactspattern="${build.dir}/${ivy.publish.pattern}"/>
-<<<<<<< HEAD
-  </target>
-
-  <target name="source-jar">
-    <jar jarfile="${build.dir}/hive-exec-${version}-sources.jar">
-      <fileset dir="${basedir}/../common/src/java" includes="**/*.java"/>
-      <fileset dir="${basedir}/../ql/src/java" includes="**/*.java"/>
-      <fileset dir="${basedir}/../serde/src/java" includes="**/*.java"/>
-      <fileset dir="${basedir}/../shims/src/common/java" includes="**/*.java"/>
-      <fileset dir="${basedir}/../shims/src/common-secure/java" includes="**/*.java"/>
-      <manifest>
-        <!-- Not putting these in their own manifest section, since that inserts
-             a new-line, which breaks the reading of the attributes. -->
-        <attribute name="Implementation-Title" value="Hive"/>
-        <attribute name="Implementation-Version" value="${version}"/>
-        <attribute name="Implementation-Vendor" value="Apache"/>
-      </manifest>
-      <metainf dir="${hive.root}" includes="LICENSE,NOTICE"/>
-    </jar>
   </target>
 
   <target name="hive-exec-test-jar" depends="jar,gen-test">
@@ -336,21 +305,6 @@
       <fileset dir="${build.dir.hive}/ql/test/classes" includes="**/*.class,**/*.properties"/>
       <fileset dir="${build.dir.hive}/serde/test/classes" includes="**/*.class"/>
       <fileset dir="${build.dir.hive}/shims/test/classes" includes="**/*.class"/>
-      <manifest>
-        <!-- Not putting these in their own manifest section, since that inserts
-             a new-line, which breaks the reading of the attributes. -->
-        <attribute name="Implementation-Title" value="Hive"/>
-        <attribute name="Implementation-Version" value="${version}"/>
-        <attribute name="Implementation-Vendor" value="Apache"/>
-      </manifest>
-      <metainf dir="${hive.root}" includes="LICENSE,NOTICE"/>
-    </jar>
-    <jar jarfile="${build.dir}/hive-exec-test-${version}-sources.jar">
-      <fileset dir="${build.dir.hive}/ql/test/src" includes="**/*.java"/>
-      <fileset dir="${basedir}/../common/src/test" includes="**/*.java"/>
-      <fileset dir="${basedir}/../ql/src/test" includes="**/*.java"/>
-      <fileset dir="${basedir}/../serde/src/test" includes="**/*.java"/>
-      <fileset dir="${basedir}/../shims/src/test" includes="**/*.java"/>
       <manifest>
         <!-- Not putting these in their own manifest section, since that inserts
              a new-line, which breaks the reading of the attributes. -->
@@ -384,8 +338,6 @@
       <arg value="-Dpackaging=jar" />
       <arg value="-Dclassifier=test" />
     </exec>
-=======
->>>>>>> b3dd313d
   </target>
 
   <!-- Override deploy since we are deploying hive_exec and not hive_ql -->
